--- conflicted
+++ resolved
@@ -525,7 +525,6 @@
 
     def _init_weights(self, module):
         std = self.config.init_std
-<<<<<<< HEAD
         if isinstance(module, nn.Linear):
             nn.init.normal_(module.weight, mean=0.0, std=std)
             if module.bias is not None:
@@ -534,36 +533,7 @@
             nn.init.normal_(module.weight, mean=0.0, std=std)
             if module.padding_idx is not None:
                 module.weight[module.padding_idx] = 0
-=======
-        if isinstance(cell, nn.Linear):
-            cell.weight.set_data(initializer(Normal(std),cell.weight.shape,cell.weight.dtype))
-            if cell.bias is not None:
-                cell.bias.set_data(initializer("zeros",cell.bias.shape,cell.bias.dtype))
-        elif isinstance(cell, nn.Embedding):
-            weight = np.random.normal(0.0,std,cell.weight.shape)
-            if cell.padding_idx:
-                weight[cell.padding_idx] = 0
-            cell.weight.set_data(Tensor(weight,cell.weight.dtype))
-
-
-M2M_100_GENERATION_EXAMPLE = r"""
-    Translation example:
-
-    ```python
-    >>> from transformers import AutoTokenizer, M2M100ForConditionalGeneration
-
-    >>> model = M2M100ForConditionalGeneration.from_pretrained("facebook/m2m100_418M")
-    >>> tokenizer = AutoTokenizer.from_pretrained("facebook/m2m100_418M")
-
-    >>> text_to_translate = "Life is like a box of chocolates"
-    >>> model_inputs = tokenizer(text_to_translate, return_tensors="ms")
-
-    >>> # translate to French
-    >>> gen_tokens = model.generate(**model_inputs, forced_bos_token_id=tokenizer.get_lang_id("fr"))
-    >>> print(tokenizer.batch_decode(gen_tokens, skip_special_tokens=True))
-    ```
-"""
->>>>>>> 9b4860b8
+
 
 
 class M2M100Encoder(M2M100PreTrainedModel):
