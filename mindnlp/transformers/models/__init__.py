--- conflicted
+++ resolved
@@ -57,10 +57,7 @@
     cvt,
     deberta,
     deberta_v2,
-<<<<<<< HEAD
     decision_transformer,
-=======
->>>>>>> 75012dbb
     distilbert,
     efficientnet,
     electra,
@@ -184,10 +181,7 @@
 from .cvt import *
 from .deberta import *
 from .deberta_v2 import *
-<<<<<<< HEAD
 from .decision_transformer import *
-=======
->>>>>>> 75012dbb
 from .distilbert import *
 from .efficientnet import *
 from .electra import *
@@ -311,10 +305,7 @@
 __all__.extend(cvt.__all__)
 __all__.extend(deberta.__all__)
 __all__.extend(deberta_v2.__all__)
-<<<<<<< HEAD
 __all__.extend(decision_transformer.__all__)
-=======
->>>>>>> 75012dbb
 __all__.extend(distilbert.__all__)
 __all__.extend(efficientnet.__all__)
 __all__.extend(electra.__all__)
