# Copyright 2021 Huawei Technologies Co., Ltd
#
# Licensed under the Apache License, Version 2.0 (the "License");
# you may not use this file except in compliance with the License.
# You may obtain a copy of the License at
#
# http://www.apache.org/licenses/LICENSE-2.0
#
# Unless required by applicable law or agreed to in writing, software
# distributed under the License is distributed on an "AS IS" BASIS,
# WITHOUT WARRANTIES OR CONDITIONS OF ANY KIND, either express or implied.
# See the License for the specific language governing permissions and
# limitations under the License.
# ============================================================================
"""
Models init
"""
from . import (
    albert,
    align,
    altclip,
    audio_spectrogram_transformer,
    auto,
    autoformer,
    baichuan,
    bark,
    bart,
    barthez,
    bartpho,
    beit,
    bert,
    bert_generation,
    bert_japanese,
    bertweet,
    bge_m3,
    big_bird,
    bigbird_pegasus,
    biogpt,
    bit,
    blenderbot,
    blenderbot_small,
    blip,
    blip_2,
    bloom,
    bridgetower,
    bros,
    byt5,
    camembert,
    canine,
    clip,
    codegen,
    cohere,
    cogvlm,
    convbert,
    convnext,
    cpm,
    cpmant,
    ctrl,
    cpmbee,
    cvt,
    data2vec,
    deberta,
    deberta_v2,
    decision_transformer,
    distilbert,
    dpr,
    efficientnet,
    efficientformer,
    electra,
    encodec,
    esm,
    ernie,
    ernie_m,
    fastspeech2_conformer,
    chatglm,
    chatglm2,
    chatglm3,
    flava,
    funnel,
    gemma,
    git,
    gpt,
    gpt2,
    gpt_bigcode,
    gptj,
    gpt_neo,
    gpt_neox,
    gpt_neox_japanese,
    gpt_pangu,
    graphormer,
    groupvit,
    hubert,
    imagegpt,
    jetmoe,
    layoutlm,
    layoutlmv2,
    led,
    llama,
    llava,
    llava_next,
    longformer,
    luke,
    mamba,
    marian,
    mask2former,
    mbart,
    megatron_bert,
    minicpm,
    mistral,
    mixtral,
    mobilebert,
    mobilenet_v1,
    mobilevit,
    mpnet,
    mpt,
    musicgen,
    musicgen_melody,
    mvp,
    nezha,
    nystromformer,
    olmo,
    oneformer,
    openelm,
    opt,
    owlv2,
    owlvit,
    pegasus,
    phi,
    phi3,
    poolformer,
    pop2piano,
    qwen2,
    qwen2_moe,
    reformer,
    rembert,
    resnet,
    roberta,
    roc_bert,
    rwkv,
    sam,
    seamless_m4t,
    seamless_m4t_v2,
    segformer,
<<<<<<< HEAD
    sew,
    sew_d,
=======
    seggpt,
>>>>>>> 7bf74963
    speech_encoder_decoder,
    speecht5,
    stablelm,
    squeezebert,
    starcoder2,
    swiftformer,
    swin,
    switch_transformers,
    t5,
    time_series_transformer,
    timesformer,
    tinybert,
    videomae,
    vipllava,
    vision_text_dual_encoder,
    visual_bert,
    vit,
    vitdet,
    wav2vec2,
    wav2vec2_conformer,
    wav2vec2_bert,
    wav2vec2_with_lm,
    wavlm,
    whisper,
    x_clip,
    xlm,
    xlm_roberta,
    xlm_roberta_xl,
    xlnet,
)

from .albert import *
from .align import *
from .altclip import *
from .audio_spectrogram_transformer import *
from .auto import *
from .autoformer import *
from .baichuan import *
from .bark import *
from .bart import *
from .barthez import *
from .bartpho import *
from .beit import *
from .bert import *
from .bert_generation import *
from .bert_japanese import *
from .bertweet import *
from .bge_m3 import *
from .big_bird import *
from .bigbird_pegasus import *
from .biogpt import *
from .bit import *
from .blenderbot import *
from .blenderbot_small import *
from .blip import *
from .blip_2 import *
from .bloom import *
from .bridgetower import *
from .bros import *
from .byt5 import *
from .camembert import *
from .canine import *
from .clip import *
from .codegen import *
from .cohere import *
from .cogvlm import *
from .convbert import *
from .convnext import *
from .cpm import *
from .ctrl import *
from .cpmant import *
from .cpmbee import *
from .cvt import *
from .data2vec import *
from .deberta import *
from .deberta_v2 import *
from .decision_transformer import *
from .distilbert import *
from .dpr import *
from .efficientnet import *
from .efficientformer import *
from .electra import *
from .encodec import *
from .esm import *
from .ernie import *
from .ernie_m import *
from .chatglm import *
from .chatglm2 import *
from .chatglm3 import *
from .flava import *
from .funnel import *
from .fastspeech2_conformer import *
from .gemma import *
from .git import *
from .gpt import *
from .gptj import *
from .gpt_neo import *
from .gpt_neox import *
from .gpt_neox_japanese import *
from .gpt_bigcode import *
from .gpt_pangu import *
from .gpt2 import *
from .graphormer import *
from .groupvit import *
from .hubert import *
from .imagegpt import *
from .jetmoe import *
from .layoutlm import *
from .layoutlmv2 import *
from .led import *
from .llama import *
from .llava import *
from .llava_next import *
from .longformer import *
from .luke import *
from .mamba import *
from .marian import *
from .mask2former import *
from .mbart import *
from .megatron_bert import *
from .minicpm import *
from .mistral import *
from .mixtral import *
from .mobilebert import *
from .mobilenet_v1 import *
from .mobilevit import *
from .mpnet import *
from .mpt import *
from .musicgen import *
from .musicgen_melody import *
from .mvp import *
from .nezha import *
from .nystromformer import *
from .olmo import *
from .oneformer import *
from .openelm import *
from .opt import *
from .owlv2 import *
from .owlvit import *
from .pegasus import *
from .phi import *
from .phi3 import *
from .poolformer import *
from .pop2piano import *
from .qwen2 import *
from .qwen2_moe import *
from .reformer import *
from .rembert import *
from .resnet import *
from .roberta import *
from .roc_bert import *
from .rwkv import *
from .sam import *
from .seamless_m4t import *
from .seamless_m4t_v2 import *
from .segformer import *
<<<<<<< HEAD
from .sew import *
from .sew_d import *
=======
from .seggpt import *
>>>>>>> 7bf74963
from .speech_encoder_decoder import *
from .speecht5 import *
from .stablelm import *
from .squeezebert import *
from .starcoder2 import *
from .swiftformer import *
from .swin import *
from .switch_transformers import *
from .tinybert import *
from .t5 import *
from .time_series_transformer import *
from .timesformer import *
from .videomae import *
from .vipllava import *
from .vision_text_dual_encoder import *
from .visual_bert import *
from .vit import *
from .vitdet import *
from .whisper import *
from .wav2vec2 import *
from .wav2vec2_conformer import *
from .wav2vec2_bert import *
from .wav2vec2_with_lm import *
from .wavlm import *
from .x_clip import *
from .xlm import *
from .xlm_roberta import *
from .xlm_roberta_xl import *
from .xlnet import *

__all__ = []
__all__.extend(albert.__all__)
__all__.extend(align.__all__)
__all__.extend(altclip.__all__)
__all__.extend(audio_spectrogram_transformer.__all__)
__all__.extend(auto.__all__)
__all__.extend(autoformer.__all__)
__all__.extend(baichuan.__all__)
__all__.extend(bark.__all__)
__all__.extend(bart.__all__)
__all__.extend(barthez.__all__)
__all__.extend(bartpho.__all__)
__all__.extend(beit.__all__)
__all__.extend(bert.__all__)
__all__.extend(bert_generation.__all__)
__all__.extend(bert_japanese.__all__)
__all__.extend(bertweet.__all__)
__all__.extend(bge_m3.__all__)
__all__.extend(big_bird.__all__)
__all__.extend(bigbird_pegasus.__all__)
__all__.extend(biogpt.__all__)
__all__.extend(bit.__all__)
__all__.extend(blenderbot.__all__)
__all__.extend(blenderbot_small.__all__)
__all__.extend(blip.__all__)
__all__.extend(blip_2.__all__)
__all__.extend(bloom.__all__)
__all__.extend(bridgetower.__all__)
__all__.extend(bros.__all__)
__all__.extend(byt5.__all__)
__all__.extend(camembert.__all__)
__all__.extend(canine.__all__)
__all__.extend(clip.__all__)
__all__.extend(codegen.__all__)
__all__.extend(cohere.__all__)
__all__.extend(cogvlm.__all__)
__all__.extend(convbert.__all__)
__all__.extend(convnext.__all__)
__all__.extend(cpm.__all__)
__all__.extend(ctrl.__all__)
__all__.extend(cpmant.__all__)
__all__.extend(cpmbee.__all__)
__all__.extend(cvt.__all__)
__all__.extend(data2vec.__all__)
__all__.extend(deberta.__all__)
__all__.extend(deberta_v2.__all__)
__all__.extend(decision_transformer.__all__)
__all__.extend(distilbert.__all__)
__all__.extend(dpr.__all__)
__all__.extend(efficientnet.__all__)
__all__.extend(efficientformer.__all__)
__all__.extend(electra.__all__)
__all__.extend(encodec.__all__)
__all__.extend(ernie.__all__)
__all__.extend(ernie_m.__all__)
__all__.extend(esm.__all__)
__all__.extend(chatglm.__all__)
__all__.extend(flava.__all__)
__all__.extend(funnel.__all__)
__all__.extend(fastspeech2_conformer.__all__)
__all__.extend(chatglm2.__all__)
__all__.extend(chatglm3.__all__)
__all__.extend(gpt.__all__)
__all__.extend(gptj.__all__)
__all__.extend(gemma.__all__)
__all__.extend(git.__all__)
__all__.extend(gpt_neo.__all__)
__all__.extend(gpt_neox.__all__)
__all__.extend(gpt_neox_japanese.__all__)
__all__.extend(gpt_pangu.__all__)
__all__.extend(gpt_bigcode.__all__)
__all__.extend(gpt2.__all__)
__all__.extend(graphormer.__all__)
__all__.extend(groupvit.__all__)
__all__.extend(hubert.__all__)
__all__.extend(imagegpt.__all__)
__all__.extend(jetmoe.__all__)
__all__.extend(layoutlm.__all__)
__all__.extend(layoutlmv2.__all__)
__all__.extend(led.__all__)
__all__.extend(llama.__all__)
__all__.extend(llava.__all__)
__all__.extend(llava_next.__all__)
__all__.extend(longformer.__all__)
__all__.extend(luke.__all__)
__all__.extend(mamba.__all__)
__all__.extend(marian.__all__)
__all__.extend(mask2former.__all__)
__all__.extend(mbart.__all__)
__all__.extend(megatron_bert.__all__)
__all__.extend(minicpm.__all__)
__all__.extend(mistral.__all__)
__all__.extend(mixtral.__all__)
__all__.extend(mobilebert.__all__)
__all__.extend(mobilenet_v1.__all__)
__all__.extend(mobilevit.__all__)
__all__.extend(mpnet.__all__)
__all__.extend(mpt.__all__)
__all__.extend(musicgen.__all__)
__all__.extend(musicgen_melody.__all__)
__all__.extend(mvp.__all__)
__all__.extend(nezha.__all__)
__all__.extend(nystromformer.__all__)
__all__.extend(olmo.__all__)
__all__.extend(oneformer.__all__)
__all__.extend(openelm.__all__)
__all__.extend(opt.__all__)
__all__.extend(owlv2.__all__)
__all__.extend(owlvit.__all__)
__all__.extend(pegasus.__all__)
__all__.extend(phi.__all__)
__all__.extend(phi3.__all__)
__all__.extend(poolformer.__all__)
__all__.extend(pop2piano.__all__)
__all__.extend(qwen2.__all__)
__all__.extend(qwen2_moe.__all__)
__all__.extend(reformer.__all__)
__all__.extend(rembert.__all__)
__all__.extend(resnet.__all__)
__all__.extend(roberta.__all__)
__all__.extend(roc_bert.__all__)
__all__.extend(rwkv.__all__)
__all__.extend(sam.__all__)
__all__.extend(seamless_m4t.__all__)
__all__.extend(seamless_m4t_v2.__all__)
__all__.extend(segformer.__all__)
<<<<<<< HEAD
__all__.extend(sew.__all__)
__all__.extend(sew_d.__all__)
=======
__all__.extend(seggpt.__all__)
>>>>>>> 7bf74963
__all__.extend(speech_encoder_decoder.__all__)
__all__.extend(speecht5.__all__)
__all__.extend(stablelm.__all__)
__all__.extend(squeezebert.__all__)
__all__.extend(starcoder2.__all__)
__all__.extend(swiftformer.__all__)
__all__.extend(swin.__all__)
__all__.extend(switch_transformers.__all__)
__all__.extend(t5.__all__)
__all__.extend(time_series_transformer.__all__)
__all__.extend(timesformer.__all__)
__all__.extend(tinybert.__all__)
__all__.extend(videomae.__all__)
__all__.extend(vipllava.__all__)
__all__.extend(vision_text_dual_encoder.__all__)
__all__.extend(visual_bert.__all__)
__all__.extend(vit.__all__)
__all__.extend(vitdet.__all__)
__all__.extend(whisper.__all__)
__all__.extend(wav2vec2.__all__)
__all__.extend(wav2vec2_conformer.__all__)
__all__.extend(wav2vec2_bert.__all__)
__all__.extend(wav2vec2_with_lm.__all__)
__all__.extend(wavlm.__all__)
__all__.extend(x_clip.__all__)
__all__.extend(xlm.__all__)
__all__.extend(xlm_roberta.__all__)
__all__.extend(xlm_roberta_xl.__all__)
__all__.extend(xlnet.__all__)<|MERGE_RESOLUTION|>--- conflicted
+++ resolved
@@ -141,12 +141,9 @@
     seamless_m4t,
     seamless_m4t_v2,
     segformer,
-<<<<<<< HEAD
+    seggpt,
     sew,
     sew_d,
-=======
-    seggpt,
->>>>>>> 7bf74963
     speech_encoder_decoder,
     speecht5,
     stablelm,
@@ -303,12 +300,9 @@
 from .seamless_m4t import *
 from .seamless_m4t_v2 import *
 from .segformer import *
-<<<<<<< HEAD
+from .seggpt import *
 from .sew import *
 from .sew_d import *
-=======
-from .seggpt import *
->>>>>>> 7bf74963
 from .speech_encoder_decoder import *
 from .speecht5 import *
 from .stablelm import *
@@ -465,12 +459,9 @@
 __all__.extend(seamless_m4t.__all__)
 __all__.extend(seamless_m4t_v2.__all__)
 __all__.extend(segformer.__all__)
-<<<<<<< HEAD
+__all__.extend(seggpt.__all__)
 __all__.extend(sew.__all__)
 __all__.extend(sew_d.__all__)
-=======
-__all__.extend(seggpt.__all__)
->>>>>>> 7bf74963
 __all__.extend(speech_encoder_decoder.__all__)
 __all__.extend(speecht5.__all__)
 __all__.extend(stablelm.__all__)
