# Copyright 2021 Huawei Technologies Co., Ltd
#
# Licensed under the Apache License, Version 2.0 (the "License");
# you may not use this file except in compliance with the License.
# You may obtain a copy of the License at
#
# http://www.apache.org/licenses/LICENSE-2.0
#
# Unless required by applicable law or agreed to in writing, software
# distributed under the License is distributed on an "AS IS" BASIS,
# WITHOUT WARRANTIES OR CONDITIONS OF ANY KIND, either express or implied.
# See the License for the specific language governing permissions and
# limitations under the License.
# ============================================================================
"""
Models init
"""

from . import (
    albert,
    align,
    altclip,
    audio_spectrogram_transformer,
    auto,
    owlv2,
    autoformer,
    baichuan,
    bark,
    bart,
    barthez,
    bartpho,
    beit,
    bert,
    bert_generation,
    bert_japanese,
    bertweet,
    bge_m3,
    big_bird,
    bigbird_pegasus,
    biogpt,
    bit,
    blenderbot,
    blenderbot_small,
    blip,
    blip_2,
    bloom,
    bridgetower,
    bros,
    byt5,
    camembert,
    canine,
    clap,
    clip,
    clipseg,
    codegen,
    cohere,
    cogvlm,
    convbert,
    convnext,
    convnextv2,
    cpm,
    cpmant,
    ctrl,
    cpmbee,
    cvt,
    data2vec,
    deberta,
    deberta_v2,
    decision_transformer,
    detr,
    deit,
    distilbert,
    dpr,
    efficientnet,
    efficientformer,
    electra,
    encodec,
    esm,
    ernie,
    ernie_m,
    falcon,
    fastspeech2_conformer,
    chatglm,
    chatglm2,
    chatglm3,
    flava,
    focalnet,
    funnel,
    gemma,
    git,
    gpt,
    gpt2,
    gpt_bigcode,
    gptj,
    gpt_neo,
    gpt_neox,
    gpt_neox_japanese,
    gpt_pangu,
    graphormer,
    groupvit,
    hubert,
    imagegpt,
    instructblip,
    ibert,
    jetmoe,
    layoutlm,
    layoutlmv2,
    led,
    lilt,
    llama,
    llava,
    llava_next,
    longformer,
    luke,
    mamba,
    marian,
    mask2former,
    mbart,
    mctct,
    megatron_bert,
    minicpm,
    mistral,
    mixtral,
    mobilebert,
    mobilenet_v1,
    mobilenet_v2,
    mobilevit,
    mpnet,
    mpt,
    musicgen,
    musicgen_melody,
    mvp,
    nezha,
    nougat,
    nystromformer,
    olmo,
    oneformer,
    openelm,
    opt,
    owlvit,
    pegasus,
    persimmon,
    phi,
    phi3,
    plbart,
    poolformer,
    pop2piano,
    qdqbert,
    qwen2,
    qwen2_moe,
    reformer,
    rembert,
    resnet,
    roberta,
    roc_bert,
    rwkv,
    sam,
    seamless_m4t,
    seamless_m4t_v2,
    segformer,
    seggpt,
    sew,
    sew_d,
    speech_encoder_decoder,
    speecht5,
    stablelm,
    splinter,
    squeezebert,
    starcoder2,
    swiftformer,
    swin,
    switch_transformers,
    swin2sr,
    t5,
    tapas,
    time_series_transformer,
    timesformer,
    tinybert,
<<<<<<< HEAD
    umt5,
=======
    univnet,
>>>>>>> 913dacd7
    videomae,
    vipllava,
    vision_encoder_decoder,
    vision_text_dual_encoder,
    visual_bert,
    vit,
    vit_hybrid,
    vit_msn,
    vitdet,
    wav2vec2,
    wav2vec2_conformer,
    wav2vec2_bert,
    wav2vec2_with_lm,
    wavlm,
    whisper,
    x_clip,
    xlm,
    xlm_roberta,
    xlm_roberta_xl,
    xlnet,
)

from .owlv2 import *
from .albert import *
from .align import *
from .altclip import *
from .audio_spectrogram_transformer import *
from .auto import *
from .autoformer import *
from .baichuan import *
from .bark import *
from .bart import *
from .barthez import *
from .bartpho import *
from .beit import *
from .bert import *
from .bert_generation import *
from .bert_japanese import *
from .bertweet import *
from .bge_m3 import *
from .big_bird import *
from .bigbird_pegasus import *
from .biogpt import *
from .bit import *
from .blenderbot import *
from .blenderbot_small import *
from .blip import *
from .blip_2 import *
from .bloom import *
from .bridgetower import *
from .bros import *
from .byt5 import *
from .camembert import *
from .canine import *
from .clap import *
from .clip import *
from .clipseg import *
from .codegen import *
from .cohere import *
from .cogvlm import *
from .convbert import *
from .convnext import *
from .convnextv2 import *
from .cpm import *
from .ctrl import *
from .cpmant import *
from .cpmbee import *
from .cvt import *
from .data2vec import *
from .deberta import *
from .deberta_v2 import *
from .decision_transformer import *
from .detr import *
from .deit import *
from .distilbert import *
from .dpr import *
from .efficientnet import *
from .efficientformer import *
from .electra import *
from .encodec import *
from .esm import *
from .ernie import *
from .ernie_m import *
from .chatglm import *
from .chatglm2 import *
from .chatglm3 import *
from .falcon import *
from .flava import *
from .focalnet import *
from .funnel import *
from .fastspeech2_conformer import *
from .gemma import *
from .git import *
from .gpt import *
from .gptj import *
from .gpt_neo import *
from .gpt_neox import *
from .gpt_neox_japanese import *
from .gpt_bigcode import *
from .gpt_pangu import *
from .gpt2 import *
from .graphormer import *
from .groupvit import *
from .ibert import *
from .hubert import *
from .imagegpt import *
from .instructblip import *
from .jetmoe import *
from .layoutlm import *
from .layoutlmv2 import *
from .led import *
from .lilt import *
from .llama import *
from .llava import *
from .llava_next import *
from .longformer import *
from .luke import *
from .mamba import *
from .marian import *
from .mask2former import *
from .mbart import *
from .mctct import *
from .megatron_bert import *
from .minicpm import *
from .mistral import *
from .mixtral import *
from .mobilebert import *
from .mobilenet_v1 import *
from .mobilenet_v2 import *
from .mobilevit import *
from .mpnet import *
from .mpt import *
from .musicgen import *
from .musicgen_melody import *
from .mvp import *
from .nezha import *
from .nougat import *
from .nystromformer import *
from .olmo import *
from .oneformer import *
from .openelm import *
from .opt import *
from .owlvit import *
from .pegasus import *
from .persimmon import *
from .phi import *
from .phi3 import *
from .plbart import *
from .poolformer import *
from .pop2piano import *
from .qdqbert import *
from .qwen2 import *
from .qwen2_moe import *
from .reformer import *
from .rembert import *
from .resnet import *
from .roberta import *
from .roc_bert import *
from .rwkv import *
from .sam import *
from .seamless_m4t import *
from .seamless_m4t_v2 import *
from .segformer import *
from .seggpt import *
from .sew import *
from .sew_d import *
from .speech_encoder_decoder import *
from .speecht5 import *
from .stablelm import *
from .splinter import *
from .squeezebert import *
from .starcoder2 import *
from .swiftformer import *
from .swin import *
from .switch_transformers import *
from .swin2sr import *
from .tinybert import *
from .t5 import *
from .tapas import *
from .time_series_transformer import *
from .timesformer import *
from .univnet import *
from .videomae import *
from .vipllava import *
from .vision_encoder_decoder import *
from .vision_text_dual_encoder import *
from .visual_bert import *
from .vit import *
from .vit_hybrid import *
from .vit_msn import *
from .vitdet import *
from .whisper import *
from .wav2vec2 import *
from .wav2vec2_conformer import *
from .wav2vec2_bert import *
from .wav2vec2_with_lm import *
from .wavlm import *
from .x_clip import *
from .xlm import *
from .xlm_roberta import *
from .xlm_roberta_xl import *
from .xlnet import *
from .umt5 import *

__all__ = []
__all__.extend(albert.__all__)
__all__.extend(align.__all__)
__all__.extend(altclip.__all__)
__all__.extend(audio_spectrogram_transformer.__all__)
__all__.extend(auto.__all__)
__all__.extend(autoformer.__all__)
__all__.extend(baichuan.__all__)
__all__.extend(bark.__all__)
__all__.extend(bart.__all__)
__all__.extend(barthez.__all__)
__all__.extend(bartpho.__all__)
__all__.extend(beit.__all__)
__all__.extend(bert.__all__)
__all__.extend(bert_generation.__all__)
__all__.extend(bert_japanese.__all__)
__all__.extend(bertweet.__all__)
__all__.extend(bge_m3.__all__)
__all__.extend(big_bird.__all__)
__all__.extend(bigbird_pegasus.__all__)
__all__.extend(biogpt.__all__)
__all__.extend(bit.__all__)
__all__.extend(blenderbot.__all__)
__all__.extend(blenderbot_small.__all__)
__all__.extend(blip.__all__)
__all__.extend(blip_2.__all__)
__all__.extend(bloom.__all__)
__all__.extend(bridgetower.__all__)
__all__.extend(bros.__all__)
__all__.extend(byt5.__all__)
__all__.extend(camembert.__all__)
__all__.extend(canine.__all__)
__all__.extend(clap.__all__)
__all__.extend(clip.__all__)
__all__.extend(clipseg.__all__)
__all__.extend(codegen.__all__)
__all__.extend(cohere.__all__)
__all__.extend(cogvlm.__all__)
__all__.extend(convbert.__all__)
__all__.extend(convnext.__all__)
__all__.extend(convnextv2.__all__)
__all__.extend(cpm.__all__)
__all__.extend(ctrl.__all__)
__all__.extend(cpmant.__all__)
__all__.extend(cpmbee.__all__)
__all__.extend(cvt.__all__)
__all__.extend(data2vec.__all__)
__all__.extend(deberta.__all__)
__all__.extend(deberta_v2.__all__)
__all__.extend(decision_transformer.__all__)
__all__.extend(deit.__all__)
__all__.extend(distilbert.__all__)
__all__.extend(detr.__all__)
__all__.extend(dpr.__all__)
__all__.extend(efficientnet.__all__)
__all__.extend(efficientformer.__all__)
__all__.extend(electra.__all__)
__all__.extend(encodec.__all__)
__all__.extend(ernie.__all__)
__all__.extend(ernie_m.__all__)
__all__.extend(esm.__all__)
__all__.extend(chatglm.__all__)
__all__.extend(falcon.__all__)
__all__.extend(flava.__all__)
__all__.extend(focalnet.__all__)
__all__.extend(funnel.__all__)
__all__.extend(fastspeech2_conformer.__all__)
__all__.extend(chatglm2.__all__)
__all__.extend(chatglm3.__all__)
__all__.extend(gpt.__all__)
__all__.extend(gptj.__all__)
__all__.extend(gemma.__all__)
__all__.extend(git.__all__)
__all__.extend(gpt_neo.__all__)
__all__.extend(gpt_neox.__all__)
__all__.extend(gpt_neox_japanese.__all__)
__all__.extend(gpt_pangu.__all__)
__all__.extend(gpt_bigcode.__all__)
__all__.extend(gpt2.__all__)
__all__.extend(graphormer.__all__)
__all__.extend(groupvit.__all__)
__all__.extend(ibert.__all__)
__all__.extend(instructblip.__all__)
__all__.extend(hubert.__all__)
__all__.extend(imagegpt.__all__)
__all__.extend(jetmoe.__all__)
__all__.extend(layoutlm.__all__)
__all__.extend(layoutlmv2.__all__)
__all__.extend(led.__all__)
__all__.extend(lilt.__all__)
__all__.extend(llama.__all__)
__all__.extend(llava.__all__)
__all__.extend(llava_next.__all__)
__all__.extend(longformer.__all__)
__all__.extend(luke.__all__)
__all__.extend(mamba.__all__)
__all__.extend(marian.__all__)
__all__.extend(mask2former.__all__)
__all__.extend(mbart.__all__)
__all__.extend(mctct.__all__)
__all__.extend(megatron_bert.__all__)
__all__.extend(minicpm.__all__)
__all__.extend(mistral.__all__)
__all__.extend(mixtral.__all__)
__all__.extend(mobilebert.__all__)
__all__.extend(mobilenet_v1.__all__)
__all__.extend(mobilenet_v2.__all__)
__all__.extend(mobilevit.__all__)
__all__.extend(mpnet.__all__)
__all__.extend(mpt.__all__)
__all__.extend(musicgen.__all__)
__all__.extend(musicgen_melody.__all__)
__all__.extend(mvp.__all__)
__all__.extend(nezha.__all__)
__all__.extend(nougat.__all__)
__all__.extend(nystromformer.__all__)
__all__.extend(olmo.__all__)
__all__.extend(oneformer.__all__)
__all__.extend(openelm.__all__)
__all__.extend(opt.__all__)
__all__.extend(owlvit.__all__)
__all__.extend(pegasus.__all__)
__all__.extend(persimmon.__all__)
__all__.extend(phi.__all__)
__all__.extend(phi3.__all__)
__all__.extend(plbart.__all__)
__all__.extend(poolformer.__all__)
__all__.extend(pop2piano.__all__)
__all__.extend(qdqbert.__all__)
__all__.extend(qwen2.__all__)
__all__.extend(qwen2_moe.__all__)
__all__.extend(reformer.__all__)
__all__.extend(rembert.__all__)
__all__.extend(resnet.__all__)
__all__.extend(roberta.__all__)
__all__.extend(roc_bert.__all__)
__all__.extend(rwkv.__all__)
__all__.extend(sam.__all__)
__all__.extend(seamless_m4t.__all__)
__all__.extend(seamless_m4t_v2.__all__)
__all__.extend(segformer.__all__)
__all__.extend(seggpt.__all__)
__all__.extend(sew.__all__)
__all__.extend(sew_d.__all__)
__all__.extend(speech_encoder_decoder.__all__)
__all__.extend(speecht5.__all__)
__all__.extend(stablelm.__all__)
__all__.extend(splinter.__all__)
__all__.extend(squeezebert.__all__)
__all__.extend(starcoder2.__all__)
__all__.extend(swiftformer.__all__)
__all__.extend(owlv2.__all__)
__all__.extend(swin.__all__)
__all__.extend(switch_transformers.__all__)
__all__.extend(swin2sr.__all__)
__all__.extend(t5.__all__)
__all__.extend(time_series_transformer.__all__)
__all__.extend(timesformer.__all__)
__all__.extend(tinybert.__all__)
__all__.extend(univnet.__all__)
__all__.extend(videomae.__all__)
__all__.extend(vipllava.__all__)
__all__.extend(vision_encoder_decoder.__all__)
__all__.extend(vision_text_dual_encoder.__all__)
__all__.extend(visual_bert.__all__)
__all__.extend(vit.__all__)
__all__.extend(vit_hybrid.__all__)
__all__.extend(vit_msn.__all__)
__all__.extend(vitdet.__all__)
__all__.extend(whisper.__all__)
__all__.extend(wav2vec2.__all__)
__all__.extend(wav2vec2_conformer.__all__)
__all__.extend(wav2vec2_bert.__all__)
__all__.extend(wav2vec2_with_lm.__all__)
__all__.extend(wavlm.__all__)
__all__.extend(x_clip.__all__)
__all__.extend(xlm.__all__)
__all__.extend(xlm_roberta.__all__)
__all__.extend(xlm_roberta_xl.__all__)
__all__.extend(xlnet.__all__)
__all__.extend(umt5.__all__)<|MERGE_RESOLUTION|>--- conflicted
+++ resolved
@@ -176,11 +176,8 @@
     time_series_transformer,
     timesformer,
     tinybert,
-<<<<<<< HEAD
     umt5,
-=======
     univnet,
->>>>>>> 913dacd7
     videomae,
     vipllava,
     vision_encoder_decoder,
