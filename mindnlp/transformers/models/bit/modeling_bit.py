--- conflicted
+++ resolved
@@ -113,7 +113,6 @@
         This method initializes an instance of the WeightStandardizedConv2d class.
 
         Args:
-<<<<<<< HEAD
             self (object): The instance of the class.
             in_channel (int): The number of input channels.
             out_channels (int): The number of output channels.
@@ -127,21 +126,6 @@
 
         Returns:
             None.
-=======
-        - self (object): The instance of the class.
-        - in_channel (int): The number of input channels.
-        - out_channels (int): The number of output channels.
-        - kernel_size (int): The size of the convolutional kernel.
-        - stride (int, optional): The stride for the convolution operation. Default is 1.
-        - padding (int, optional): The padding to apply. Default is 0.
-        - dilation (int, optional): The dilation rate for the convolution operation. Default is 1.
-        - groups (int, optional): The number of groups for grouped convolution. Default is 1.
-        - bias (bool, optional): Whether to include bias in the convolution operation. Default is False.
-        - eps (float, optional): Small value to avoid division by zero. Default is 1e-06.
-
-        Returns:
-        - None: This method does not return any value.
->>>>>>> 106d946f
 
         Raises:
             TypeError: If any of the input parameters are of incorrect type.
@@ -229,18 +213,11 @@
 
         Args:
             self (BitGroupNormActivation): An instance of the BitGroupNormActivation class.
-<<<<<<< HEAD
             hidden_state: The hidden state to be processed.
                 It can be any valid input that can be processed by the _cal_output and activation methods.
 
         Returns:
             None.
-=======
-            hidden_state: The hidden state to be processed. It can be any valid input that can be processed by the _cal_output and activation methods.
-
-        Returns:
-            None: This method does not return any value.
->>>>>>> 106d946f
 
         Raises:
             None.
@@ -297,7 +274,6 @@
 
     def __call__(self, input):
         """
-<<<<<<< HEAD
         This method is called when an instance of the DynamicPad2d class is used as a function.
         It performs dynamic padding on the input tensor based on the kernel size, stride, dilation, and value specified
         in the class instance.
@@ -310,17 +286,6 @@
         Returns:
             None: This method does not return any value explicitly.
                 However, it modifies the input tensor in place by applying dynamic padding.
-=======
-        This method is called when an instance of the DynamicPad2d class is used as a function. It performs dynamic padding on the input tensor based on the kernel size, stride, dilation, and value specified
-in the class instance.
-
-        Args:
-            self (DynamicPad2d): The instance of the DynamicPad2d class.
-            input (tensor): The input tensor to be dynamically padded. It should be a tensor with shape [batch_size, channels, height, width].
-
-        Returns:
-            None: This method does not return any value explicitly. However, it modifies the input tensor in place by applying dynamic padding.
->>>>>>> 106d946f
 
         Raises:
             ValueError: If the input tensor does not have the expected shape [batch_size, channels, height, width].
@@ -375,18 +340,11 @@
             padding (tuple, optional): The padding to be applied to the input.
                 Can be a tuple of two integers or a single integer. Defaults to (0, 0).
             padding_value (int, optional): The value used for padding if `use_dynamic_padding` is True. Defaults to 0.
-<<<<<<< HEAD
             use_dynamic_padding (bool, optional): Whether to apply dynamic padding using `DynamicPad2d` or not.
                 Defaults to True.
 
         Returns:
             None.
-=======
-            use_dynamic_padding (bool, optional): Whether to apply dynamic padding using `DynamicPad2d` or not. Defaults to True.
-
-        Returns:
-            None. This method does not return anything.
->>>>>>> 106d946f
 
         Raises:
             None.
@@ -411,15 +369,9 @@
         This method takes two parameters: self and hidden_states.
 
         Args:
-<<<<<<< HEAD
             self (BitMaxPool2d): The current instance of the BitMaxPool2d class.
             hidden_states (Tensor): The input tensor of shape (batch_size, channels, height, width)
                 representing the hidden states.
-=======
-            - self (BitMaxPool2d): The current instance of the BitMaxPool2d class.
-            - hidden_states (Tensor): The input tensor of shape (batch_size, channels, height, width)
-                                      representing the hidden states.
->>>>>>> 106d946f
 
         Returns:
             None.
@@ -489,13 +441,8 @@
 
         Args:
             self (BitEmbeddings): An instance of the BitEmbeddings class.
-<<<<<<< HEAD
             pixel_values (mindspore.Tensor):
                 A tensor containing pixel values.
-=======
-            pixel_values (mindspore.Tensor): A tensor containing pixel values.
-
->>>>>>> 106d946f
                 The pixel_values parameter should be of shape (batch_size, num_channels, height, width).
 
                 - batch_size (int): The number of images in the batch.
@@ -562,11 +509,7 @@
             drop_prob (Optional[float]): The probability of dropping a bit. If not provided, the default value is None.
 
         Returns:
-<<<<<<< HEAD
-            None.
-=======
-            None. This method does not return any value.
->>>>>>> 106d946f
+            None.
 
         Raises:
             None.
@@ -581,19 +524,11 @@
         Args:
             self (BitDropPath): An instance of the BitDropPath class.
             hidden_states (mindspore.Tensor): The input tensor of shape (batch_size, ..., hidden_size).
-<<<<<<< HEAD
                 It represents the hidden states of a neural network layer.
 
         Returns:
             mindspore.Tensor: A tensor of the same shape and dtype as the input tensor.
                 It contains the modified hidden states after applying drop path regularization.
-=======
-                                              It represents the hidden states of a neural network layer.
-
-        Returns:
-            mindspore.Tensor: A tensor of the same shape and dtype as the input tensor.
-                              It contains the modified hidden states after applying drop path regularization.
->>>>>>> 106d946f
 
         Raises:
             TypeError: If the input tensor is not an instance of mindspore.Tensor.
@@ -627,14 +562,9 @@
         Raises:
             None.
 
-<<<<<<< HEAD
         This method returns a string representation of the BitDropPath object, specifically the probability of
         dropping a bit.
         The returned string is formatted as 'p=drop_prob', where 'drop_prob' is the probability of dropping a bit.
-=======
-        This method returns a string representation of the BitDropPath object, specifically the probability of dropping a bit. The returned string is formatted as 'p=drop_prob', where 'drop_prob' is the
-probability of dropping a bit.
->>>>>>> 106d946f
         """
         return "p={}".format(self.drop_prob)
 
@@ -696,11 +626,7 @@
             is_first_layer (bool): Flag indicating if the layer is the first in the network.
 
         Returns:
-<<<<<<< HEAD
-            None.
-=======
-            None. This method initializes the attributes and does not return any value.
->>>>>>> 106d946f
+            None.
 
         Raises:
             None.
@@ -745,11 +671,7 @@
             hidden_states (tensor): A tensor representing the hidden states.
 
         Returns:
-<<<<<<< HEAD
-            None.
-=======
-            None: This method does not return any value.
->>>>>>> 106d946f
+            None.
 
         Raises:
             ValueError: If the downsample operation encounters an issue.
@@ -803,11 +725,7 @@
             is_first_layer (bool): Indicates if this is the first layer of the network.
 
         Returns:
-<<<<<<< HEAD
-            None.
-=======
-            None. The method initializes the BitBottleneckLayer object.
->>>>>>> 106d946f
+            None.
 
         Raises:
             None.
@@ -850,7 +768,6 @@
 
     def construct(self, hidden_states):
         """
-<<<<<<< HEAD
         The 'construct' method in the class 'BitBottleneckLayer' performs a series of operations on
         the input 'hidden_states' to construct a new hidden state and returns the result.
 
@@ -863,17 +780,6 @@
         Returns:
             Tensor: The updated hidden states after the operations have been performed.
                 It is of type Tensor and represents the modified hidden states.
-=======
-        The 'construct' method in the class 'BitBottleneckLayer' performs a series of operations on the input 'hidden_states' to construct a new hidden state and returns the result.
-
-        Args:
-            self: The instance of the BitBottleneckLayer class.
-            hidden_states (Tensor): The input hidden states on which the method operates. It is of type Tensor and represents the intermediate hidden states of the model. There are no specific restrictions on
-the input.
-
-        Returns:
-            Tensor: The updated hidden states after the operations have been performed. It is of type Tensor and represents the modified hidden states.
->>>>>>> 106d946f
 
         Raises:
             None
@@ -903,7 +809,6 @@
     """
     This class represents a BitDownsampleConv module in a neural network. It is a subclass of nn.Cell.
 
-<<<<<<< HEAD
     BitDownsampleConv applies down-sampling to the input tensor using a combination of weight-standardized convolution
     and bit group normalization activation.
 
@@ -913,21 +818,12 @@
         norm (nn.Identity or BitGroupNormActivation): An instance of either nn.Identity or BitGroupNormActivation class,
             depending on the value of the preact parameter. If preact is True, nn.Identity is used, otherwise
             BitGroupNormActivation is used for applying bit group normalization activation.
-=======
-    BitDownsampleConv applies down-sampling to the input tensor using a combination of weight-standardized convolution and bit group normalization activation.
-
-    Attributes:
-        conv (WeightStandardizedConv2d): An instance of the WeightStandardizedConv2d class that performs a weight-standardized convolution operation on the input tensor.
-        norm (nn.Identity or BitGroupNormActivation): An instance of either nn.Identity or BitGroupNormActivation class, depending on the value of the preact parameter. If preact is True, nn.Identity is used,
-otherwise BitGroupNormActivation is used for applying bit group normalization activation.
->>>>>>> 106d946f
 
     Methods:
         __init__(self, config, in_channels, out_channels, stride=1, preact=True):
             Initializes a BitDownsampleConv instance with the specified parameters.
 
             Args:
-<<<<<<< HEAD
 
             - config (Config): The configuration object containing various settings.
 
@@ -936,24 +832,13 @@
                 - stride (int, optional): The stride value for the convolution operation. Defaults to 1.
                 - preact (bool, optional): If True, nn.Identity is used for normalization,
                 otherwise BitGroupNormActivation is used. Defaults to True.
-=======
-                config (Config): The configuration object containing various settings.
-                in_channels (int): The number of input channels.
-                out_channels (int): The number of output channels.
-                stride (int, optional): The stride value for the convolution operation. Defaults to 1.
-                preact (bool, optional): If True, nn.Identity is used for normalization, otherwise BitGroupNormActivation is used. Defaults to True.
->>>>>>> 106d946f
 
         construct(self, x):
             Applies down-sampling to the input tensor x by performing weight-standardized convolution followed by normalization.
 
             Args:
-<<<<<<< HEAD
 
             - x (Tensor): The input tensor to be down-sampled.
-=======
-                x (Tensor): The input tensor to be down-sampled.
->>>>>>> 106d946f
 
             Returns:
 
@@ -979,11 +864,7 @@
             preact (bool): Indicates whether to apply preactivation. Default is True.
 
         Returns:
-<<<<<<< HEAD
-            None.
-=======
-            None. This method initializes the BitDownsampleConv instance.
->>>>>>> 106d946f
+            None.
 
         Raises:
             None.
@@ -1007,11 +888,7 @@
             x (any): The input data to be processed. It can be of any type.
 
         Returns:
-<<<<<<< HEAD
-            None.
-=======
-            None. This method does not return any value.
->>>>>>> 106d946f
+            None.
 
         Raises:
             None.
@@ -1047,11 +924,7 @@
             layer_dropout (float, None): The dropout rate for the layer. If None, no dropout is applied.
 
         Returns:
-<<<<<<< HEAD
-            None.
-=======
-            None: This method does not return any value.
->>>>>>> 106d946f
+            None.
 
         Raises:
             NotImplementedError: If the layer type specified in the config is not supported.
@@ -1133,12 +1006,8 @@
 class BitEncoder(nn.Cell):
 
     """
-<<<<<<< HEAD
     The `BitEncoder` class is a subclass of `nn.Cell` and represents an encoder module for the Bit model.
     It is responsible for encoding the input hidden state through a series of stages.
-=======
-    The `BitEncoder` class is a subclass of `nn.Cell` and represents an encoder module for the Bit model. It is responsible for encoding the input hidden state through a series of stages.
->>>>>>> 106d946f
 
     Attributes:
         stages (nn.CellList): A list of BitStage instances representing each stage of the encoder.
@@ -1148,17 +1017,10 @@
         __init__:
             Initializes a new instance of the `BitEncoder` class.
 
-<<<<<<< HEAD
         _get_updated_hyperparameters:
             Calculates and returns the updated hyperparameters for the given stage.
 
         construct:
-=======
-        _get_updated_hyperparameters(self, stage_idx, current_stride, current_hidden_size, dilation, config):
-            Calculates and returns the updated hyperparameters for the given stage.
-
-        construct(self, hidden_state: mindspore.Tensor, output_hidden_states: bool = False, return_dict: bool = True) -> BaseModelOutputWithNoAttention:
->>>>>>> 106d946f
             Constructs the encoder module by iterating through each stage and applying them to the input hidden state.
 
     """
@@ -1170,7 +1032,6 @@
             self: The BitEncoder instance.
             config (BitConfig): The configuration object that specifies the hyperparameters for the BitEncoder.
                 The config parameter must be an instance of the BitConfig class and should contain the following attributes:
-<<<<<<< HEAD
 
                 - embedding_size (int): The size of the input embeddings.
                 - depths (list[int]): A list of integers representing the depths of each BitStage.
@@ -1179,15 +1040,6 @@
 
         Returns:
             None.
-=======
-                    - embedding_size (int): The size of the input embeddings.
-                    - depths (list[int]): A list of integers representing the depths of each BitStage.
-                    - hidden_sizes (list[int]): A list of integers representing the hidden sizes of each BitStage.
-                    - drop_path_rate (float): The drop path rate for the BitStages.
-
-        Returns:
-            None. This method does not return any value.
->>>>>>> 106d946f
 
         Raises:
             None.
@@ -1242,11 +1094,7 @@
             config (object): The configuration object containing width factor and output stride values.
 
         Returns:
-<<<<<<< HEAD
-            None.
-=======
-            None: This method does not return any value.
->>>>>>> 106d946f
+            None.
 
         Raises:
             None.
@@ -1315,18 +1163,11 @@
 
         Args:
             self: The instance of the BitPreTrainedModel class.
-<<<<<<< HEAD
             cell: An instance of a neural network cell (e.g., nn.Conv2d, nn.BatchNorm2d, nn.GroupNorm).
                 It represents the cell for which the weights are initialized.
 
         Returns:
             None.
-=======
-            cell: An instance of a neural network cell (e.g., nn.Conv2d, nn.BatchNorm2d, nn.GroupNorm). It represents the cell for which the weights are initialized.
-
-        Returns:
-            None. This method does not return any value.
->>>>>>> 106d946f
 
         Raises:
             TypeError: If the 'cell' parameter is not an instance of nn.Conv2d, nn.BatchNorm2d, or nn.GroupNorm.
@@ -1343,14 +1184,9 @@
 class BitModel(BitPreTrainedModel):
 
     """
-<<<<<<< HEAD
     The BitModel class represents a model for processing pixel values using Bit embeddings and encoding techniques.
     It inherits from the BitPreTrainedModel and includes methods for initialization and
     constructing the model output with pooling and no attention.
-=======
-    The BitModel class represents a model for processing pixel values using Bit embeddings and encoding techniques. It inherits from the BitPreTrainedModel and includes methods for initialization and
-constructing the model output with pooling and no attention.
->>>>>>> 106d946f
 
     Attributes:
         config: The configuration for the model.
@@ -1407,12 +1243,8 @@
             return_dict (bool, optional): Whether to return the output as a dictionary. Defaults to None.
 
         Returns:
-<<<<<<< HEAD
             BaseModelOutputWithPoolingAndNoAttention: An object containing the constructed BitModel output,
                 including the last hidden state, pooled output, and hidden states.
-=======
-            BaseModelOutputWithPoolingAndNoAttention: An object containing the constructed BitModel output, including the last hidden state, pooled output, and hidden states.
->>>>>>> 106d946f
 
         Raises:
             None.
@@ -1465,22 +1297,11 @@
         __init__:
             Initializes the BitForImageClassification instance with the given configuration.
 
-<<<<<<< HEAD
         construct:
             Constructs the image classifier model with optional inputs and returns the output with or without attention.
 
             Parameters:
 
-=======
-        construct(self, pixel_values, labels, output_hidden_states, return_dict) -> ImageClassifierOutputWithNoAttention:
-            Constructs the image classifier model with optional inputs and returns the output with or without attention.
-            - pixel_values (Optional[mindspore.Tensor]): Tensor representing pixel values of images.
-            - labels (Optional[mindspore.Tensor]): Tensor representing labels for classification/regression.
-            - output_hidden_states (Optional[bool]): Flag to output hidden states.
-            - return_dict (Optional[bool]): Flag to return output as a dictionary.
-
-        Parameters:
->>>>>>> 106d946f
             - pixel_values (mindspore.Tensor): Tensor of shape `(batch_size, channels, height, width)` representing input images.
             - labels (mindspore.Tensor): Tensor of shape `(batch_size,)` representing labels for classification/regression.
                 Indices should be in `[0, ..., config.num_labels - 1]`. For classification, a classification loss is computed (Cross-Entropy).
@@ -1575,7 +1396,6 @@
     - __init__(self, config): Initializes the BitBackbone instance with the provided configuration.
     - construct(self, pixel_values, output_hidden_states, return_dict): Constructs the backbone model and returns the feature maps and hidden states.
 
-<<<<<<< HEAD
     Example:
         ```python
         >>> from transformers import AutoImageProcessor, AutoBackbone
@@ -1594,26 +1414,6 @@
 
     Note:
         In the above example, the BitBackbone class is used to extract feature maps and hidden states from an image using a pre-trained Bit model.
-=======
-    Example Usage:
-
-
-    from transformers import AutoImageProcessor, AutoBackbone
-    from PIL import Image
-    import requests
-
-    url = "http://images.cocodataset.org/val2017/000000039769.jpg"
-    image = Image.open(requests.get(url, stream=True).raw)
-
-    processor = AutoImageProcessor.from_pretrained("google/resnetnv2-50")
-    model = AutoBackbone.from_pretrained("google/resnetnv2-50")
-
-    inputs = processor(image, return_tensors="pt")
-    outputs = model(**inputs)
-
-
-    Note: In the above example, the BitBackbone class is used to extract feature maps and hidden states from an image using a pre-trained Bit model.
->>>>>>> 106d946f
     """
     def __init__(self, config):
         """
@@ -1621,20 +1421,13 @@
 
         Args:
             self: The instance of the BitBackbone class.
-<<<<<<< HEAD
             config:
                 A configuration object containing the settings for the BitBackbone model.
                 It should be an instance of the Config class and contain the following attributes:
 
                 - embedding_size (int): The size of the input embedding.
                 - hidden_sizes (list): A list of integers representing the sizes of hidden layers.
-=======
-            config: A configuration object containing the settings for the BitBackbone model.
-                    It should be an instance of the Config class and contain the following attributes:
-                        - embedding_size (int): The size of the input embedding.
-                        - hidden_sizes (list): A list of integers representing the sizes of hidden layers.
-
->>>>>>> 106d946f
+                
         Returns:
             None
 
