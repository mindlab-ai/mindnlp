# coding=utf-8
# Copyright 2018 The HuggingFace Inc. team.
#
# Licensed under the Apache License, Version 2.0 (the "License");
# you may not use this file except in compliance with the License.
# You may obtain a copy of the License at
#
#     http://www.apache.org/licenses/LICENSE-2.0
#
# Unless required by applicable law or agreed to in writing, software
# distributed under the License is distributed on an "AS IS" BASIS,
# WITHOUT WARRANTIES OR CONDITIONS OF ANY KIND, either express or implied.
# See the License for the specific language governing permissions and
# limitations under the License.
# ============================================================================

""" Auto Model class."""

import warnings
from collections import OrderedDict

from mindnlp.utils import logging

from .auto_factory import _BaseAutoModelClass, _LazyAutoMapping
from .configuration_auto import CONFIG_MAPPING_NAMES

logger = logging.get_logger(__name__)


MODEL_MAPPING_NAMES = OrderedDict(
    [
        # Base model mapping
        ("albert", "AlbertModel"),
        ("align", "AlignModel"),
        ("altclip", "AltCLIPModel"),
        ("audio-spectrogram-transformer", "ASTModel"),
        ("autoformer", "AutoformerModel"),
        ("bark", "BarkModel"),
        ("bart", "BartModel"),
        ("beit", "BeitModel"),
        ("bert", "BertModel"),
        ("bert-generation", "BertGenerationEncoder"),
        ("bge-m3", "BgeM3Model"),
        ("big_bird", "BigBirdModel"),
        ("bigbird_pegasus", "BigBirdPegasusModel"),
        ("biogpt", "BioGptModel"),
        ("bit", "BitModel"),
        ("blenderbot", "BlenderbotModel"),
        ("blenderbot-small", "BlenderbotSmallModel"),
        ("blip", "BlipModel"),
        ("blip-2", "Blip2Model"),
        ("instructblip", "InstructBlipVisionModel"),
        ("bloom", "BloomModel"),
        ("bridgetower", "BridgeTowerModel"),
        ("bros", "BrosModel"),
        ("camembert", "CamembertModel"),
        ("canine", "CanineModel"),
        ("codegen", "CodeGenModel"),
        ("cohere", "CohereModel"),
        ("cogvlm", "CogVLMModel"),
        ("cpmant", "CpmAntModel"),
        ("ctrl", "CTRLModel"),
        ("cpmbee", "CpmBeeModel"),
        ("chatglm", "ChatGLMModel"),
        ("clap", "ClapModel"),
        ("clip", "CLIPModel"),
        ("clipseg", ("CLIPSegModel", "CLIPSegVisionModel")),
        ("clipseg_vision_model", "CLIPSegVisionModel"),
        ("clip_vision_model", "CLIPVisionModel"),
        ("convbert", "ConvBertModel"),
        ("convnext", "ConvNextModel"),
        ("cvt", "CvtModel"),
        ("data2vec-text", "Data2VecTextModel"),
        ("deit", "DeiTModel"),
        ("deberta", "DebertaModel"),
        ("decision_transformer", "DecisionTransformerModel"),
        ("deberta-v2", "DebertaV2Model"),
        ("detr", "DetrModel"),
        ("efficientformer", "EfficientFormerModel"),
        ("encodec", "EncodecModel"),
        ("esm", "EsmModel"),
        ("ernie", "ErnieModel"),
        ("ernie_m", "ErnieMModel"),
        ("falcon", "FalconModel"),
        ("fastspeech2_conformer", "FastSpeech2ConformerModel"),
        ("flava", "FlavaModel"),
        ("focalnet", "FocalNetModel"),
        ("funnel", ("FunnelModel", "FunnelBaseModel")),
        ("gemma", "GemmaModel"),
        ("git", "GitModel"),
        ("gpt_bigcode", "GPTBigCodeModel"),
        ("gpt", "GPTModel"),
        ("gptJ", "GPTjModel"),
        ("gpt2", "GPT2Model"),
        ("gpt_neox_japanese", "GPTNeoXJapaneseModel"),
        ("gpt_pangu", "GPTPanguModel"),
        ("groupvit", "GroupViTModel"),
        ("ibert", "IBertModel"),
        ("layoutlmv2", "LayoutLMv2Model"),
        ("longformer", "LongformerModel"),
        ("jetmoe", "JetMoEModel"),
        ("led", "LEDModel"),
        ("llama", "LlamaModel"),
        ("lxmert", "LxmertModel"),
        ("mamba", "MambaModel"),
        ("marian", "MarianModel"),
        ("mask2former", "Mask2FormerModel"),
        ("mbart", "MBartModel"),
<<<<<<< HEAD
        ("mctct","MCTCTModel"),
        ("mgp-str", "MgpstrForSceneTextRecognition"),
=======
        ("mctct", "MCTCTModel"),
>>>>>>> 086b1c96
        ("minicpm", "MiniCPMModel"),
        ("mistral", "MistralModel"),
        ("mixtral", "MixtralModel"),
        ("mobilenet_v1", "MobileNetV1Model"),
        ("mobilenet_v2", "MobileNetV2Model"),
        ("mvp", "MvpModel"),
        ("olmo", "OlmoModel"),
        ("owlv2", "Owlv2Model"),
        ("owlv2_vision_model", "Owlv2VisionModel"),
        ("owlv2_text_model", "Owlv2TextModel"),
        ("oneformer", "OneFormerModel"),
        ("openelm", "OpenELMModel"),
        ("opt", "OPTModel"),
        ("pegasus", "PegasusModel"),
        ("persimmon", "PersimmonModel"),
        ("phi", "PhiModel"),
        ("phi3", "Phi3Model"),
        ("plbart", "PLBartModel"),
        ("qdqbert", "QDQBertModel"),
        ("qwen2", "Qwen2Model"),
        ("qwen2_moe", "Qwen2MoeModel"),
        ("reformer", "ReformerModel"),
        ("rembert", "RemBertModel"),
        ("resnet", "ResNetModel"),
        ("roberta", "RobertaModel"),
        ("roc_bert", "RoCBertModel"),
        ("rwkv", "RwkvModel"),
        ("sam", "SamModel"),
        ("segformer", "SegformerModel"),
        ("speech_to_text", "Speech2TextModel"),
        ("speecht5", "SpeechT5Model"),
        ("stablelm", "StableLmModel"),
        ("splinter", "SplinterModel"),
        ("squeezebert", "SqueezeBertModel"),
        ("starcoder2", "Starcoder2Model"),
        ("swiftformer", "SwiftFormerModel"),
        ("swin", "SwinModel"),
        ("switch_transformers", "SwitchTransformersModel"),
        ("t5", "T5Model"),
        ("tapas", "TapasModel"),
        ("time_series_transformer", "TimeSeriesTransformerModel"),
        ("timesformer", "TimesformerModel"),
        ("univnet", "UnivNetModel"),
        ("videomae", "VideoMAEModel"),
        ("vilt", "ViltModel"),
        ("vision_text_dual_encoder", "VisionTextDualEncoderModel"),
        ("visual_bert", "VisualBertModel"),
        ("vit", "ViTModel"),
        ("vit_hybrid", "ViTHybridModel"),
        ("vit_msn", "ViTMSNModel"),
        ("vitdet", "VitDetModel"),
        ("whisper", "WhisperModel"),
        ("wav2vec2", "Wav2Vec2Model"),
        ("wavlm", "WavLMModel"),
        ("wav2vec2-bert", "Wav2Vec2BertModel"),
        ("wav2vec2-conformer", "Wav2Vec2ConformerModel"),
        ("xclip", "XCLIPModel"),
        ("xlm-roberta", "XLMRobertaModel"),
        ("xlm-roberta-xl", "XLMRobertaXLModel"),
        ("xlnet", "XLNetModel"),
        ("umt5", "UMT5Model"),
    ]
)

MODEL_FOR_PRETRAINING_MAPPING_NAMES = OrderedDict(
    [
        # Model for pre-training mapping
        ("albert", "AlbertForPreTraining"),
        ("bert", "BertForPreTraining"),
        ("big_bird", "BigBirdForPreTraining"),
        ("bloom", "BloomForCausalLM"),
        ("camembert", "CamembertForMaskedLM"),
        ("ctrl", "CTRLLMHeadModel"),
        ("data2vec-text", "Data2VecTextForMaskedLM"),
        ("deberta", "DebertaForMaskedLM"),
        ("deberta-v2", "DebertaV2ForMaskedLM"),
        ("flava", "FlavaForPreTraining"),
        ("funnel", "FunnelForPreTraining"),
        ("gpt_pangu", "GPTPanguForCausalLM"),
        ("ibert", "IBertForMaskedLM"),
        ("lxmert", "LxmertForPreTraining"),
        ("mamba", "MambaForCausalLM"),
        ("minicpm", "MiniCPMForCausalLM"),
        ("mvp", "MvpForConditionalGeneration"),
        ("rwkv", "RwkvForCausalLM"),
        ("splinter", "SplinterForPreTraining"),
        ("squeezebert", "SqueezeBertForMaskedLM"),
        ("switch_transformers", "SwitchTransformersForConditionalGeneration"),
        ("roc_bert", "RoCBertForPreTraining"),
        ("videomae", "VideoMAEForPreTraining"),
        ("visual_bert", "VisualBertForPreTraining"),
        ("wav2vec2-conformer", "Wav2Vec2ConformerForPreTraining"),
        ("xlm-roberta", "XLMRobertaForMaskedLM"),
        ("xlm-roberta-xl", "XLMRobertaXLForMaskedLM"),
        ("xlnet", "XLNetLMHeadModel"),
        ("tapas", "TapasPreTrainedModel"),
    ]
)

MODEL_WITH_LM_HEAD_MAPPING_NAMES = OrderedDict(
    [
        # Model with LM heads mapping
        ("albert", "AlbertForMaskedLM"),
        ("bert", "BertForMaskedLM"),
        ("big_bird", "BigBirdForMaskedLM"),
        ("bigbird_pegasus", "BigBirdPegasusForConditionalGeneration"),
        ("blenderbot-small", "BlenderbotSmallForConditionalGeneration"),
        ("bloom", "BloomForCausalLM"),
        ("camembert", "CamembertForMaskedLM"),
        ("codegen", "CodeGenForCausalLM"),
        ("cpmant", "CpmAntForCausalLM"),
        ("ctrl", "CTRLLMHeadModel"),
        ("cpmbee", "CpmBeeForCausalLM"),
        ("data2vec-text", "Data2VecTextForMaskedLM"),
        ("deberta", "DebertaForMaskedLM"),
        ("deberta-v2", "DebertaV2ForMaskedLM"),
        ("esm", "EsmForMaskedLM"),
        ("funnel", "FunnelForMaskedLM"),
        ("git", "GitForCausalLM"),
        ("gpt_neox_japanese", "GPTNeoXJapaneseForCausalLM"),
        ("gpt_pangu", "GPTPanguForCausalLM"),
        ("gptj", "GPTJForCausalLM"),
        ("led", "LEDForConditionalGeneration"),
        ("mamba", "MambaForCausalLM"),
        ("marian", "MarianMTModel"),
        ("minicpm", "MiniCPMForCausalLM"),
        ("mvp", "MvpForConditionalGeneration"),
        ("reformer", "ReformerModelWithLMHead"),
        ("ibert", "IBertForMaskedLM"),
        ("rembert", "RemBertForMaskedLM"),
        ("roberta", "RobertaForMaskedLM"),
        ("roc_bert", "RoCBertForMaskedLM"),
        ("rwkv", "RwkvForCausalLM"),
        ("squeezebert", "SqueezeBertForMaskedLM"),
        ("switch_transformers", "SwitchTransformersForConditionalGeneration"),
        ("whisper", "WhisperForConditionalGeneration"),
        ("xlm-roberta", "XLMRobertaForMaskedLM"),
        ("xlm-roberta-xl", "XLMRobertaXLForMaskedLM"),
        ("xlnet", "XLNetLMHeadModel"),
        ("tapas", "TapasForMaskedLM"),
    ]
)

MODEL_FOR_CAUSAL_LM_MAPPING_NAMES = OrderedDict(
    [
        # Model for Causal LM mapping
        ("bart", "BartForCausalLM"),
        ("bert", "BertLMHeadModel"),
        ("bert-generation", "BertGenerationDecoder"),
        ("bigbird_pegasus", "BigBirdPegasusForCausalLM"),
        ("big_bird", "BigBirdForCausalLM"),
        ("biogpt", "BioGptForCausalLM"),
        ("blenderbot", "BlenderbotForCausalLM"),
        ("blenderbot-small", "BlenderbotSmallForCausalLM"),
        ("bloom", "BloomForCausalLM"),
        ("camembert", "CamembertForCausalLM"),
        ("codegen", "CodeGenForCausalLM"),
        ("cohere", "CohereForCausalLM"),
        ("cogvlm", "CogVLMForCausalLM"),
        ("cpmant", "CpmAntForCausalLM"),
        ("ctrl", "CTRLLMHeadModel"),
        ("cpmbee", "CpmBeeForCausalLM"),
        ("data2vec-text", "Data2VecTextForCausalLM"),
        ("falcon", "FalconForCausalLM"),
        ("gemma", "GemmaForCausalLM"),
        ("gpt2", "GPT2LMHeadModel"),
        ("gpt_pangu", "GPTPanguForCausalLM"),
        ("gpt_bigcode", "GPTBigCodeForCausalLM"),
        ("gpt_neox", "GPTNeoXForCausalLM"),
        ("gpt_neox_japanese", "GPTNeoXJapaneseForCausalLM"),
        ("gptj", "GPTJForCausalLM"),
        ("git", "GitForCausalLM"),
        ("jetmoe", "JetMoEForCausalLM"),
        ("llama", "LlamaForCausalLM"),
        ("mamba", "MambaForCausalLM"),
        ("marian", "MarianForCausalLM"),
        ("minicpm", "MiniCPMForCausalLM"),
        ("mistral", "MistralForCausalLM"),
        ("mixtral", "MixtralForCausalLM"),
        ("musicgen", "MusicgenForCausalLM"),
        ("musicgen_melody", "MusicgenMelodyForCausalLM"),
        ("mvp", "MvpForCausalLM"),
        ("olmo", "OlmoForCausalLM"),
        ("openelm", "OpenELMForCausalLM"),
        ("opt", "OPTForCausalLM"),
        ("pegasus", "PegasusForCausalLM"),
        ("persimmon", "PersimmonForCausalLM"),
        ("phi", "PhiForCausalLM"),
        ("phi3", "Phi3ForCausalLM"),
        ("qwen2", "Qwen2ForCausalLM"),
        ("qwen2_moe", "Qwen2MoeForCausalLM"),
        ("reformer", "ReformerModelWithLMHead"),
        ("rembert", "RemBertForCausalLM"),
        ("roc_bert", "RoCBertForCausalLM"),
        ("rwkv", "RwkvForCausalLM"),
        ("stablelm", "StableLmForCausalLM"),
        ("starcoder2", "Starcoder2ForCausalLM"),
        ("vilt", "ViltForMaskedLM"),
        ("whisper", "WhisperForCausalLM"),
        ("xlm-roberta", "XLMRobertaForCausalLM"),
        ("xlm-roberta-xl", "XLMRobertaXLForCausalLM"),
        ("xlnet", "XLNetLMHeadModel"),
        ("tapas", "TapasForMaskedLM"),
    ]
)


MODEL_FOR_MASKED_IMAGE_MODELING_MAPPING_NAMES = OrderedDict(
    [
        ("deit", "DeiTForMaskedImageModeling"),
        # ("focalnet", "FocalNetForMaskedImageModeling"),
        # ("swin", "SwinForMaskedImageModeling"),
        # ("swinv2", "Swinv2ForMaskedImageModeling"),
        # ("vit", "ViTForMaskedImageModeling"),
    ]
)


MODEL_FOR_IMAGE_CLASSIFICATION_MAPPING_NAMES = OrderedDict(
    [
        # Model for Image Classification mapping
        ("beit", "BeitForImageClassification"),
        ("bit", "BitForImageClassification"),
        ("clip", "CLIPForImageClassification"),
        ("convnext", "ConvNextForImageClassification"),
        ("convnextv2", "ConvNextV2ForImageClassification"),
        ("cvt", "CvtForImageClassification"),
        ("data2vec-vision", "Data2VecVisionForImageClassification"),
        (
            "deit",
            ("DeiTForImageClassification", "DeiTForImageClassificationWithTeacher"),
        ),
        ("dinat", "DinatForImageClassification"),
        ("dinov2", "Dinov2ForImageClassification"),
        (
            "efficientformer",
            (
                "EfficientFormerForImageClassification",
                "EfficientFormerForImageClassificationWithTeacher",
            ),
        ),
        ("efficientnet", "EfficientNetForImageClassification"),
        ("focalnet", "FocalNetForImageClassification"),
        ("gptj", "GPTJForSequenceClassification"),
        ("imagegpt", "ImageGPTForImageClassification"),
        (
            "levit",
            ("LevitForImageClassification", "LevitForImageClassificationWithTeacher"),
        ),
        ("mobilenet_v1", "MobileNetV1ForImageClassification"),
        ("mobilenet_v2", "MobileNetV2ForImageClassification"),
        ("mobilevit", "MobileViTForImageClassification"),
        ("mobilevitv2", "MobileViTV2ForImageClassification"),
        ("nat", "NatForImageClassification"),
        (
            "perceiver",
            (
                "PerceiverForImageClassificationLearned",
                "PerceiverForImageClassificationFourier",
                "PerceiverForImageClassificationConvProcessing",
            ),
        ),
        ("poolformer", "PoolFormerForImageClassification"),
        ("pvt", "PvtForImageClassification"),
        ("regnet", "RegNetForImageClassification"),
        ("resnet", "ResNetForImageClassification"),
        ("segformer", "SegformerForImageClassification"),
        ("siglip", "SiglipForImageClassification"),
        ("swiftformer", "SwiftFormerForImageClassification"),
        ("swin", "SwinForImageClassification"),
        ("swinv2", "Swinv2ForImageClassification"),
        ("van", "VanForImageClassification"),
        ("vit", "ViTForImageClassification"),
        ("vilt", "ViltForImagesAndTextClassification"),
        ("vit_hybrid", "ViTHybridForImageClassification"),
        ("vit_msn", "ViTMSNForImageClassification"),
    ]
)

MODEL_FOR_INSTANCE_SEGMENTATION_MAPPING_NAMES = OrderedDict(
    [
        # Model for Instance Segmentation mapping
        # MaskFormerForInstanceSegmentation can be removed from this mapping in v5
        ("maskformer", "MaskFormerForInstanceSegmentation"),
    ]
)

MODEL_FOR_UNIVERSAL_SEGMENTATION_MAPPING_NAMES = OrderedDict(
    [
        # Model for Universal Segmentation mapping
        ("detr", "DetrForSegmentation"),
        ("mask2former", "Mask2FormerForUniversalSegmentation"),
        ("maskformer", "MaskFormerForInstanceSegmentation"),
        ("oneformer", "OneFormerForUniversalSegmentation"),
    ]
)

MODEL_FOR_VIDEO_CLASSIFICATION_MAPPING_NAMES = OrderedDict(
    [
        ("timesformer", "TimesformerForVideoClassification"),
        ("videomae", "VideoMAEForVideoClassification"),
        ("vivit", "VivitForVideoClassification"),
    ]
)

MODEL_FOR_VISION_2_SEQ_MAPPING_NAMES = OrderedDict(
    [
        ("blip", "BlipForConditionalGeneration"),
        ("blip-2", "Blip2ForConditionalGeneration"),
        ("git", "GitForCausalLM"),
        ("instructblip", "InstructBlipForConditionalGeneration"),
        ("kosmos-2", "Kosmos2ForConditionalGeneration"),
        ("pix2struct", "Pix2StructForConditionalGeneration"),
        ("vision-encoder-decoder", "VisionEncoderDecoderModel"),
    ]
)

MODEL_FOR_MASKED_LM_MAPPING_NAMES = OrderedDict(
    [
        # Model for Masked LM mapping
        ("albert", "AlbertForMaskedLM"),
        ("bert", "BertForMaskedLM"),
        ("big_bird", "BigBirdForMaskedLM"),
        ("camembert", "CamembertForMaskedLM"),
        ("data2vec-text", "Data2VecTextForMaskedLM"),
        ("deberta", "DebertaForMaskedLM"),
        ("deberta-v2", "DebertaV2ForMaskedLM"),
        ("esm", "EsmForMaskedLM"),
        ("funnel", "FunnelForMaskedLM"),
        {"ibert", "IBertForMaskedLM"},
        ("mvp", "MvpForConditionalGeneration"),
        ("rembert", "RemBertForMaskedLM"),
        ("reformer", "ReformerForMaskedLM"),
        ("squeezebert", "SqueezeBertForMaskedLM"),
        ("roc_bert", "RoCBertForMaskedLM"),
        ("xlm-roberta", "XLMRobertaForMaskedLM"),
        ("xlm-roberta-xl", "XLMRobertaXLForMaskedLM"),
        ("tapas", "TapasForMaskedLM"),
    ]
)

MODEL_FOR_OBJECT_DETECTION_MAPPING_NAMES = OrderedDict(
    [
        # Model for Object Detection mapping
        ("conditional_detr", "ConditionalDetrForObjectDetection"),
        ("deformable_detr", "DeformableDetrForObjectDetection"),
        ("deta", "DetaForObjectDetection"),
        ("detr", "DetrForObjectDetection"),
        ("table-transformer", "TableTransformerForObjectDetection"),
        ("yolos", "YolosForObjectDetection"),
    ]
)

MODEL_FOR_ZERO_SHOT_OBJECT_DETECTION_MAPPING_NAMES = OrderedDict(
    [
        # Model for Zero Shot Object Detection mapping
        ("owlv2", "Owlv2ForObjectDetection"),
        ("owlvit", "OwlViTForObjectDetection"),
    ]
)

MODEL_FOR_DEPTH_ESTIMATION_MAPPING_NAMES = OrderedDict(
    [
        # Model for depth estimation mapping
        ("dpt", "DPTForDepthEstimation"),
        ("glpn", "GLPNForDepthEstimation"),
    ]
)
MODEL_FOR_SEQ_TO_SEQ_CAUSAL_LM_MAPPING_NAMES = OrderedDict(
    [
        # Model for Seq2Seq Causal LM mapping
        ("bart", "BartForConditionalGeneration"),
        ("bigbird_pegasus", "BigBirdPegasusForConditionalGeneration"),
        ("blenderbot", "BlenderbotForConditionalGeneration"),
        ("blenderbot-small", "BlenderbotSmallForConditionalGeneration"),
        ("chatglm", "ChatGLMForConditionalGeneration"),
        ("encoder-decoder", "EncoderDecoderModel"),
        ("fsmt", "FSMTForConditionalGeneration"),
        ("gptsan-japanese", "GPTSanJapaneseForConditionalGeneration"),
        ("led", "LEDForConditionalGeneration"),
        ("longt5", "LongT5ForConditionalGeneration"),
        ("m2m_100", "M2M100ForConditionalGeneration"),
        ("marian", "MarianMTModel"),
        ("mbart", "MBartForConditionalGeneration"),
        ("mt5", "MT5ForConditionalGeneration"),
        ("mvp", "MvpForConditionalGeneration"),
        ("nllb-moe", "NllbMoeForConditionalGeneration"),
        ("pegasus", "PegasusForConditionalGeneration"),
        ("pegasus_x", "PegasusXForConditionalGeneration"),
        ("plbart", "PLBartForConditionalGeneration"),
        ("prophetnet", "ProphetNetForConditionalGeneration"),
        ("seamless_m4t", "SeamlessM4TForTextToText"),
        ("switch_transformers", "SwitchTransformersForConditionalGeneration"),
        ("t5", "T5ForConditionalGeneration"),
        ("umt5", "UMT5ForConditionalGeneration"),
        ("xlm-prophetnet", "XLMProphetNetForConditionalGeneration"),
    ]
)

MODEL_FOR_SPEECH_SEQ_2_SEQ_MAPPING_NAMES = OrderedDict(
    [
        ("pop2piano", "Pop2PianoForConditionalGeneration"),
        ("seamless_m4t", "SeamlessM4TForSpeechToText"),
        ("speech-encoder-decoder", "SpeechEncoderDecoderModel"),
        ("speech_to_text", "Speech2TextForConditionalGeneration"),
        ("speecht5", "SpeechT5ForSpeechToText"),
        ("whisper", "WhisperForConditionalGeneration"),
    ]
)

MODEL_FOR_SEQUENCE_CLASSIFICATION_MAPPING_NAMES = OrderedDict(
    [
        # Model for Sequence Classification mapping
        ("albert", "AlbertForSequenceClassification"),
        ("bart", "BartForSequenceClassification"),
        ("bert", "BertForSequenceClassification"),
        ("big_bird", "BigBirdForSequenceClassification"),
        ("bigbird_pegasus", "BigBirdPegasusForSequenceClassification"),
        ("biogpt", "BioGptForSequenceClassification"),
        ("bloom", "BloomForSequenceClassification"),
        ("camembert", "CamembertForSequenceClassification"),
        ("canine", "CanineForSequenceClassification"),
        ("ctrl", "CTRLForSequenceClassification"),
        ("data2vec-text", "Data2VecTextForSequenceClassification"),
        ("deberta", "DebertaForSequenceClassification"),
        ("deberta-v2", "DebertaV2ForSequenceClassification"),
        ("distilbert", "DistilBertForSequenceClassification"),
        ("esm", "EsmForSequenceClassification"),
        ("falcon", "FalconForSequenceClassification"),
        ("funnel", "FunnelForSequenceClassification"),
        ("ibert", "IBertForSequenceClassification"),
        ("layoutlmv2", "LayoutLMv2ForSequenceClassification"),
        ("led", "LEDForSequenceClassification"),
        ("jetmoe", "JetMoEForSequenceClassification"),
        ("minicpm", "MiniCPMForSequenceClassification"),
        ("mistral", "MistralForSequenceClassification"),
        ("mixtral", "MixtralForSequenceClassification"),
        ("mvp", "MvpForSequenceClassification"),
        ("opt", "OPTForSequenceClassification"),
        ("persimmon", "PersimmonForSequenceClassification"),
        ("phi", "PhiForSequenceClassification"),
        ("phi3", "Phi3ForSequenceClassification"),
        ("qwen2", "Qwen2ForSequenceClassification"),
        ("qwen2_moe", "Qwen2MoeForSequenceClassification"),
        ("reformer", "ReformerForSequenceClassification"),
        ("rembert", "RemBertForSequenceClassification"),
        ("roberta", "RobertaForSequenceClassification"),
        ("squeezebert", "SqueezeBertForSequenceClassification"),
        ("roc_bert", "RoCBertForSequenceClassification"),
        ("squeezebert", "SqueezeBertForSequenceClassification"),
        ("stablelm", "StableLmForSequenceClassification"),
        ("starcoder2", "Starcoder2ForSequenceClassification"),
        ("xlm-roberta", "XLMRobertaForSequenceClassification"),
        ("xlm-roberta-xl", "XLMRobertaXLForSequenceClassification"),
        ("xlnet", "XLNetForSequenceClassification"),
        ("tapas", "TapasForSequenceClassification"),
    ]
)

MODEL_FOR_QUESTION_ANSWERING_MAPPING_NAMES = OrderedDict(
    [
        # Model for Question Answering mapping
        ("albert", "AlbertForQuestionAnswering"),
        ("bart", "BartForQuestionAnswering"),
        ("bert", "BertForQuestionAnswering"),
        ("big_bird", "BigBirdForQuestionAnswering"),
        ("bigbird_pegasus", "BigBirdPegasusForQuestionAnswering"),
        ("bloom", "BloomForQuestionAnswering"),
        ("camembert", "CamembertForQuestionAnswering"),
        ("canine", "CanineForQuestionAnswering"),
        ("convbert", "ConvBertForQuestionAnswering"),
        ("data2vec-text", "Data2VecTextForQuestionAnswering"),
        ("deberta", "DebertaForQuestionAnswering"),
        ("deberta-v2", "DebertaV2ForQuestionAnswering"),
        ("distilbert", "DistilBertForQuestionAnswering"),
        ("electra", "ElectraForQuestionAnswering"),
        ("ernie", "ErnieForQuestionAnswering"),
        ("ernie_m", "ErnieMForQuestionAnswering"),
        ("falcon", "FalconForQuestionAnswering"),
        ("flaubert", "FlaubertForQuestionAnsweringSimple"),
        ("fnet", "FNetForQuestionAnswering"),
        ("funnel", "FunnelForQuestionAnswering"),
        ("gpt2", "GPT2ForQuestionAnswering"),
        ("gpt_neo", "GPTNeoForQuestionAnswering"),
        ("gpt_neox", "GPTNeoXForQuestionAnswering"),
        ("gptj", "GPTJForQuestionAnswering"),
        ("layoutlmv2", "LayoutLMv2ForQuestionAnswering"),
        ("layoutlmv3", "LayoutLMv3ForQuestionAnswering"),
        ("led", "LEDForQuestionAnswering"),
        ("lilt", "LiltForQuestionAnswering"),
        ("longformer", "LongformerForQuestionAnswering"),
        ("luke", "LukeForQuestionAnswering"),
        ("lxmert", "LxmertForQuestionAnswering"),
        ("markuplm", "MarkupLMForQuestionAnswering"),
        ("mbart", "MBartForQuestionAnswering"),
        ("mega", "MegaForQuestionAnswering"),
        ("megatron-bert", "MegatronBertForQuestionAnswering"),
        ("mobilebert", "MobileBertForQuestionAnswering"),
        ("mpnet", "MPNetForQuestionAnswering"),
        ("mpt", "MptForQuestionAnswering"),
        ("mra", "MraForQuestionAnswering"),
        ("mt5", "MT5ForQuestionAnswering"),
        ("mvp", "MvpForQuestionAnswering"),
        ("nezha", "NezhaForQuestionAnswering"),
        ("nystromformer", "NystromformerForQuestionAnswering"),
        ("opt", "OPTForQuestionAnswering"),
        ("qdqbert", "QDQBertForQuestionAnswering"),
        ("reformer", "ReformerForQuestionAnswering"),
        ("rembert", "RemBertForQuestionAnswering"),
        ("roberta", "RobertaForQuestionAnswering"),
        ("roberta-prelayernorm", "RobertaPreLayerNormForQuestionAnswering"),
        ("roc_bert", "RoCBertForQuestionAnswering"),
        ("roformer", "RoFormerForQuestionAnswering"),
        ("splinter", "SplinterForQuestionAnswering"),
        ("squeezebert", "SqueezeBertForQuestionAnswering"),
        ("t5", "T5ForQuestionAnswering"),
        ("umt5", "UMT5ForQuestionAnswering"),
        ("xlm", "XLMForQuestionAnsweringSimple"),
        ("xlm-roberta", "XLMRobertaForQuestionAnswering"),
        ("xlm-roberta-xl", "XLMRobertaXLForQuestionAnswering"),
        ("xlnet", "XLNetForQuestionAnsweringSimple"),
        ("xmod", "XmodForQuestionAnswering"),
        ("yoso", "YosoForQuestionAnswering"),
    ]
)

MODEL_FOR_TABLE_QUESTION_ANSWERING_MAPPING_NAMES = OrderedDict(
    [
        # Model for Table Question Answering mapping
        ("tapas", "TapasForQuestionAnswering"),
    ]
)

MODEL_FOR_VISUAL_QUESTION_ANSWERING_MAPPING_NAMES = OrderedDict(
    [
        ("blip", "BlipForQuestionAnswering"),
        ("blip-2", "Blip2ForConditionalGeneration"),
        ("vilt", "ViltForQuestionAnswering"),
        ("instructblip", "InstructBlipForConditionalGeneration"),
    ]
)

MODEL_FOR_DOCUMENT_QUESTION_ANSWERING_MAPPING_NAMES = OrderedDict(
    [
        ("layoutlm", "LayoutLMForQuestionAnswering"),
        ("layoutlmv2", "LayoutLMv2ForQuestionAnswering"),
        ("layoutlmv3", "LayoutLMv3ForQuestionAnswering"),
    ]
)

MODEL_FOR_TOKEN_CLASSIFICATION_MAPPING_NAMES = OrderedDict(
    [
        # Model for Token Classification mapping
        ("albert", "AlbertForTokenClassification"),
        ("bert", "BertForTokenClassification"),
        ("big_bird", "BigBirdForTokenClassification"),
        ("biogpt", "BioGptForTokenClassification"),
        ("bloom", "BloomForTokenClassification"),
        ("bros", "BrosForTokenClassification"),
        ("camembert", "CamembertForTokenClassification"),
        ("canine", "CanineForTokenClassification"),
        ("convbert", "ConvBertForTokenClassification"),
        ("data2vec-text", "Data2VecTextForTokenClassification"),
        ("deberta", "DebertaForTokenClassification"),
        ("deberta-v2", "DebertaV2ForTokenClassification"),
        ("distilbert", "DistilBertForTokenClassification"),
        ("electra", "ElectraForTokenClassification"),
        ("ernie", "ErnieForTokenClassification"),
        ("ernie_m", "ErnieMForTokenClassification"),
        ("esm", "EsmForTokenClassification"),
        ("falcon", "FalconForTokenClassification"),
        ("flaubert", "FlaubertForTokenClassification"),
        ("fnet", "FNetForTokenClassification"),
        ("funnel", "FunnelForTokenClassification"),
        ("gpt-sw3", "GPT2ForTokenClassification"),
        ("gpt2", "GPT2ForTokenClassification"),
        ("gpt_bigcode", "GPTBigCodeForTokenClassification"),
        ("gpt_neo", "GPTNeoForTokenClassification"),
        ("gpt_neox", "GPTNeoXForTokenClassification"),
        ("layoutlm", "LayoutLMForTokenClassification"),
        ("layoutlmv2", "LayoutLMv2ForTokenClassification"),
        ("layoutlmv3", "LayoutLMv3ForTokenClassification"),
        ("lilt", "LiltForTokenClassification"),
        ("longformer", "LongformerForTokenClassification"),
        ("luke", "LukeForTokenClassification"),
        ("markuplm", "MarkupLMForTokenClassification"),
        ("mega", "MegaForTokenClassification"),
        ("megatron-bert", "MegatronBertForTokenClassification"),
        ("mobilebert", "MobileBertForTokenClassification"),
        ("mpnet", "MPNetForTokenClassification"),
        ("mpt", "MptForTokenClassification"),
        ("mra", "MraForTokenClassification"),
        ("nezha", "NezhaForTokenClassification"),
        ("nystromformer", "NystromformerForTokenClassification"),
        ("persimmon", "PersimmonForTokenClassification"),
        ("phi", "PhiForTokenClassification"),
        ("phi3", "Phi3ForTokenClassification"),
        ("qdqbert", "QDQBertForTokenClassification"),
        ("rembert", "RemBertForTokenClassification"),
        ("roberta", "RobertaForTokenClassification"),
        ("roberta-prelayernorm", "RobertaPreLayerNormForTokenClassification"),
        ("roc_bert", "RoCBertForTokenClassification"),
        ("roformer", "RoFormerForTokenClassification"),
        ("squeezebert", "SqueezeBertForTokenClassification"),
        ("stablelm", "StableLmForTokenClassification"),
        ("vilt", "ViltForTokenClassification"),
        ("xlm", "XLMForTokenClassification"),
        ("xlm-roberta", "XLMRobertaForTokenClassification"),
        ("xlm-roberta-xl", "XLMRobertaXLForTokenClassification"),
        ("xlnet", "XLNetForTokenClassification"),
        ("xmod", "XmodForTokenClassification"),
        ("yoso", "YosoForTokenClassification"),
    ]
)

MODEL_FOR_MULTIPLE_CHOICE_MAPPING_NAMES = OrderedDict(
    [
        # Model for Multiple Choice mapping
        ("albert", "AlbertForMultipleChoice"),
        ("bert", "BertForMultipleChoice"),
        ("big_bird", "BigBirdForMultipleChoice"),
        ("camembert", "CamembertForMultipleChoice"),
        ("canine", "CanineForMultipleChoice"),
        ("convbert", "ConvBertForMultipleChoice"),
        ("data2vec-text", "Data2VecTextForMultipleChoice"),
        ("deberta-v2", "DebertaV2ForMultipleChoice"),
        ("distilbert", "DistilBertForMultipleChoice"),
        ("electra", "ElectraForMultipleChoice"),
        ("ernie", "ErnieForMultipleChoice"),
        ("ernie_m", "ErnieMForMultipleChoice"),
        ("flaubert", "FlaubertForMultipleChoice"),
        ("fnet", "FNetForMultipleChoice"),
        ("funnel", "FunnelForMultipleChoice"),
        ("longformer", "LongformerForMultipleChoice"),
        ("luke", "LukeForMultipleChoice"),
        ("mega", "MegaForMultipleChoice"),
        ("megatron-bert", "MegatronBertForMultipleChoice"),
        ("mobilebert", "MobileBertForMultipleChoice"),
        ("mpnet", "MPNetForMultipleChoice"),
        ("mra", "MraForMultipleChoice"),
        ("nezha", "NezhaForMultipleChoice"),
        ("nystromformer", "NystromformerForMultipleChoice"),
        ("qdqbert", "QDQBertForMultipleChoice"),
        ("rembert", "RemBertForMultipleChoice"),
        ("roberta", "RobertaForMultipleChoice"),
        ("roberta-prelayernorm", "RobertaPreLayerNormForMultipleChoice"),
        ("roc_bert", "RoCBertForMultipleChoice"),
        ("roformer", "RoFormerForMultipleChoice"),
        ("squeezebert", "SqueezeBertForMultipleChoice"),
        ("xlm", "XLMForMultipleChoice"),
        ("xlm-roberta", "XLMRobertaForMultipleChoice"),
        ("xlm-roberta-xl", "XLMRobertaXLForMultipleChoice"),
        ("xlnet", "XLNetForMultipleChoice"),
        ("xmod", "XmodForMultipleChoice"),
        ("yoso", "YosoForMultipleChoice"),
    ]
)

MODEL_FOR_NEXT_SENTENCE_PREDICTION_MAPPING_NAMES = OrderedDict(
    [
        ("bert", "BertForNextSentencePrediction"),
        ("ernie", "ErnieForNextSentencePrediction"),
        ("fnet", "FNetForNextSentencePrediction"),
        ("megatron-bert", "MegatronBertForNextSentencePrediction"),
        ("mobilebert", "MobileBertForNextSentencePrediction"),
        ("nezha", "NezhaForNextSentencePrediction"),
        ("qdqbert", "QDQBertForNextSentencePrediction"),
    ]
)

MODEL_FOR_AUDIO_CLASSIFICATION_MAPPING_NAMES = OrderedDict(
    [
        # Model for Audio Classification mapping
        ("audio-spectrogram-transformer", "ASTForAudioClassification"),
        ("data2vec-audio", "Data2VecAudioForSequenceClassification"),
        ("gemma", "GemmaForSequenceClassification"),
        ("hubert", "HubertForSequenceClassification"),
        ("sew", "SEWForSequenceClassification"),
        ("sew-d", "SEWDForSequenceClassification"),
        ("unispeech", "UniSpeechForSequenceClassification"),
        ("unispeech-sat", "UniSpeechSatForSequenceClassification"),
        ("wav2vec2", "Wav2Vec2ForSequenceClassification"),
        ("wav2vec2-bert", "Wav2Vec2BertForSequenceClassification"),
        ("wav2vec2-conformer", "Wav2Vec2ConformerForSequenceClassification"),
        ("wavlm", "WavLMForSequenceClassification"),
        ("whisper", "WhisperForAudioClassification"),
    ]
)

MODEL_FOR_CTC_MAPPING_NAMES = OrderedDict(
    [
        # Model for Connectionist temporal classification (CTC) mapping
        ("data2vec-audio", "Data2VecAudioForCTC"),
        ("hubert", "HubertForCTC"),
        ("mctct", "MCTCTForCTC"),
        ("sew", "SEWForCTC"),
        ("sew-d", "SEWDForCTC"),
        ("unispeech", "UniSpeechForCTC"),
        ("unispeech-sat", "UniSpeechSatForCTC"),
        ("wav2vec2", "Wav2Vec2ForCTC"),
        ("wav2vec2-bert", "Wav2Vec2BertForCTC"),
        ("wav2vec2-conformer", "Wav2Vec2ConformerForCTC"),
        ("wavlm", "WavLMForCTC"),
    ]
)

MODEL_FOR_AUDIO_FRAME_CLASSIFICATION_MAPPING_NAMES = OrderedDict(
    [
        # Model for Audio Classification mapping
        ("data2vec-audio", "Data2VecAudioForAudioFrameClassification"),
        ("unispeech-sat", "UniSpeechSatForAudioFrameClassification"),
        ("wav2vec2", "Wav2Vec2ForAudioFrameClassification"),
        ("wav2vec2-bert", "Wav2Vec2BertForAudioFrameClassification"),
        ("wav2vec2-conformer", "Wav2Vec2ConformerForAudioFrameClassification"),
        ("wavlm", "WavLMForAudioFrameClassification"),
    ]
)

MODEL_FOR_AUDIO_XVECTOR_MAPPING_NAMES = OrderedDict(
    [
        # Model for Audio Classification mapping
        ("data2vec-audio", "Data2VecAudioForXVector"),
        ("unispeech-sat", "UniSpeechSatForXVector"),
        ("wav2vec2", "Wav2Vec2ForXVector"),
        ("wav2vec2-bert", "Wav2Vec2BertForXVector"),
        ("wav2vec2-conformer", "Wav2Vec2ConformerForXVector"),
        ("wavlm", "WavLMForXVector"),
    ]
)

MODEL_FOR_TEXT_TO_SPECTROGRAM_MAPPING_NAMES = OrderedDict(
    [
        # Model for Text-To-Spectrogram mapping
        ("fastspeech2_conformer", "FastSpeech2ConformerModel"),
        ("speecht5", "SpeechT5ForTextToSpeech"),
    ]
)

MODEL_FOR_TEXT_TO_WAVEFORM_MAPPING_NAMES = OrderedDict(
    [
        # Model for Text-To-Waveform mapping
        ("bark", "BarkModel"),
        ("fastspeech2_conformer", "FastSpeech2ConformerWithHifiGan"),
        ("musicgen", "MusicgenForConditionalGeneration"),
        ("musicgen_melody", "MusicgenMelodyForConditionalGeneration"),
        ("seamless_m4t", "SeamlessM4TForTextToSpeech"),
        ("vits", "VitsModel"),
    ]
)

MODEL_FOR_ZERO_SHOT_IMAGE_CLASSIFICATION_MAPPING_NAMES = OrderedDict(
    [
        # Model for Zero Shot Image Classification mapping
        ("align", "AlignModel"),
        ("altclip", "AltCLIPModel"),
        ("blip", "BlipModel"),
        ("chinese_clip", "ChineseCLIPModel"),
        ("clip", "CLIPModel"),
        ("clipseg", "CLIPSegModel"),
        ("instructblip", "InstructBlipVisionModel"),
    ]
)

MODEL_FOR_BACKBONE_MAPPING_NAMES = OrderedDict(
    [
        # Backbone mapping
        ("beit", "BeitBackbone"),
        ("bit", "BitBackbone"),
        ("convnext", "ConvNextBackbone"),
        ("convnextv2", "ConvNextV2Backbone"),
        ("dinat", "DinatBackbone"),
        ("dinov2", "Dinov2Backbone"),
        ("focalnet", "FocalNetBackbone"),
        ("maskformer-swin", "MaskFormerSwinBackbone"),
        ("nat", "NatBackbone"),
        ("resnet", "ResNetBackbone"),
        ("swin", "SwinBackbone"),
        ("timm_backbone", "TimmBackbone"),
        ("vitdet", "VitDetBackbone"),
    ]
)

MODEL_FOR_MASK_GENERATION_MAPPING_NAMES = OrderedDict(
    [
        ("sam", "SamModel"),
    ]
)

MODEL_FOR_TEXT_ENCODING_MAPPING_NAMES = OrderedDict(
    [
        ("albert", "AlbertModel"),
        ("bert", "BertModel"),
        ("big_bird", "BigBirdModel"),
        ("data2vec-text", "Data2VecTextModel"),
        ("deberta", "DebertaModel"),
        ("deberta-v2", "DebertaV2Model"),
        ("distilbert", "DistilBertModel"),
        ("donut-swin", "DonutSwinModel"),
        ("electra", "ElectraModel"),
        ("flaubert", "FlaubertModel"),
        ("longformer", "LongformerModel"),
        ("mobilebert", "MobileBertModel"),
        ("mt5", "MT5EncoderModel"),
        ("nystromformer", "NystromformerModel"),
        ("reformer", "ReformerModel"),
        ("rembert", "RemBertModel"),
        ("roberta", "RobertaModel"),
        ("roberta-prelayernorm", "RobertaPreLayerNormModel"),
        ("roc_bert", "RoCBertModel"),
        ("roformer", "RoFormerModel"),
        ("squeezebert", "SqueezeBertModel"),
        ("t5", "T5EncoderModel"),
        ("umt5", "UMT5EncoderModel"),
        ("xlm", "XLMModel"),
        ("xlm-roberta", "XLMRobertaModel"),
        ("xlm-roberta-xl", "XLMRobertaXLModel"),
    ]
)

MODEL_FOR_IMAGE_TO_IMAGE_MAPPING_NAMES = OrderedDict(
    [
        ("swin2sr", "Swin2SRForImageSuperResolution"),
    ]
)

MODEL_FOR_IMAGE_MAPPING_NAMES = OrderedDict(
    [
        # Model for Image mapping
        ("beit", "BeitModel"),
        ("bit", "BitModel"),
        ("conditional_detr", "ConditionalDetrModel"),
        ("convnext", "ConvNextModel"),
        ("convnextv2", "ConvNextV2Model"),
        ("data2vec-vision", "Data2VecVisionModel"),
        ("deformable_detr", "DeformableDetrModel"),
        ("deit", "DeiTModel"),
        ("deta", "DetaModel"),
        ("detr", "DetrModel"),
        ("dinat", "DinatModel"),
        ("dinov2", "Dinov2Model"),
        ("dpt", "DPTModel"),
        ("efficientformer", "EfficientFormerModel"),
        ("efficientnet", "EfficientNetModel"),
        ("focalnet", "FocalNetModel"),
        ("glpn", "GLPNModel"),
        ("imagegpt", "ImageGPTModel"),
        ("levit", "LevitModel"),
        ("mobilenet_v1", "MobileNetV1Model"),
        ("mobilenet_v2", "MobileNetV2Model"),
        ("mobilevit", "MobileViTModel"),
        ("mobilevitv2", "MobileViTV2Model"),
        ("nat", "NatModel"),
        ("poolformer", "PoolFormerModel"),
        ("pvt", "PvtModel"),
        ("regnet", "RegNetModel"),
        ("resnet", "ResNetModel"),
        ("segformer", "SegformerModel"),
        ("siglip_vision_model", "SiglipVisionModel"),
        ("swiftformer", "SwiftFormerModel"),
        ("swin", "SwinModel"),
        ("swin2sr", "Swin2SRModel"),
        ("swinv2", "Swinv2Model"),
        ("table-transformer", "TableTransformerModel"),
        ("timesformer", "TimesformerModel"),
        ("timm_backbone", "TimmBackbone"),
        ("van", "VanModel"),
        ("videomae", "VideoMAEModel"),
        ("vit", "ViTModel"),
        ("vit_hybrid", "ViTHybridModel"),
        ("vit_mae", "ViTMAEModel"),
        ("vit_msn", "ViTMSNModel"),
        ("vitdet", "VitDetModel"),
        ("vivit", "VivitModel"),
        ("yolos", "YolosModel"),
    ]
)

MODEL_FOR_IMAGE_SEGMENTATION_MAPPING_NAMES = OrderedDict(
    [
        # Do not add new models here, this class will be deprecated in the future.
        # Model for Image Segmentation mapping
        ("detr", "DetrForSegmentation"),
    ]
)

MODEL_FOR_SEMANTIC_SEGMENTATION_MAPPING_NAMES = OrderedDict(
    [
        # Model for Semantic Segmentation mapping
        ("beit", "BeitForSemanticSegmentation"),
        ("data2vec-vision", "Data2VecVisionForSemanticSegmentation"),
        ("dpt", "DPTForSemanticSegmentation"),
        ("mobilenet_v2", "MobileNetV2ForSemanticSegmentation"),
        ("mobilevit", "MobileViTForSemanticSegmentation"),
        ("mobilevitv2", "MobileViTV2ForSemanticSegmentation"),
        ("segformer", "SegformerForSemanticSegmentation"),
        ("upernet", "UPerNetForSemanticSegmentation"),
    ]
)

MODEL_MAPPING = _LazyAutoMapping(CONFIG_MAPPING_NAMES, MODEL_MAPPING_NAMES)
MODEL_FOR_PRETRAINING_MAPPING = _LazyAutoMapping(
    CONFIG_MAPPING_NAMES, MODEL_FOR_PRETRAINING_MAPPING_NAMES
)
MODEL_WITH_LM_HEAD_MAPPING = _LazyAutoMapping(
    CONFIG_MAPPING_NAMES, MODEL_WITH_LM_HEAD_MAPPING_NAMES
)
MODEL_FOR_CAUSAL_LM_MAPPING = _LazyAutoMapping(
    CONFIG_MAPPING_NAMES, MODEL_FOR_CAUSAL_LM_MAPPING_NAMES
)

MODEL_FOR_IMAGE_CLASSIFICATION_MAPPING = _LazyAutoMapping(
    CONFIG_MAPPING_NAMES, MODEL_FOR_IMAGE_CLASSIFICATION_MAPPING_NAMES
)

MODEL_FOR_ZERO_SHOT_IMAGE_CLASSIFICATION_MAPPING = _LazyAutoMapping(
    CONFIG_MAPPING_NAMES, MODEL_FOR_ZERO_SHOT_IMAGE_CLASSIFICATION_MAPPING_NAMES
)

MODEL_FOR_INSTANCE_SEGMENTATION_MAPPING = _LazyAutoMapping(
    CONFIG_MAPPING_NAMES, MODEL_FOR_INSTANCE_SEGMENTATION_MAPPING_NAMES
)
MODEL_FOR_UNIVERSAL_SEGMENTATION_MAPPING = _LazyAutoMapping(
    CONFIG_MAPPING_NAMES, MODEL_FOR_UNIVERSAL_SEGMENTATION_MAPPING_NAMES
)
MODEL_FOR_VIDEO_CLASSIFICATION_MAPPING = _LazyAutoMapping(
    CONFIG_MAPPING_NAMES, MODEL_FOR_VIDEO_CLASSIFICATION_MAPPING_NAMES
)
MODEL_FOR_VISION_2_SEQ_MAPPING = _LazyAutoMapping(
    CONFIG_MAPPING_NAMES, MODEL_FOR_VISION_2_SEQ_MAPPING_NAMES
)
MODEL_FOR_VISUAL_QUESTION_ANSWERING_MAPPING = _LazyAutoMapping(
    CONFIG_MAPPING_NAMES, MODEL_FOR_VISUAL_QUESTION_ANSWERING_MAPPING_NAMES
)
MODEL_FOR_DOCUMENT_QUESTION_ANSWERING_MAPPING = _LazyAutoMapping(
    CONFIG_MAPPING_NAMES, MODEL_FOR_DOCUMENT_QUESTION_ANSWERING_MAPPING_NAMES
)
MODEL_FOR_MASKED_LM_MAPPING = _LazyAutoMapping(
    CONFIG_MAPPING_NAMES, MODEL_FOR_MASKED_LM_MAPPING_NAMES
)

MODEL_FOR_OBJECT_DETECTION_MAPPING = _LazyAutoMapping(
    CONFIG_MAPPING_NAMES, MODEL_FOR_OBJECT_DETECTION_MAPPING_NAMES
)
MODEL_FOR_ZERO_SHOT_OBJECT_DETECTION_MAPPING = _LazyAutoMapping(
    CONFIG_MAPPING_NAMES, MODEL_FOR_ZERO_SHOT_OBJECT_DETECTION_MAPPING_NAMES
)
MODEL_FOR_DEPTH_ESTIMATION_MAPPING = _LazyAutoMapping(
    CONFIG_MAPPING_NAMES, MODEL_FOR_DEPTH_ESTIMATION_MAPPING_NAMES
)
MODEL_FOR_SEQ_TO_SEQ_CAUSAL_LM_MAPPING = _LazyAutoMapping(
    CONFIG_MAPPING_NAMES, MODEL_FOR_SEQ_TO_SEQ_CAUSAL_LM_MAPPING_NAMES
)
MODEL_FOR_SEQUENCE_CLASSIFICATION_MAPPING = _LazyAutoMapping(
    CONFIG_MAPPING_NAMES, MODEL_FOR_SEQUENCE_CLASSIFICATION_MAPPING_NAMES
)
MODEL_FOR_QUESTION_ANSWERING_MAPPING = _LazyAutoMapping(
    CONFIG_MAPPING_NAMES, MODEL_FOR_QUESTION_ANSWERING_MAPPING_NAMES
)
MODEL_FOR_TABLE_QUESTION_ANSWERING_MAPPING = _LazyAutoMapping(
    CONFIG_MAPPING_NAMES, MODEL_FOR_TABLE_QUESTION_ANSWERING_MAPPING_NAMES
)
MODEL_FOR_TOKEN_CLASSIFICATION_MAPPING = _LazyAutoMapping(
    CONFIG_MAPPING_NAMES, MODEL_FOR_TOKEN_CLASSIFICATION_MAPPING_NAMES
)
MODEL_FOR_MULTIPLE_CHOICE_MAPPING = _LazyAutoMapping(
    CONFIG_MAPPING_NAMES, MODEL_FOR_MULTIPLE_CHOICE_MAPPING_NAMES
)
MODEL_FOR_NEXT_SENTENCE_PREDICTION_MAPPING = _LazyAutoMapping(
    CONFIG_MAPPING_NAMES, MODEL_FOR_NEXT_SENTENCE_PREDICTION_MAPPING_NAMES
)
MODEL_FOR_AUDIO_CLASSIFICATION_MAPPING = _LazyAutoMapping(
    CONFIG_MAPPING_NAMES, MODEL_FOR_AUDIO_CLASSIFICATION_MAPPING_NAMES
)
MODEL_FOR_CTC_MAPPING = _LazyAutoMapping(
    CONFIG_MAPPING_NAMES, MODEL_FOR_CTC_MAPPING_NAMES
)
MODEL_FOR_SPEECH_SEQ_2_SEQ_MAPPING = _LazyAutoMapping(
    CONFIG_MAPPING_NAMES, MODEL_FOR_SPEECH_SEQ_2_SEQ_MAPPING_NAMES
)
MODEL_FOR_AUDIO_FRAME_CLASSIFICATION_MAPPING = _LazyAutoMapping(
    CONFIG_MAPPING_NAMES, MODEL_FOR_AUDIO_FRAME_CLASSIFICATION_MAPPING_NAMES
)
MODEL_FOR_AUDIO_XVECTOR_MAPPING = _LazyAutoMapping(
    CONFIG_MAPPING_NAMES, MODEL_FOR_AUDIO_XVECTOR_MAPPING_NAMES
)

MODEL_FOR_TEXT_TO_SPECTROGRAM_MAPPING = _LazyAutoMapping(
    CONFIG_MAPPING_NAMES, MODEL_FOR_TEXT_TO_SPECTROGRAM_MAPPING_NAMES
)

MODEL_FOR_TEXT_TO_WAVEFORM_MAPPING = _LazyAutoMapping(
    CONFIG_MAPPING_NAMES, MODEL_FOR_TEXT_TO_WAVEFORM_MAPPING_NAMES
)

MODEL_FOR_BACKBONE_MAPPING = _LazyAutoMapping(
    CONFIG_MAPPING_NAMES, MODEL_FOR_BACKBONE_MAPPING_NAMES
)

MODEL_FOR_MASK_GENERATION_MAPPING = _LazyAutoMapping(
    CONFIG_MAPPING_NAMES, MODEL_FOR_MASK_GENERATION_MAPPING_NAMES
)

MODEL_FOR_TEXT_ENCODING_MAPPING = _LazyAutoMapping(
    CONFIG_MAPPING_NAMES, MODEL_FOR_TEXT_ENCODING_MAPPING_NAMES
)

MODEL_FOR_IMAGE_TO_IMAGE_MAPPING = _LazyAutoMapping(
    CONFIG_MAPPING_NAMES, MODEL_FOR_IMAGE_TO_IMAGE_MAPPING_NAMES
)

MODEL_FOR_IMAGE_MAPPING = _LazyAutoMapping(
    CONFIG_MAPPING_NAMES, MODEL_FOR_IMAGE_MAPPING_NAMES
)

MODEL_FOR_SEMANTIC_SEGMENTATION_MAPPING = _LazyAutoMapping(
    CONFIG_MAPPING_NAMES, MODEL_FOR_SEMANTIC_SEGMENTATION_MAPPING_NAMES
)


class AutoModelForMaskGeneration(_BaseAutoModelClass):
    """
    Represents a class for generating masks automatically based on a given model.
    This class inherits functionality from the _BaseAutoModelClass, providing methods and attributes for mask generation.
    """

    _model_mapping = MODEL_FOR_MASK_GENERATION_MAPPING


class AutoModelForTextEncoding(_BaseAutoModelClass):
    """
    The AutoModelForTextEncoding class represents a model for encoding text data.
    It is a subclass of the _BaseAutoModelClass and inherits its behavior and attributes.
    This class provides functionality for automatically encoding text data and can be used for various natural language processing tasks.
    """

    _model_mapping = MODEL_FOR_TEXT_ENCODING_MAPPING


class AutoModelForImageToImage(_BaseAutoModelClass):
    """
    Represents an automatic model for image-to-image tasks.

    This class inherits from the _BaseAutoModelClass and provides functionality for automatically selecting and
    using models for image-to-image tasks.
    It encapsulates the logic for model selection, configuration, and inference for image-to-image transformation tasks.
    Users can leverage this class to streamline the process of selecting and using the most suitable model
    for their specific image-to-image transformation needs.

    Attributes:
        _BaseAutoModelClass: The base class providing foundational functionality for automatic model selection and usage.

    Note:
        This class is designed to streamline the process of model selection and utilization for image-to-image transformation tasks.
        It encapsulates the underlying complexities of model selection and configuration, enabling users to focus on
        the specifics of their image transformation requirements.

    """

    _model_mapping = MODEL_FOR_IMAGE_TO_IMAGE_MAPPING


class AutoModel(_BaseAutoModelClass):
    """
    Represents an automated model for performing various tasks related to vehicle models.

    This class inherits from _BaseAutoModelClass and provides functionalities for managing and analyzing vehicle models in an automated manner.
    It includes methods for data processing, model training, evaluation, and prediction.
    The AutoModel class serves as a foundation for building automated systems that work with vehicle models efficiently.
    """

    _model_mapping = MODEL_MAPPING


class AutoModelForPreTraining(_BaseAutoModelClass):
    """
    Represents a Python class for an auto model used for pre-training natural language processing (NLP) tasks.
    This class inherits functionality from the _BaseAutoModelClass, providing a foundation for pre-training NLP models.
    It encapsulates methods and attributes specific to pre-training tasks, allowing for efficient development and training of NLP models.
    """

    _model_mapping = MODEL_FOR_PRETRAINING_MAPPING


# Private on purpose, the public class will add the deprecation warnings.


class _AutoModelWithLMHead(_BaseAutoModelClass):
    """
    This class represents an automatic model with a language modeling head, implementing the functionality of generating text based on given input.

    It inherits from the '_BaseAutoModelClass' class, which provides the base functionality for automatic models.

    Attributes:
        model_name_or_path (str): The name or path of the pre-trained model to be used.
        config (PretrainedConfig): The configuration object for the model.
        tokenizer (PreTrainedTokenizer): The tokenizer used for tokenization and encoding of text inputs.
        model (PreTrainedModel): The pre-trained model used for generating text.

    Methods:
        generate: Generates text based on the given input using the language modeling head of the model.
        forward: Performs a forward pass through the model to generate text.
        prepare_inputs_for_generation: Prepares the input data for generation by the model.
        save_pretrained: Saves the model and its configuration to the specified directory.
        from_pretrained: Creates a new instance of the class from a pre-trained model.
        __call__: Invokes the model to generate text based on the given input.

    Note:
        This class serves as a convenient interface to easily generate text using a pre-trained language model with a language modeling head.
        It provides methods for generating text as well as saving and loading the model.

    Example usage:
        ```python
        >>> model = _AutoModelWithLMHead.from_pretrained('bert-base-uncased')
        >>> inputs = "Once upon a time"
        >>> generated_text = model.generate(inputs)
        ```
    """

    _model_mapping = MODEL_WITH_LM_HEAD_MAPPING


class AutoModelForCausalLM(_BaseAutoModelClass):
    """
    Represents a Python class for an automatic model tailored for Causal Language Modeling tasks.
    This class inherits from the _BaseAutoModelClass and provides functionality for training, fine-tuning, and utilizing models for causal language modeling tasks.
    It includes methods for loading pre-trained models, generating text sequences, and evaluating model performance.
    """

    _model_mapping = MODEL_FOR_CAUSAL_LM_MAPPING


class AutoModelForMaskedLM(_BaseAutoModelClass):
    """
    Represents a class for automatically generating masked language model outputs based on a pre-trained model.

    This class serves as a specialized extension of the _BaseAutoModelClass,
    inheriting its core functionality and adding specific methods and attributes tailored for masked language model tasks.
    It provides a convenient interface for utilizing pre-trained language models to predict masked tokens
    within a given input sequence.
    """

    _model_mapping = MODEL_FOR_MASKED_LM_MAPPING


class AutoModelForSeq2SeqLM(_BaseAutoModelClass):
    """
    Represents a class for automatic generation of models for sequence-to-sequence language modeling tasks.
    This class inherits functionality from the _BaseAutoModelClass, providing a base for creating and customizing
    sequence-to-sequence language models for various natural language processing applications.
    """

    _model_mapping = MODEL_FOR_SEQ_TO_SEQ_CAUSAL_LM_MAPPING


class AutoModelForSequenceClassification(_BaseAutoModelClass):
    """
    The 'AutoModelForSequenceClassification' class represents an automatic model for sequence classification tasks in Python.
    This class inherits functionality from the '_BaseAutoModelClass' class and provides a high-level interface for
    creating and utilizing pre-trained models for sequence classification tasks.
    """

    _model_mapping = MODEL_FOR_SEQUENCE_CLASSIFICATION_MAPPING


class AutoModelForQuestionAnswering(_BaseAutoModelClass):
    """
    This class represents an automatic model for question answering in Python. It is a subclass of the _BaseAutoModelClass,
    which provides a base implementation for automatic models.

    The AutoModelForQuestionAnswering class is designed to handle the task of question answering,
    where given a question and a context, it predicts the answer within the given context.
    It leverages pre-trained models and fine-tuning techniques to achieve high accuracy and performance.

    Attributes:
        model_name_or_path (str): The name or path of the pre-trained model to be used for question answering.
        config (AutoConfig): The configuration object that holds the model's configuration settings.
        tokenizer (PreTrainedTokenizer): The tokenizer used to preprocess input data for the model.
        model (PreTrainedModel): The pre-trained model for question answering.

    Methods:
        from_pretrained: Class method that loads a pre-trained model and returns an instance of the AutoModelForQuestionAnswering class.
        forward: Performs forward pass through the model given input IDs and other optional arguments, and returns the predicted answer.
        save_pretrained: Saves the model and its configuration to the specified directory for future use.
        from_config: Class method that creates an instance of the AutoModelForQuestionAnswering class from a provided configuration object.
        resize_token_embeddings: Resizes the token embeddings of the model to match the new number of tokens.

    Example:
        ```python
        >>> # Instantiate the AutoModelForQuestionAnswering class
        >>> model = AutoModelForQuestionAnswering.from_pretrained('bert-base-uncased')
        ...
        >>> # Perform question answering
        >>> question = "What is the capital of France?"
        >>> context = "Paris is the capital of France."
        >>> input_ids = tokenizer.encode(question, context)
        >>> answer = model.forward(input_ids)
        ...
        >>> # Save the model
        >>> model.save_pretrained('models/qa_model')
        ...
        >>> # Load the saved model
        >>> loaded_model = AutoModelForQuestionAnswering.from_pretrained('models/qa_model')
        ```

    Note:
        The AutoModelForQuestionAnswering class is built on top of the transformers library,
        which provides a wide range of pre-trained models for various NLP tasks.
        It is recommended to refer to the transformers documentation for more details on using this class and customizing its behavior.
    """

    _model_mapping = MODEL_FOR_QUESTION_ANSWERING_MAPPING


class AutoModelForTableQuestionAnswering(_BaseAutoModelClass):
    """
    AutoModelForTableQuestionAnswering is a Python class that represents a model for table-based question answering tasks.
    This class inherits from the _BaseAutoModelClass, providing functionality for processing and generating answers for questions related to tables.

    This class encapsulates the necessary methods and attributes for initializing, loading,
    and utilizing a pre-trained model for table question answering.
    It provides an interface for encoding table data and questions, and generating answers
    based on the learned patterns and representations.

    The AutoModelForTableQuestionAnswering class is designed to be flexible and customizable,
    allowing users to fine-tune and adapt the model to specific table question answering tasks.
    It serves as a high-level abstraction for working with table-based question answering models,
    enabling seamless integration into various applications and workflows.

    Users can leverage the capabilities of this class to efficiently handle table question answering tasks,
    benefiting from the underlying mechanisms for processing and interpreting tabular data in the context
    of natural language questions.
    The class facilitates the integration of table question answering functionality into larger projects,
    providing a powerful and efficient solution for handling such tasks within a Python environment.
    """

    _model_mapping = MODEL_FOR_TABLE_QUESTION_ANSWERING_MAPPING


class AutoModelForVisualQuestionAnswering(_BaseAutoModelClass):
    """
    Represents a specialized model class for visual question answering (VQA) tasks.

    This class serves as an extension of the _BaseAutoModelClass and provides functionality tailored specifically
    for visual question answering applications.
    It encapsulates the necessary components and methods for processing both visual and textual inputs to
    generate accurate answers to questions related to images. Users can leverage the capabilities of this class to
    build, train, and deploy VQA models with ease.

    Attributes:
        Inherits from _BaseAutoModelClass: A base class that defines essential attributes and methods for auto-generated model classes.
        Additional attributes specific to visual question answering tasks may be present within this class.

    Methods:
        Specific methods for processing visual data, textual data, and combining them to produce answers to given questions.
        Utility functions for preprocessing input data, handling model inference, and post-processing the output for interpretation.
        Customizable parameters and settings to fine-tune the model's behavior for different VQA scenarios.

    Usage:
        Instantiate an object of AutoModelForVisualQuestionAnswering to access its VQA-specific functionalities
        and utilize them in developing VQA solutions. Users can extend and customize the class to adapt
        to different datasets and requirements, enhancing the model's performance on varying VQA tasks.

    Note:
        It is recommended to refer to the documentation of _BaseAutoModelClass for general information on inherited attributes and methods.

    For detailed information on the implementation and usage of AutoModelForVisualQuestionAnswering, please refer to the official documentation or codebase.
    """

    _model_mapping = MODEL_FOR_VISUAL_QUESTION_ANSWERING_MAPPING


class AutoModelForDocumentQuestionAnswering(_BaseAutoModelClass):
    """
    This class represents an auto model for document question answering tasks.
    It inherits from the _BaseAutoModelClass, providing functionalities for processing text input
    and generating answers to questions based on the provided document context.
    """

    _model_mapping = MODEL_FOR_DOCUMENT_QUESTION_ANSWERING_MAPPING


class AutoModelForTokenClassification(_BaseAutoModelClass):
    """
    AutoModelForTokenClassification is a class that represents an automatic model for token classification in Python.
    It inherits from _BaseAutoModelClass and provides functionality for token classification tasks.
    This class is designed to be used with pre-trained models and offers methods for token classification tasks,
    such as named entity recognition and part-of-speech tagging.
    """

    _model_mapping = MODEL_FOR_TOKEN_CLASSIFICATION_MAPPING


class AutoModelForMultipleChoice(_BaseAutoModelClass):
    """
    Represents a class for automatically generating a model for multiple choice tasks.

    This class inherits from the _BaseAutoModelClass and provides functionality for creating a model specifically
    designed for handling multiple choice questions.
    It encapsulates the logic and operations required for training and inference on multiple choice datasets.

    The AutoModelForMultipleChoice class offers a set of methods and attributes for
    fine-tuning, evaluating, and utilizing the model for multiple choice tasks.
    It leverages the underlying architecture and components inherited from the _BaseAutoModelClass
    while adding specific functionality tailored to the requirements of multiple choice scenarios.

    Users can instantiate objects of this class to create, customize, and deploy models for multiple choice tasks,
    enabling seamless integration of machine learning capabilities into applications and workflows
    dealing with multiple choice question answering.
    """

    _model_mapping = MODEL_FOR_MULTIPLE_CHOICE_MAPPING


class AutoModelForNextSentencePrediction(_BaseAutoModelClass):
    """
    A class representing an autoencoder model for next sentence prediction.

    This class inherits from _BaseAutoModelClass and provides a pre-trained model for next sentence prediction tasks.
    It can be used to generate predictions for whether a given pair of sentences are likely to be consecutive in a text sequence.

    Attributes:
        config (AutoConfig): The configuration class used to instantiate the model.
        base_model_prefix (str): The prefix for the base model.

    """

    _model_mapping = MODEL_FOR_NEXT_SENTENCE_PREDICTION_MAPPING


class AutoModelForZeroShotImageClassification(_BaseAutoModelClass):
    """
    This class represents an automatic model for zero-shot image classification in Python.

    The 'AutoModelForZeroShotImageClassification' class is a subclass of the '_BaseAutoModelClass' class,
    which provides a base implementation for automatic models.
    It is designed specifically for zero-shot image classification tasks,
    where images are classified into predefined classes based on their visual content.

    The class encapsulates the necessary functionality to automatically train, evaluate, and use a model for zero-shot image classification.
    It includes methods for data preprocessing, model training, hyperparameter tuning, model evaluation, and inference.
    Additionally, it provides convenient interfaces to load and save trained models, as well as to fine-tune pre-trained models for specific tasks.

    One of the key features of this class is its ability to handle zero-shot learning,
    where the model can classify images into classes that were not seen during training.
    This is achieved through the use of semantic embeddings or textual descriptions associated with each class.
    By leveraging the semantic information, the model can make predictions for unseen classes based on their similarity to the seen classes.

    To use this class, you can instantiate an object of the 'AutoModelForZeroShotImageClassification' class
    and provide the necessary parameters, such as the training data, class labels, and hyperparameters.
    Once the model is trained, you can use it to classify new images by calling the appropriate methods.

    Note that this class assumes the input images are in a suitable format and the class labels or
    semantic embeddings are provided for zero-shot learning.
    It is recommended to preprocess the data and ensure the proper format before using this class.

    For more details on how to use this class, please refer to the documentation and examples provided with the package.

    Attributes:
        None.

    Methods:
        __init__(self, *args, **kwargs): Initializes the 'AutoModelForZeroShotImageClassification' object with the given parameters.
        preprocess_data(self, data): Preprocesses the input data, such as resizing images, normalizing pixel values, etc.
        train(self, train_data, train_labels, **kwargs): Trains the model using the provided training data and labels.
        tune_hyperparameters(self, train_data, train_labels, **kwargs): Performs hyperparameter tuning to optimize the model's performance.
        evaluate(self, test_data, test_labels): Evaluates the trained model on the provided test data and labels.
        classify(self, images): Classifies the given images into their respective classes.
        save_model(self, filepath): Saves the trained model to the specified filepath.
        load_model(self, filepath): Loads a pre-trained model from the specified filepath.
        fine_tune(self, new_data, new_labels): Fine-tunes the pre-trained model on new data and labels for transfer learning.

    """

    _model_mapping = MODEL_FOR_ZERO_SHOT_IMAGE_CLASSIFICATION_MAPPING


class AutoModelForUniversalSegmentation(_BaseAutoModelClass):
    """
    This class represents an automatic model for universal segmentation in Python.
    It is a subclass of the _BaseAutoModelClass, which provides a base implementation for automatic models.

    Universal segmentation is the task of dividing an input sequence into meaningful segments or units.
    The AutoModelForUniversalSegmentation class encapsulates the functionality required to automatically
    train and evaluate models for this task.

    Attributes:
        model_name_or_path (str): The pre-trained model name or path.
        tokenizer (AutoTokenizer): The tokenizer used for tokenizing the input sequences.
        model (AutoModel): The underlying pre-trained model for universal segmentation.
        device (str): The device (e.g., 'cpu', 'cuda') on which the model is loaded.
        config (AutoConfig): The configuration for the pre-trained model.

    Methods:
        __init__: Initializes a new instance of AutoModelForUniversalSegmentation.
        train: Trains the model using the provided training dataset and evaluates it on the evaluation dataset. Additional
            keyword arguments can be passed to customize the training process.
        predict: Predicts the segments for the given input sequence using the trained model.
        save_model: Saves the trained model to the specified output directory.
        load_model: Loads a pre-trained model from the specified path.

    Inherited Attributes:
        - base_attribute_1 (type): Description of the attribute inherited from _BaseAutoModelClass.
        - base_attribute_2 (type): Description of another attribute inherited from _BaseAutoModelClass.

    Inherited Methods:
        - base_method_1: Description of the method inherited from _BaseAutoModelClass.
        - base_method_2: Description of another method inherited from _BaseAutoModelClass.

    Note:
        This class assumes that the input sequences are already tokenized and encoded using the tokenizer.
        The predict method returns a list of Segment objects, where each Segment represents a segment of the input sequence.

    Example:
        ```python
        >>> model = AutoModelForUniversalSegmentation(model_name_or_path='bert-base-uncased')
        >>> model.train(train_dataset, eval_dataset)
        >>> segments = model.predict('This is an example sentence.')
        >>> model.save_model('output/model')
        >>> model.load_model('output/model')
        ```

    For more details on the usage and available models, refer to the documentation and examples provided with this class.
    """

    _model_mapping = MODEL_FOR_UNIVERSAL_SEGMENTATION_MAPPING


class AutoModelForInstanceSegmentation(_BaseAutoModelClass):
    """ "
    Represents a class for automatic model generation for instance segmentation tasks.

    This class provides functionality for automatically generating models tailored for instance segmentation,
    which is the task of identifying and delineating individual objects within an image. The class
    inherits from _BaseAutoModelClass, providing a base for creating specialized instance segmentation models.

    Attributes:
        _BaseAutoModelClass:
            The base class for automatic model generation, providing foundational functionality for creating custom models.

    Methods:
        (Include any specific methods and their functionality here)

    Usage:
        (Include any usage examples or guidelines here)
    """

    _model_mapping = MODEL_FOR_INSTANCE_SEGMENTATION_MAPPING


class AutoModelForObjectDetection(_BaseAutoModelClass):
    """
    Represents a class for automatic model selection and configuration for object detection tasks.

    This class inherits from _BaseAutoModelClass and provides methods for automatically selecting and configuring
    a model for object detection tasks based on input data and performance metrics.

    The AutoModelForObjectDetection class encapsulates functionality for model selection, hyperparameter optimization,
    and model evaluation, making it a convenient and efficient tool for automating the process
    of model selection and configuration for object detection applications.
    """

    _model_mapping = MODEL_FOR_OBJECT_DETECTION_MAPPING


class AutoModelForZeroShotObjectDetection(_BaseAutoModelClass):
    """
    The AutoModelForZeroShotObjectDetection class represents an automatic model for zero-shot object detection.
    It inherits from the _BaseAutoModelClass and provides functionality for detecting objects in images without
    the need for training on specific object classes.
    """

    _model_mapping = MODEL_FOR_ZERO_SHOT_OBJECT_DETECTION_MAPPING


class AutoModelForDepthEstimation(_BaseAutoModelClass):
    """
    Represents a specialized class for automatically generating models for depth estimation tasks.
    This class inherits functionality from the _BaseAutoModelClass to provide a base structure for creating depth estimation models.
    """

    _model_mapping = MODEL_FOR_DEPTH_ESTIMATION_MAPPING


class AutoModelForVideoClassification(_BaseAutoModelClass):
    """
    Represents a class for automatic model selection for video classification tasks.

    This class serves as a specialized implementation for selecting the optimal model for video classification
    based on specified criteria.
    It inherits functionality from the _BaseAutoModelClass, providing a foundation for automatic model selection
    with a focus on video classification tasks.
    """

    _model_mapping = MODEL_FOR_VIDEO_CLASSIFICATION_MAPPING


class AutoModelForVision2Seq(_BaseAutoModelClass):
    """
    AutoModelForVision2Seq is a Python class that represents an automatic model for vision-to-sequence tasks.
    This class inherits from the _BaseAutoModelClass, providing additional functionalities specific to vision-to-sequence tasks.

    Attributes:
        model_name_or_path (str): The pre-trained model name or path.
        config (AutoConfig): The configuration class for the model.
        feature_extractor (FeatureExtractor): The feature extractor for the model.
        encoder (Encoder): The encoder module for the model.
        decoder (Decoder): The decoder module for the model.
        tokenizer (Tokenizer): The tokenizer used for tokenization tasks.
        vision_embedding (nn.Module): The module responsible for embedding the visual features.
        sequence_embedding (nn.Module): The module responsible for embedding the sequence input.
        classifier (nn.Module): The classifier module for the model.

    Methods:
        forward: Performs a forward pass through the model, taking visual features and sequence input as input.
        encode_visual_features: Encodes the visual features using the vision_embedding module.
        encode_sequence_input: Encodes the sequence input using the sequence_embedding module.
        generate: Generates a sequence output based on the encoded visual features and sequence input.
        save_pretrained: Saves the model and its configuration to the specified path.
        from_pretrained: Loads a pre-trained model and its configuration from the specified path.
        resize_token_embeddings: Resizes the token embeddings of the tokenizer.

    Note:
        AutoModelForVision2Seq is designed to be used for vision-to-sequence tasks, where the model takes in visual features
        and sequence input, and generates a sequence output. It provides an interface for loading pre-trained models,
        performing inference, and fine-tuning on custom datasets. The class inherits from _BaseAutoModelClass to leverage
        the shared functionalities across different automatic models.

    Example:
        ```python
        >>> model = AutoModelForVision2Seq.from_pretrained('model_name')
        >>> outputs = model.forward(visual_features, sequence_input)
        ```
    """

    _model_mapping = MODEL_FOR_VISION_2_SEQ_MAPPING


class AutoModelForAudioClassification(_BaseAutoModelClass):
    """
    This class represents an automatic model for audio classification tasks. It inherits from the _BaseAutoModelClass,
    providing functionalities for processing audio data and making predictions for classification.
    The class provides methods and attributes for training, evaluating, and using the model for audio classification tasks.
    """

    _model_mapping = MODEL_FOR_AUDIO_CLASSIFICATION_MAPPING


class AutoModelForCTC(_BaseAutoModelClass):
    """
    This class represents an automatic model for Connectionist Temporal Classification (CTC) tasks in Python.

    The 'AutoModelForCTC' class inherits from the '_BaseAutoModelClass' class and provides a high-level interface for
    training, evaluating, and using CTC models.
    CTC is a type of sequence transduction problem where the input and output sequences have different lengths.
    It is commonly used in speech recognition and handwriting recognition tasks.

    The 'AutoModelForCTC' class encapsulates all the necessary components for building, training, and using CTC models.
    It provides methods for loading data, preprocessing, model architecture selection,
    hyperparameter tuning, training, evaluation, and inference.
    It also supports various options for customization and fine-tuning.

    To use this class, instantiate an object of the 'AutoModelForCTC' class and specify the desired configuration.
    Then, call the appropriate methods to perform the desired operations.
    The class takes care of handling the complexities of CTC model training and usage,
    allowing users to focus on their specific tasks.

    Note that this class assumes a basic understanding of CTC and neural networks.
    It is recommended to have prior knowledge of deep learning concepts before using this class.
    Detailed information about CTC and neural networks can be found in relevant literature and online resources.

    For more details on the available methods and functionalities of the 'AutoModelForCTC' class, refer to the documentation and code comments.

    """

    _model_mapping = MODEL_FOR_CTC_MAPPING


class AutoModelForSpeechSeq2Seq(_BaseAutoModelClass):
    """
    This class represents an automatic model for speech sequence-to-sequence (Seq2Seq) tasks in Python.

    The 'AutoModelForSpeechSeq2Seq' class is a subclass of the '_BaseAutoModelClass' and provides a pre-trained model
    for speech-to-text conversion tasks. It is designed to simplify the process of building and training
    speech Seq2Seq models by providing a high-level interface for developers.

    The class inherits all the properties and methods from the '_BaseAutoModelClass', which includes functionalities
    for model configuration, training, and inference.
    It also contains additional methods specific to speech Seq2Seq tasks,
    such as audio preprocessing, text tokenization, and attention mechanisms.

    To use this class, instantiate an object of the 'AutoModelForSpeechSeq2Seq' class
    and provide the necessary parameters for model initialization.
    Once the model is initialized, you can use the provided methods to train the model on
    your speech dataset or perform inference on new speech inputs.

    Note that this class assumes the availability of a pre-trained model for speech Seq2Seq tasks.
    If you don't have a pre-trained model, you can refer to the documentation for the '_BaseAutoModelClass' on how
    to train a model from scratch.

    Example:
        ```python
        >>> model = AutoModelForSpeechSeq2Seq(model_name='speech_model', num_layers=3)
        >>> model.train(dataset)
        >>> transcriptions = model.transcribe(audio_inputs)
        ```

    Please refer to the documentation of the '_BaseAutoModelClass' for more details on general model functionalities and best practices for training and fine-tuning models.
    """

    _model_mapping = MODEL_FOR_SPEECH_SEQ_2_SEQ_MAPPING


class AutoModelForAudioFrameClassification(_BaseAutoModelClass):
    """
    Represents an auto model for audio frame classification tasks.

    This class serves as a template for creating neural network models specifically designed for audio frame classification.
    It inherits functionality from the _BaseAutoModelClass, providing a foundation for implementing automatic model selection and configuration.

    Attributes:
        Inherited attributes from _BaseAutoModelClass

    Methods:
        Inherited methods from _BaseAutoModelClass
        Additional methods for audio frame classification tasks

    This class is intended to be extended and customized for specific audio classification projects,
    allowing for efficient development and experimentation in the audio signal processing domain.
    """

    _model_mapping = MODEL_FOR_AUDIO_FRAME_CLASSIFICATION_MAPPING


class AutoModelForAudioXVector(_BaseAutoModelClass):
    """
    The 'AutoModelForAudioXVector' class is a specialized class for automatic audio feature extraction using x-vectors.
    It is designed to provide a convenient interface for extracting audio features and performing various machine
    learning tasks using the x-vector representation.

    This class inherits from the '_BaseAutoModelClass', which provides the basic functionality for automatic feature extraction.
    By inheriting from this base class, the 'AutoModelForAudioXVector' class gains access to common methods and attributes
    required for audio feature extraction and machine learning.

    The 'AutoModelForAudioXVector' class encapsulates the logic and algorithms necessary for extracting x-vector features
    from audio data.
    It provides methods for loading audio files, preprocessing the audio data, and extracting x-vectors using a pre-trained model.

    One of the key features of the 'AutoModelForAudioXVector' class is its ability to perform various
    machine learning tasks using the extracted x-vectors.
    It includes methods for tasks such as speaker identification, speaker verification, and speech recognition.
    These methods leverage the power of the x-vector representation to achieve accurate results.

    Overall, the 'AutoModelForAudioXVector' class is a powerful tool for automatic audio feature extraction using x-vectors.
    It simplifies the process of extracting and working with x-vector features, enabling users to focus on
    their specific machine learning tasks without having to worry about the underlying implementation details.
    """

    _model_mapping = MODEL_FOR_AUDIO_XVECTOR_MAPPING


class AutoModelForTextToSpectrogram(_BaseAutoModelClass):
    """
    Represents a Python class for generating spectrograms from text using an auto model for text-to-spectrogram conversion.
    This class inherits from the _BaseAutoModelClass, providing additional functionality and customization options
    for text-to-spectrogram processing.

    The AutoModelForTextToSpectrogram class encapsulates the necessary methods and attributes for processing text inputs
    and generating corresponding spectrograms.
    It leverages the functionalities inherited from the _BaseAutoModelClass and extends them with specific capabilities
    tailored for the text-to-spectrogram transformation.

    This class serves as a powerful tool for converting textual data into visual representations in the form of spectrograms,
    enabling advanced analysis and visualization of linguistic patterns and acoustic features.
    By utilizing the AutoModelForTextToSpectrogram, users can efficiently process text inputs and obtain corresponding spectrogram outputs,
    facilitating a wide range of applications in fields such as natural language processing, speech recognition, and audio processing.

    Note:
        Please refer to the _BaseAutoModelClass documentation for inherited methods and attributes.
    """

    _model_mapping = MODEL_FOR_TEXT_TO_SPECTROGRAM_MAPPING


class AutoModelForTextToWaveform(_BaseAutoModelClass):
    """
    AutoModelForTextToWaveform is a Python class that represents an automatic model for converting text to waveform data.
    This class inherits from the _BaseAutoModelClass, which provides a base implementation for automatic models.

    The AutoModelForTextToWaveform class is specifically designed for processing text and generating corresponding waveform data.
    It leverages various natural language processing techniques and audio generation algorithms to achieve this functionality.

    Attributes:
        model_name_or_path (str): The name or path of the pre-trained model to be used for text-to-waveform conversion.
        tokenizer (Tokenizer): An instance of the Tokenizer class used for tokenizing text input.
        audio_generator (AudioGenerator): An instance of the AudioGenerator class used for generating waveform data from tokenized text.

    Methods:
        __init__: Initializes a new instance of the AutoModelForTextToWaveform class with the specified pre-trained model.
        preprocess_text: Preprocesses the input text by tokenizing and applying any necessary transformations.
        generate_waveform: Generates waveform data for the given input text using the pre-trained model and audio generation techniques.
        save_model: Saves the current model and associated resources to the specified directory.
        load_model: Loads a pre-trained model and associated resources from the specified directory.

    Example:
        ```python
        >>> # Initialize an AutoModelForTextToWaveform instance with a pre-trained model
        >>> model = AutoModelForTextToWaveform('model_name')
        ...
        >>> # Preprocess text and generate waveform data
        >>> preprocessed_text = model.preprocess_text('Hello, how are you?')
        >>> waveform_data = model.generate_waveform(preprocessed_text)
        ...
        >>> # Save and load the model
        >>> model.save_model('saved_model')
        >>> model.load_model('saved_model')
        ```
    """

    _model_mapping = MODEL_FOR_TEXT_TO_WAVEFORM_MAPPING


class AutoBackbone(_BaseAutoModelClass):
    """
    Represents an AutoBackbone Python class that inherits from _BaseAutoModelClass.

    The AutoBackbone class is a specialized class that provides functionality for generating automatic backbones in Python.
    It is designed to be used as a base class for creating custom backbone models.
    The class inherits from the _BaseAutoModelClass, which provides common functionality for all auto models.

    Attributes:
        None

    Methods:
        None

    Usage:
        To use the AutoBackbone class, simply create a new instance and customize it as needed.
        As a base class, it does not provide any specific attributes or methods.
        Its purpose is to serve as a starting point for creating custom backbone models.

    Inheritance:
        The AutoBackbone class inherits from the _BaseAutoModelClass, which is a base class for all auto models.
        This allows the AutoBackbone class to leverage common functionality and adhere to a consistent interface
        across different auto models.

    Note:
        It is recommended to review the documentation of the _BaseAutoModelClass for a better understanding of
        the common functionality and attributes available in the AutoBackbone class.

    """

    _model_mapping = MODEL_FOR_BACKBONE_MAPPING


class AutoModelWithLMHead(_AutoModelWithLMHead):
    """
    This class represents a deprecated version of `AutoModelWithLMHead` and will be removed in a future version.
    It is recommended to use `AutoModelForCausalLM` for causal language models, `AutoModelForMaskedLM`
    for masked language models, and `AutoModelForSeq2SeqLM` for encoder-decoder models instead.

    Inherits from: `_AutoModelWithLMHead`

    Methods:
        from_config:

           - This method is used to create an instance of the class from a configuration object.
           - Parameters:

               - config: The configuration object used to initialize the class instance.
           - Returns:

               - An instance of the class.

        from_pretrained:

           - This method is used to create an instance of the class from a pretrained model.
           - Parameters:

               - pretrained_model_name_or_path: The name or path of the pretrained model.
               - *model_args: Additional model-specific arguments.
               - **kwargs: Additional keyword arguments.

           - Returns:

               - An instance of the class.

    Note:
        This class is deprecated and should not be used in new implementations.
        Please refer to the appropriate classes mentioned above based on your specific use case.
    """

    @classmethod
    def from_config(cls, config):
        """
        This method creates an instance of the 'AutoModelWithLMHead' class based on the provided 'config' parameter.

        Args:
            cls (class): The class method is called from.
            config (object): The configuration object used to create the instance. It contains the necessary information to initialize the model.

        Returns:
            None.

        Raises:
            FutureWarning: If the 'AutoModelWithLMHead' class is used, a warning is issued to inform the user
            that it is deprecated and will be removed in a future version.
            Users are advised to use 'AutoModelForCausalLM' for causal language models, 'AutoModelForMaskedLM'
            for masked language models, and 'AutoModelForSeq2SeqLM' for encoder-decoder models instead.
        """
        warnings.warn(
            "The class `AutoModelWithLMHead` is deprecated and will be removed in a future version. Please use "
            "`AutoModelForCausalLM` for causal language models, `AutoModelForMaskedLM` for masked language models and "
            "`AutoModelForSeq2SeqLM` for encoder-decoder models.",
            FutureWarning,
        )
        return super().from_config(config)

    @classmethod
    def from_pretrained(cls, pretrained_model_name_or_path, *model_args, **kwargs):
        """
        Loads a pretrained model from a given model name or path.

        Args:
            cls (class): The class itself.
            pretrained_model_name_or_path (str): The name or path of the pretrained model.
                This can be a local path or a URL to a pretrained model repository.

        Returns:
            None

        Raises:
            FutureWarning: If using the deprecated class `AutoModelWithLMHead`.
                Please use `AutoModelForCausalLM` for causal language models,
                `AutoModelForMaskedLM` for masked language models, and
                `AutoModelForSeq2SeqLM` for encoder-decoder models.
        """
        warnings.warn(
            "The class `AutoModelWithLMHead` is deprecated and will be removed in a future version. Please use "
            "`AutoModelForCausalLM` for causal language models, `AutoModelForMaskedLM` for masked language models and "
            "`AutoModelForSeq2SeqLM` for encoder-decoder models.",
            FutureWarning,
        )
        return super().from_pretrained(
            pretrained_model_name_or_path, *model_args, **kwargs
        )<|MERGE_RESOLUTION|>--- conflicted
+++ resolved
@@ -106,12 +106,8 @@
         ("marian", "MarianModel"),
         ("mask2former", "Mask2FormerModel"),
         ("mbart", "MBartModel"),
-<<<<<<< HEAD
         ("mctct","MCTCTModel"),
         ("mgp-str", "MgpstrForSceneTextRecognition"),
-=======
-        ("mctct", "MCTCTModel"),
->>>>>>> 086b1c96
         ("minicpm", "MiniCPMModel"),
         ("mistral", "MistralModel"),
         ("mixtral", "MixtralModel"),
