--- conflicted
+++ resolved
@@ -107,12 +107,9 @@
         ("kosmos-2", "Kosmos2Model"),
         ("led", "LEDModel"),
         ("llama", "LlamaModel"),
+        ("lxmert", "LxmertModel"),
+        ("mamba", "MambaModel"),
         ("m2m_100", "M2M100Model"),
-<<<<<<< HEAD
-=======
-        ("lxmert", "LxmertModel"),
->>>>>>> 7720b70d
-        ("mamba", "MambaModel"),
         ("marian", "MarianModel"),
         ("mask2former", "Mask2FormerModel"),
         ("mbart", "MBartModel"),
