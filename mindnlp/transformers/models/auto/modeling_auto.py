--- conflicted
+++ resolved
@@ -66,11 +66,8 @@
         ("convnext", "ConvNextModel"),
         ("cvt", "CvtModel"),
         ("deberta", "DebertaModel"),
-<<<<<<< HEAD
         ("decision_transformer", "DecisionTransformerModel"),
-=======
         ("deberta-v2", "DebertaV2Model"),
->>>>>>> 9124f02e
         ("efficientformer", "EfficientFormerModel"),
         ("encodec", "EncodecModel"),
         ("esm", "EsmModel"),
