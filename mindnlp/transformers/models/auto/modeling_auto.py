--- conflicted
+++ resolved
@@ -448,11 +448,8 @@
         ("reformer", "ReformerForSequenceClassification"),
         ("rembert", "RemBertForSequenceClassification"),
         ("roberta", "RobertaForSequenceClassification"),
-<<<<<<< HEAD
         ("squeezebert", "SqueezeBertForSequenceClassification"),
-=======
         ("roc_bert", "RoCBertForSequenceClassification"),
->>>>>>> af4ad515
         ("stablelm", "StableLmForSequenceClassification"),
         ("starcoder2", "Starcoder2ForSequenceClassification"),
         ("xlm-roberta", "XLMRobertaForSequenceClassification"),
