# coding=utf-8
# Copyright 2018 The HuggingFace Inc. team.
#
# Licensed under the Apache License, Version 2.0 (the "License");
# you may not use this file except in compliance with the License.
# You may obtain a copy of the License at
#
#     http://www.apache.org/licenses/LICENSE-2.0
#
# Unless required by applicable law or agreed to in writing, software
# distributed under the License is distributed on an "AS IS" BASIS,
# WITHOUT WARRANTIES OR CONDITIONS OF ANY KIND, either express or implied.
# See the License for the specific language governing permissions and
# limitations under the License.
# ============================================================================

""" Auto Model class."""

import warnings
from collections import OrderedDict

from mindnlp.utils import logging
from .auto_factory import _BaseAutoModelClass, _LazyAutoMapping
from .configuration_auto import CONFIG_MAPPING_NAMES


logger = logging.get_logger(__name__)


MODEL_MAPPING_NAMES = OrderedDict(
    [
        # Base model mapping
        ("albert", "AlbertModel"),
        ("align", "AlignModel"),
        ("altclip", "AltCLIPModel"),
        ("audio-spectrogram-transformer", "ASTModel"),
        ("autoformer", "AutoformerModel"),
        ("bark", "BarkModel"),
        ("bart", "BartModel"),
        ("beit", "BeitModel"),
        ("bert", "BertModel"),
        ("bert-generation", "BertGenerationEncoder"),
        ("bge-m3", "BgeM3Model"),
        ("big_bird", "BigBirdModel"),
        ("bigbird_pegasus", "BigBirdPegasusModel"),
        ("biogpt", "BioGptModel"),
        ("bit", "BitModel"),
        ("blenderbot", "BlenderbotModel"),
        ("blenderbot-small", "BlenderbotSmallModel"),
        ("blip", "BlipModel"),
        ("blip-2", "Blip2Model"),
        ("bloom", "BloomModel"),
        ("bridgetower", "BridgeTowerModel"),
        ("bros", "BrosModel"),
        ("camembert", "CamembertModel"),
        ("canine", "CanineModel"),
        ("codegen", "CodeGenModel"),
        ("cohere", "CohereModel"),
        ("cogvlm","CogVLMModel"),
        ("cpmant", "CpmAntModel"),
        ("ctrl", "CTRLModel"),
        ("cpmbee", "CpmBeeModel"),
        ("chatglm", "ChatGLMModel"),
        ("clip", "CLIPModel"),
        ("clip_vision_model", "CLIPVisionModel"),
        ("convbert", "ConvBertModel"),
        ("convnext", "ConvNextModel"),
        ("cvt", "CvtModel"),
        ("deberta", "DebertaModel"),
        ("decision_transformer", "DecisionTransformerModel"),
        ("deberta-v2", "DebertaV2Model"),
        ("efficientformer", "EfficientFormerModel"),
        ("encodec", "EncodecModel"),
        ("esm", "EsmModel"),
        ("ernie", "ErnieModel"),
        ("ernie_m", "ErnieMModel"),
        ("falcon", "FalconModel"),
        ("funnel", ("FunnelModel", "FunnelBaseModel")),
        ("gemma", "GemmaModel"),
        ("git", "GitModel"),
        ("gpt_bigcode", "GPTBigCodeModel"),
        ("gpt", "GPTModel"),
        ("gpt2", "GPT2Model"),
        ("gpt_neox_japanese", "GPTNeoXJapaneseModel"),
        ("gpt_pangu", "GPTPanguModel"),
        ("groupvit", "GroupViTModel"),
        ("layoutlmv2", "LayoutLMv2Model"),
        ("longformer", "LongformerModel"),
        ("jetmoe", "JetMoEModel"),
        ("llama", "LlamaModel"),
        ("mamba", "MambaModel"),
        ("marian", "MarianModel"),
        ("mbart", "MBartModel"),
        ("minicpm", "MiniCPMModel"),
        ("mistral", "MistralModel"),
        ("mixtral", "MixtralModel"),
        ("olmo", "OlmoModel"),
        ("openelm", "OpenELMModel"),
        ("opt", "OPTModel"),
        ("pegasus", "PegasusModel"),
        ("phi", "PhiModel"),
        ("phi3", "Phi3Model"),
        ("qwen2", "Qwen2Model"),
        ("qwen2_moe", "Qwen2MoeModel"),
        ("reformer", "ReformerModel"),
        ("rembert", "RemBertModel"),
        ("resnet", "ResNetModel"),
        ("roberta", "RobertaModel"),
        ("roc_bert", "RoCBertModel"),
        ("rwkv", "RwkvModel"),
        ("sam", "SamModel"),
        ("segformer", "SegformerModel"),
        ("speech_to_text", "Speech2TextModel"),
        ("stablelm", "StableLmModel"),
        ("squeezebert", "SqueezeBertModel"),
        ("starcoder2", "Starcoder2Model"),
        ("swiftformer","SwiftFormerModel"),
        ("switch_transformers", "SwitchTransformersModel"),
        ("t5", "T5Model"),
        ("timesformer", "TimesformerModel"),
        ("vision_text_dual_encoder", "VisionTextDualEncoderModel"),
        ("visual_bert", "VisualBertModel"),
        ("vit", "ViTModel"),
        ("whisper", "WhisperModel"),
        ("wav2vec2", "Wav2Vec2Model"),
<<<<<<< HEAD
        ("wavlm", "WavLMModel"),
=======
        ("wav2vec2-conformer", "Wav2Vec2ConformerModel"),
>>>>>>> fba81cd6
        ("xclip", "XCLIPModel"),
        ("xlm-roberta", "XLMRobertaModel"),
        ("xlm-roberta-xl", "XLMRobertaXLModel"),
        ("xlnet", "XLNetModel"),
    ]
)

MODEL_FOR_PRETRAINING_MAPPING_NAMES = OrderedDict(
    [
        # Model for pre-training mapping
        ("albert", "AlbertForPreTraining"),
        ("bert", "BertForPreTraining"),
        ("big_bird", "BigBirdForPreTraining"),
        ("bloom", "BloomForCausalLM"),
        ("camembert", "CamembertForMaskedLM"),
        ("ctrl", "CTRLLMHeadModel"),
        ("deberta", "DebertaForMaskedLM"),
        ("deberta-v2", "DebertaV2ForMaskedLM"),
        ("funnel", "FunnelForPreTraining"),
        ("gpt_pangu", "GPTPanguForCausalLM"),
        ("mamba", "MambaForCausalLM"),
        ("minicpm", "MiniCPMForCausalLM"),
        ("rwkv", "RwkvForCausalLM"),
        ("roc_bert", "RoCBertForPreTraining"),
        ("wav2vec2-conformer", "Wav2Vec2ConformerForPreTraining"),
        ("xlm-roberta", "XLMRobertaForMaskedLM"),
        ("xlm-roberta-xl", "XLMRobertaXLForMaskedLM"),
        ("xlnet", "XLNetLMHeadModel"),
    ]
)

MODEL_WITH_LM_HEAD_MAPPING_NAMES = OrderedDict(
    [
        # Model with LM heads mapping
        ("albert", "AlbertForMaskedLM"),
        ("bert", "BertForMaskedLM"),
        ("big_bird", "BigBirdForMaskedLM"),
        ("bigbird_pegasus", "BigBirdPegasusForConditionalGeneration"),
        ("blenderbot-small", "BlenderbotSmallForConditionalGeneration"),
        ("bloom", "BloomForCausalLM"),
        ("camembert", "CamembertForMaskedLM"),
        ("codegen", "CodeGenForCausalLM"),
        ("cpmant", "CpmAntForCausalLM"),
        ("ctrl", "CTRLLMHeadModel"),
        ("cpmbee", "CpmBeeForCausalLM"),
        ("deberta", "DebertaForMaskedLM"),
        ("deberta-v2", "DebertaV2ForMaskedLM"),
        ("esm", "EsmForMaskedLM"),
        ("funnel", "FunnelForMaskedLM"),
        ("gpt_neox_japanese", "GPTNeoXJapaneseForCausalLM"),
        ("gpt_pangu", "GPTPanguForCausalLM"),
        ("mamba", "MambaForCausalLM"),
        ("marian", "MarianMTModel"),
        ("minicpm", "MiniCPMForCausalLM"),
        ("reformer", "ReformerModelWithLMHead"),
        ("rembert", "RemBertForMaskedLM"),
        ("roberta", "RobertaForMaskedLM"),
        ("roc_bert", "RoCBertForMaskedLM"),
        ("rwkv", "RwkvForCausalLM"),
        ("whisper", "WhisperForConditionalGeneration"),
        ("xlm-roberta", "XLMRobertaForMaskedLM"),
        ("xlm-roberta-xl", "XLMRobertaXLForMaskedLM"),
        ("xlnet", "XLNetLMHeadModel"),
    ]
)

MODEL_FOR_CAUSAL_LM_MAPPING_NAMES = OrderedDict(
    [
        # Model for Causal LM mapping
        ("bart", "BartForCausalLM"),
        ("bert", "BertLMHeadModel"),
        ("bert-generation", "BertGenerationDecoder"),
        ("bigbird_pegasus", "BigBirdPegasusForCausalLM"),
        ("big_bird", "BigBirdForCausalLM"),
        ("biogpt", "BioGptForCausalLM"),
        ("blenderbot", "BlenderbotForCausalLM"),
        ("blenderbot-small", "BlenderbotSmallForCausalLM"),
        ("bloom", "BloomForCausalLM"),
        ("camembert", "CamembertForCausalLM"),
        ("codegen", "CodeGenForCausalLM"),
        ("cohere", "CohereForCausalLM"),
        ("cogvlm","CogVLMForCausalLM"),
        ("cpmant", "CpmAntForCausalLM"),
        ("ctrl", "CTRLLMHeadModel"),
        ("cpmbee", "CpmBeeForCausalLM"),
        ("falcon", "FalconForCausalLM"),
        ("gemma", "GemmaForCausalLM"),
        ("gpt2", "GPT2LMHeadModel"),
        ("gpt_pangu", "GPTPanguForCausalLM"),
        ("gpt_bigcode", "GPTBigCodeForCausalLM"),
        ("gpt_neox_japanese", "GPTNeoXJapaneseForCausalLM"),
        ("jetmoe", "JetMoEForCausalLM"),
        ("llama", "LlamaForCausalLM"),
        ("mamba", "MambaForCausalLM"),
        ("marian", "MarianForCausalLM"),
        ("minicpm", "MiniCPMForCausalLM"),
        ("mistral", "MistralForCausalLM"),
        ("mixtral", "MixtralForCausalLM"),
        ("musicgen", "MusicgenForCausalLM"),
        ("musicgen_melody", "MusicgenMelodyForCausalLM"),
        ("olmo", "OlmoForCausalLM"),
        ("openelm", "OpenELMForCausalLM"),
        ("opt", "OPTForCausalLM"),
        ("pegasus", "PegasusForCausalLM"),
        ("phi", "PhiForCausalLM"),
        ("phi3", "Phi3ForCausalLM"),
        ("qwen2", "Qwen2ForCausalLM"),
        ("qwen2_moe", "Qwen2MoeForCausalLM"),
        ("reformer", "ReformerModelWithLMHead"),
        ("rembert", "RemBertForCausalLM"),
        ("roc_bert", "RoCBertForCausalLM"),
        ("rwkv", "RwkvForCausalLM"),
        ("stablelm", "StableLmForCausalLM"),
        ("starcoder2", "Starcoder2ForCausalLM"),
        ("whisper", "WhisperForCausalLM"),
        ("xlm-roberta", "XLMRobertaForCausalLM"),
        ("xlm-roberta-xl", "XLMRobertaXLForCausalLM"),
        ("xlnet", "XLNetLMHeadModel"),
    ]
)


MODEL_FOR_IMAGE_CLASSIFICATION_MAPPING_NAMES = OrderedDict(
    [
        # Model for Image Classification mapping
        ("beit", "BeitForImageClassification"),
        ("bit", "BitForImageClassification"),
        ("clip", "CLIPForImageClassification"),
        ("convnext", "ConvNextForImageClassification"),
        ("convnextv2", "ConvNextV2ForImageClassification"),
        ("cvt", "CvtForImageClassification"),
        ("data2vec-vision", "Data2VecVisionForImageClassification"),
        (
            "deit",
            ("DeiTForImageClassification", "DeiTForImageClassificationWithTeacher"),
        ),
        ("dinat", "DinatForImageClassification"),
        ("dinov2", "Dinov2ForImageClassification"),
        (
            "efficientformer",
            (
                "EfficientFormerForImageClassification",
                "EfficientFormerForImageClassificationWithTeacher",
            ),
        ),
        ("efficientnet", "EfficientNetForImageClassification"),
        ("focalnet", "FocalNetForImageClassification"),
        ("imagegpt", "ImageGPTForImageClassification"),
        (
            "levit",
            ("LevitForImageClassification", "LevitForImageClassificationWithTeacher"),
        ),
        ("mobilenet_v1", "MobileNetV1ForImageClassification"),
        ("mobilenet_v2", "MobileNetV2ForImageClassification"),
        ("mobilevit", "MobileViTForImageClassification"),
        ("mobilevitv2", "MobileViTV2ForImageClassification"),
        ("nat", "NatForImageClassification"),
        (
            "perceiver",
            (
                "PerceiverForImageClassificationLearned",
                "PerceiverForImageClassificationFourier",
                "PerceiverForImageClassificationConvProcessing",
            ),
        ),
        ("poolformer", "PoolFormerForImageClassification"),
        ("pvt", "PvtForImageClassification"),
        ("regnet", "RegNetForImageClassification"),
        ("resnet", "ResNetForImageClassification"),
        ("segformer", "SegformerForImageClassification"),
        ("siglip", "SiglipForImageClassification"),
        ("swiftformer", "SwiftFormerForImageClassification"),
        ("swin", "SwinForImageClassification"),
        ("swinv2", "Swinv2ForImageClassification"),
        ("van", "VanForImageClassification"),
        ("vit", "ViTForImageClassification"),
        ("vit_hybrid", "ViTHybridForImageClassification"),
        ("vit_msn", "ViTMSNForImageClassification"),
    ]
)

MODEL_FOR_INSTANCE_SEGMENTATION_MAPPING_NAMES = OrderedDict(
    [
        # Model for Instance Segmentation mapping
        # MaskFormerForInstanceSegmentation can be removed from this mapping in v5
        ("maskformer", "MaskFormerForInstanceSegmentation"),
    ]
)

MODEL_FOR_UNIVERSAL_SEGMENTATION_MAPPING_NAMES = OrderedDict(
    [
        # Model for Universal Segmentation mapping
        ("detr", "DetrForSegmentation"),
        ("mask2former", "Mask2FormerForUniversalSegmentation"),
        ("maskformer", "MaskFormerForInstanceSegmentation"),
        ("oneformer", "OneFormerForUniversalSegmentation"),
    ]
)

MODEL_FOR_VIDEO_CLASSIFICATION_MAPPING_NAMES = OrderedDict(
    [
        ("timesformer", "TimesformerForVideoClassification"),
        ("videomae", "VideoMAEForVideoClassification"),
        ("vivit", "VivitForVideoClassification"),
    ]
)

MODEL_FOR_VISION_2_SEQ_MAPPING_NAMES = OrderedDict(
    [
        ("blip", "BlipForConditionalGeneration"),
        ("blip-2", "Blip2ForConditionalGeneration"),
        ("git", "GitForCausalLM"),
        ("instructblip", "InstructBlipForConditionalGeneration"),
        ("kosmos-2", "Kosmos2ForConditionalGeneration"),
        ("pix2struct", "Pix2StructForConditionalGeneration"),
        ("vision-encoder-decoder", "VisionEncoderDecoderModel"),
    ]
)

MODEL_FOR_MASKED_LM_MAPPING_NAMES = OrderedDict(
    [
        # Model for Masked LM mapping
        ("albert", "AlbertForMaskedLM"),
        ("bert", "BertForMaskedLM"),
        ("big_bird", "BigBirdForMaskedLM"),
        ("camembert", "CamembertForMaskedLM"),
        ("deberta", "DebertaForMaskedLM"),
        ("deberta-v2", "DebertaV2ForMaskedLM"),
        ("esm", "EsmForMaskedLM"),
        ("funnel", "FunnelForMaskedLM"),
        ("rembert", "RemBertForMaskedLM"),
        ("reformer", "ReformerForMaskedLM"),
        ("roc_bert", "RoCBertForMaskedLM"),
        ("xlm-roberta", "XLMRobertaForMaskedLM"),
        ("xlm-roberta-xl", "XLMRobertaXLForMaskedLM"),
    ]
)

MODEL_FOR_OBJECT_DETECTION_MAPPING_NAMES = OrderedDict(
    [
        # Model for Object Detection mapping
        ("conditional_detr", "ConditionalDetrForObjectDetection"),
        ("deformable_detr", "DeformableDetrForObjectDetection"),
        ("deta", "DetaForObjectDetection"),
        ("detr", "DetrForObjectDetection"),
        ("table-transformer", "TableTransformerForObjectDetection"),
        ("yolos", "YolosForObjectDetection"),
    ]
)

MODEL_FOR_ZERO_SHOT_OBJECT_DETECTION_MAPPING_NAMES = OrderedDict(
    [
        # Model for Zero Shot Object Detection mapping
        ("owlv2", "Owlv2ForObjectDetection"),
        ("owlvit", "OwlViTForObjectDetection"),
    ]
)

MODEL_FOR_DEPTH_ESTIMATION_MAPPING_NAMES = OrderedDict(
    [
        # Model for depth estimation mapping
        ("dpt", "DPTForDepthEstimation"),
        ("glpn", "GLPNForDepthEstimation"),
    ]
)
MODEL_FOR_SEQ_TO_SEQ_CAUSAL_LM_MAPPING_NAMES = OrderedDict(
    [
        # Model for Seq2Seq Causal LM mapping
        ("bart", "BartForConditionalGeneration"),
        ("bigbird_pegasus", "BigBirdPegasusForConditionalGeneration"),
        ("blenderbot", "BlenderbotForConditionalGeneration"),
        ("blenderbot-small", "BlenderbotSmallForConditionalGeneration"),
        ('chatglm', "ChatGLMForConditionalGeneration"),
        ("encoder-decoder", "EncoderDecoderModel"),
        ("fsmt", "FSMTForConditionalGeneration"),
        ("gptsan-japanese", "GPTSanJapaneseForConditionalGeneration"),
        ("led", "LEDForConditionalGeneration"),
        ("longt5", "LongT5ForConditionalGeneration"),
        ("m2m_100", "M2M100ForConditionalGeneration"),
        ("marian", "MarianMTModel"),
        ("mbart", "MBartForConditionalGeneration"),
        ("mt5", "MT5ForConditionalGeneration"),
        ("mvp", "MvpForConditionalGeneration"),
        ("nllb-moe", "NllbMoeForConditionalGeneration"),
        ("pegasus", "PegasusForConditionalGeneration"),
        ("pegasus_x", "PegasusXForConditionalGeneration"),
        ("plbart", "PLBartForConditionalGeneration"),
        ("prophetnet", "ProphetNetForConditionalGeneration"),
        ("seamless_m4t", "SeamlessM4TForTextToText"),
        ("switch_transformers", "SwitchTransformersForConditionalGeneration"),
        ("t5", "T5ForConditionalGeneration"),
        ("umt5", "UMT5ForConditionalGeneration"),
        ("xlm-prophetnet", "XLMProphetNetForConditionalGeneration"),
    ]
)

MODEL_FOR_SPEECH_SEQ_2_SEQ_MAPPING_NAMES = OrderedDict(
    [
        ("pop2piano", "Pop2PianoForConditionalGeneration"),
        ("seamless_m4t", "SeamlessM4TForSpeechToText"),
        ("speech-encoder-decoder", "SpeechEncoderDecoderModel"),
        ("speech_to_text", "Speech2TextForConditionalGeneration"),
        ("speecht5", "SpeechT5ForSpeechToText"),
        ("whisper", "WhisperForConditionalGeneration"),
    ]
)

MODEL_FOR_SEQUENCE_CLASSIFICATION_MAPPING_NAMES = OrderedDict(
    [
        # Model for Sequence Classification mapping
        ("albert", "AlbertForSequenceClassification"),
        ("bart", "BartForSequenceClassification"),
        ("bert", "BertForSequenceClassification"),
        ("big_bird", "BigBirdForSequenceClassification"),
        ("bigbird_pegasus", "BigBirdPegasusForSequenceClassification"),
        ("biogpt", "BioGptForSequenceClassification"),
        ("bloom", "BloomForSequenceClassification"),
        ("camembert", "CamembertForSequenceClassification"),
        ("ctrl", "CTRLForSequenceClassification"),
        ("deberta", "DebertaForSequenceClassification"),
        ("deberta-v2", "DebertaV2ForSequenceClassification"),
        ("distilbert", "DistilBertForSequenceClassification"),
        ("esm", "EsmForSequenceClassification"),
        ("falcon", "FalconForSequenceClassification"),
        ("funnel", "FunnelForSequenceClassification"),
        ("layoutlmv2", "LayoutLMv2ForSequenceClassification"),
        ("jetmoe", "JetMoEForSequenceClassification"),
        ("minicpm", "MiniCPMForSequenceClassification"),
        ("mistral", "MistralForSequenceClassification"),
        ("mixtral", "MixtralForSequenceClassification"),
        ("opt", "OPTForSequenceClassification"),
        ("phi", "PhiForSequenceClassification"),
        ("phi3", "Phi3ForSequenceClassification"),
        ("qwen2", "Qwen2ForSequenceClassification"),
        ("qwen2_moe", "Qwen2MoeForSequenceClassification"),
        ("reformer", "ReformerForSequenceClassification"),
        ("rembert", "RemBertForSequenceClassification"),
        ("roberta", "RobertaForSequenceClassification"),
        ("roc_bert", "RoCBertForSequenceClassification"),
        ("stablelm", "StableLmForSequenceClassification"),
        ("starcoder2", "Starcoder2ForSequenceClassification"),
        ("xlm-roberta", "XLMRobertaForSequenceClassification"),
        ("xlm-roberta-xl", "XLMRobertaXLForSequenceClassification"),
        ("xlnet", "XLNetForSequenceClassification"),
    ]
)

MODEL_FOR_QUESTION_ANSWERING_MAPPING_NAMES = OrderedDict(
    [
        # Model for Question Answering mapping
        ("albert", "AlbertForQuestionAnswering"),
        ("bart", "BartForQuestionAnswering"),
        ("bert", "BertForQuestionAnswering"),
        ("big_bird", "BigBirdForQuestionAnswering"),
        ("bigbird_pegasus", "BigBirdPegasusForQuestionAnswering"),
        ("bloom", "BloomForQuestionAnswering"),
        ("camembert", "CamembertForQuestionAnswering"),
        ("canine", "CanineForQuestionAnswering"),
        ("convbert", "ConvBertForQuestionAnswering"),
        ("data2vec-text", "Data2VecTextForQuestionAnswering"),
        ("deberta", "DebertaForQuestionAnswering"),
        ("deberta-v2", "DebertaV2ForQuestionAnswering"),
        ("distilbert", "DistilBertForQuestionAnswering"),
        ("electra", "ElectraForQuestionAnswering"),
        ("ernie", "ErnieForQuestionAnswering"),
        ("ernie_m", "ErnieMForQuestionAnswering"),
        ("falcon", "FalconForQuestionAnswering"),
        ("flaubert", "FlaubertForQuestionAnsweringSimple"),
        ("fnet", "FNetForQuestionAnswering"),
        ("funnel", "FunnelForQuestionAnswering"),
        ("gpt2", "GPT2ForQuestionAnswering"),
        ("gpt_neo", "GPTNeoForQuestionAnswering"),
        ("gpt_neox", "GPTNeoXForQuestionAnswering"),
        ("gptj", "GPTJForQuestionAnswering"),
        ("ibert", "IBertForQuestionAnswering"),
        ("layoutlmv2", "LayoutLMv2ForQuestionAnswering"),
        ("layoutlmv3", "LayoutLMv3ForQuestionAnswering"),
        ("led", "LEDForQuestionAnswering"),
        ("lilt", "LiltForQuestionAnswering"),
        ("longformer", "LongformerForQuestionAnswering"),
        ("luke", "LukeForQuestionAnswering"),
        ("lxmert", "LxmertForQuestionAnswering"),
        ("markuplm", "MarkupLMForQuestionAnswering"),
        ("mbart", "MBartForQuestionAnswering"),
        ("mega", "MegaForQuestionAnswering"),
        ("megatron-bert", "MegatronBertForQuestionAnswering"),
        ("mobilebert", "MobileBertForQuestionAnswering"),
        ("mpnet", "MPNetForQuestionAnswering"),
        ("mpt", "MptForQuestionAnswering"),
        ("mra", "MraForQuestionAnswering"),
        ("mt5", "MT5ForQuestionAnswering"),
        ("mvp", "MvpForQuestionAnswering"),
        ("nezha", "NezhaForQuestionAnswering"),
        ("nystromformer", "NystromformerForQuestionAnswering"),
        ("opt", "OPTForQuestionAnswering"),
        ("qdqbert", "QDQBertForQuestionAnswering"),
        ("reformer", "ReformerForQuestionAnswering"),
        ("rembert", "RemBertForQuestionAnswering"),
        ("roberta", "RobertaForQuestionAnswering"),
        ("roberta-prelayernorm", "RobertaPreLayerNormForQuestionAnswering"),
        ("roc_bert", "RoCBertForQuestionAnswering"),
        ("roformer", "RoFormerForQuestionAnswering"),
        ("splinter", "SplinterForQuestionAnswering"),
        ("squeezebert", "SqueezeBertForQuestionAnswering"),
        ("t5", "T5ForQuestionAnswering"),
        ("umt5", "UMT5ForQuestionAnswering"),
        ("xlm", "XLMForQuestionAnsweringSimple"),
        ("xlm-roberta", "XLMRobertaForQuestionAnswering"),
        ("xlm-roberta-xl", "XLMRobertaXLForQuestionAnswering"),
        ("xlnet", "XLNetForQuestionAnsweringSimple"),
        ("xmod", "XmodForQuestionAnswering"),
        ("yoso", "YosoForQuestionAnswering"),
    ]
)

MODEL_FOR_TABLE_QUESTION_ANSWERING_MAPPING_NAMES = OrderedDict(
    [
        # Model for Table Question Answering mapping
        ("tapas", "TapasForQuestionAnswering"),
    ]
)

MODEL_FOR_VISUAL_QUESTION_ANSWERING_MAPPING_NAMES = OrderedDict(
    [
        ("blip", "BlipForQuestionAnswering"),
        ("blip-2", "Blip2ForConditionalGeneration"),
        ("vilt", "ViltForQuestionAnswering"),
    ]
)

MODEL_FOR_DOCUMENT_QUESTION_ANSWERING_MAPPING_NAMES = OrderedDict(
    [
        ("layoutlm", "LayoutLMForQuestionAnswering"),
        ("layoutlmv2", "LayoutLMv2ForQuestionAnswering"),
        ("layoutlmv3", "LayoutLMv3ForQuestionAnswering"),
    ]
)

MODEL_FOR_TOKEN_CLASSIFICATION_MAPPING_NAMES = OrderedDict(
    [
        # Model for Token Classification mapping
        ("albert", "AlbertForTokenClassification"),
        ("bert", "BertForTokenClassification"),
        ("big_bird", "BigBirdForTokenClassification"),
        ("biogpt", "BioGptForTokenClassification"),
        ("bloom", "BloomForTokenClassification"),
        ("bros", "BrosForTokenClassification"),
        ("camembert", "CamembertForTokenClassification"),
        ("canine", "CanineForTokenClassification"),
        ("convbert", "ConvBertForTokenClassification"),
        ("data2vec-text", "Data2VecTextForTokenClassification"),
        ("deberta", "DebertaForTokenClassification"),
        ("deberta-v2", "DebertaV2ForTokenClassification"),
        ("distilbert", "DistilBertForTokenClassification"),
        ("electra", "ElectraForTokenClassification"),
        ("ernie", "ErnieForTokenClassification"),
        ("ernie_m", "ErnieMForTokenClassification"),
        ("esm", "EsmForTokenClassification"),
        ("falcon", "FalconForTokenClassification"),
        ("flaubert", "FlaubertForTokenClassification"),
        ("fnet", "FNetForTokenClassification"),
        ("funnel", "FunnelForTokenClassification"),
        ("gpt-sw3", "GPT2ForTokenClassification"),
        ("gpt2", "GPT2ForTokenClassification"),
        ("gpt_bigcode", "GPTBigCodeForTokenClassification"),
        ("gpt_neo", "GPTNeoForTokenClassification"),
        ("gpt_neox", "GPTNeoXForTokenClassification"),
        ("ibert", "IBertForTokenClassification"),
        ("layoutlm", "LayoutLMForTokenClassification"),
        ("layoutlmv2", "LayoutLMv2ForTokenClassification"),
        ("layoutlmv3", "LayoutLMv3ForTokenClassification"),
        ("lilt", "LiltForTokenClassification"),
        ("longformer", "LongformerForTokenClassification"),
        ("luke", "LukeForTokenClassification"),
        ("markuplm", "MarkupLMForTokenClassification"),
        ("mega", "MegaForTokenClassification"),
        ("megatron-bert", "MegatronBertForTokenClassification"),
        ("mobilebert", "MobileBertForTokenClassification"),
        ("mpnet", "MPNetForTokenClassification"),
        ("mpt", "MptForTokenClassification"),
        ("mra", "MraForTokenClassification"),
        ("nezha", "NezhaForTokenClassification"),
        ("nystromformer", "NystromformerForTokenClassification"),
        ("phi", "PhiForTokenClassification"),
        ("phi3", "Phi3ForTokenClassification"),
        ("qdqbert", "QDQBertForTokenClassification"),
        ("rembert", "RemBertForTokenClassification"),
        ("roberta", "RobertaForTokenClassification"),
        ("roberta-prelayernorm", "RobertaPreLayerNormForTokenClassification"),
        ("roc_bert", "RoCBertForTokenClassification"),
        ("roformer", "RoFormerForTokenClassification"),
        ("squeezebert", "SqueezeBertForTokenClassification"),
        ("stablelm", "StableLmForTokenClassification"),
        ("xlm", "XLMForTokenClassification"),
        ("xlm-roberta", "XLMRobertaForTokenClassification"),
        ("xlm-roberta-xl", "XLMRobertaXLForTokenClassification"),
        ("xlnet", "XLNetForTokenClassification"),
        ("xmod", "XmodForTokenClassification"),
        ("yoso", "YosoForTokenClassification"),
    ]
)

MODEL_FOR_MULTIPLE_CHOICE_MAPPING_NAMES = OrderedDict(
    [
        # Model for Multiple Choice mapping
        ("albert", "AlbertForMultipleChoice"),
        ("bert", "BertForMultipleChoice"),
        ("big_bird", "BigBirdForMultipleChoice"),
        ("camembert", "CamembertForMultipleChoice"),
        ("canine", "CanineForMultipleChoice"),
        ("convbert", "ConvBertForMultipleChoice"),
        ("data2vec-text", "Data2VecTextForMultipleChoice"),
        ("deberta-v2", "DebertaV2ForMultipleChoice"),
        ("distilbert", "DistilBertForMultipleChoice"),
        ("electra", "ElectraForMultipleChoice"),
        ("ernie", "ErnieForMultipleChoice"),
        ("ernie_m", "ErnieMForMultipleChoice"),
        ("flaubert", "FlaubertForMultipleChoice"),
        ("fnet", "FNetForMultipleChoice"),
        ("funnel", "FunnelForMultipleChoice"),
        ("ibert", "IBertForMultipleChoice"),
        ("longformer", "LongformerForMultipleChoice"),
        ("luke", "LukeForMultipleChoice"),
        ("mega", "MegaForMultipleChoice"),
        ("megatron-bert", "MegatronBertForMultipleChoice"),
        ("mobilebert", "MobileBertForMultipleChoice"),
        ("mpnet", "MPNetForMultipleChoice"),
        ("mra", "MraForMultipleChoice"),
        ("nezha", "NezhaForMultipleChoice"),
        ("nystromformer", "NystromformerForMultipleChoice"),
        ("qdqbert", "QDQBertForMultipleChoice"),
        ("rembert", "RemBertForMultipleChoice"),
        ("roberta", "RobertaForMultipleChoice"),
        ("roberta-prelayernorm", "RobertaPreLayerNormForMultipleChoice"),
        ("roc_bert", "RoCBertForMultipleChoice"),
        ("roformer", "RoFormerForMultipleChoice"),
        ("squeezebert", "SqueezeBertForMultipleChoice"),
        ("xlm", "XLMForMultipleChoice"),
        ("xlm-roberta", "XLMRobertaForMultipleChoice"),
        ("xlm-roberta-xl", "XLMRobertaXLForMultipleChoice"),
        ("xlnet", "XLNetForMultipleChoice"),
        ("xmod", "XmodForMultipleChoice"),
        ("yoso", "YosoForMultipleChoice"),
    ]
)

MODEL_FOR_NEXT_SENTENCE_PREDICTION_MAPPING_NAMES = OrderedDict(
    [
        ("bert", "BertForNextSentencePrediction"),
        ("ernie", "ErnieForNextSentencePrediction"),
        ("fnet", "FNetForNextSentencePrediction"),
        ("megatron-bert", "MegatronBertForNextSentencePrediction"),
        ("mobilebert", "MobileBertForNextSentencePrediction"),
        ("nezha", "NezhaForNextSentencePrediction"),
        ("qdqbert", "QDQBertForNextSentencePrediction"),
    ]
)

MODEL_FOR_AUDIO_CLASSIFICATION_MAPPING_NAMES = OrderedDict(
    [
        # Model for Audio Classification mapping
        ("audio-spectrogram-transformer", "ASTForAudioClassification"),
        ("data2vec-audio", "Data2VecAudioForSequenceClassification"),
        ("gemma", "GemmaForSequenceClassification"),
        ("hubert", "HubertForSequenceClassification"),
        ("sew", "SEWForSequenceClassification"),
        ("sew-d", "SEWDForSequenceClassification"),
        ("unispeech", "UniSpeechForSequenceClassification"),
        ("unispeech-sat", "UniSpeechSatForSequenceClassification"),
        ("wav2vec2", "Wav2Vec2ForSequenceClassification"),
        ("wav2vec2-conformer", "Wav2Vec2ConformerForSequenceClassification"),
        ("wavlm", "WavLMForSequenceClassification"),
        ("whisper", "WhisperForAudioClassification"),
    ]
)

MODEL_FOR_CTC_MAPPING_NAMES = OrderedDict(
    [
        # Model for Connectionist temporal classification (CTC) mapping
        ("data2vec-audio", "Data2VecAudioForCTC"),
        ("hubert", "HubertForCTC"),
        ("mctct", "MCTCTForCTC"),
        ("sew", "SEWForCTC"),
        ("sew-d", "SEWDForCTC"),
        ("unispeech", "UniSpeechForCTC"),
        ("unispeech-sat", "UniSpeechSatForCTC"),
        ("wav2vec2", "Wav2Vec2ForCTC"),
        ("wav2vec2-conformer", "Wav2Vec2ConformerForCTC"),
        ("wavlm", "WavLMForCTC"),
    ]
)

MODEL_FOR_AUDIO_FRAME_CLASSIFICATION_MAPPING_NAMES = OrderedDict(
    [
        # Model for Audio Classification mapping
        ("data2vec-audio", "Data2VecAudioForAudioFrameClassification"),
        ("unispeech-sat", "UniSpeechSatForAudioFrameClassification"),
        ("wav2vec2", "Wav2Vec2ForAudioFrameClassification"),
        ("wav2vec2-conformer", "Wav2Vec2ConformerForAudioFrameClassification"),
        ("wavlm", "WavLMForAudioFrameClassification"),
    ]
)

MODEL_FOR_AUDIO_XVECTOR_MAPPING_NAMES = OrderedDict(
    [
        # Model for Audio Classification mapping
        ("data2vec-audio", "Data2VecAudioForXVector"),
        ("unispeech-sat", "UniSpeechSatForXVector"),
        ("wav2vec2", "Wav2Vec2ForXVector"),
        ("wav2vec2-conformer", "Wav2Vec2ConformerForXVector"),
        ("wavlm", "WavLMForXVector"),
    ]
)

MODEL_FOR_TEXT_TO_SPECTROGRAM_MAPPING_NAMES = OrderedDict(
    [
        # Model for Text-To-Spectrogram mapping
        ("speecht5", "SpeechT5ForTextToSpeech"),
    ]
)

MODEL_FOR_TEXT_TO_WAVEFORM_MAPPING_NAMES = OrderedDict(
    [
        # Model for Text-To-Waveform mapping
        ("bark", "BarkModel"),
        ("musicgen", "MusicgenForConditionalGeneration"),
        ("musicgen_melody", "MusicgenMelodyForConditionalGeneration"),
        ("seamless_m4t", "SeamlessM4TForTextToSpeech"),
        ("vits", "VitsModel"),
    ]
)

MODEL_FOR_ZERO_SHOT_IMAGE_CLASSIFICATION_MAPPING_NAMES = OrderedDict(
    [
        # Model for Zero Shot Image Classification mapping
        ("align", "AlignModel"),
        ("altclip", "AltCLIPModel"),
        ("blip", "BlipModel"),
        ("chinese_clip", "ChineseCLIPModel"),
        ("clip", "CLIPModel"),
        ("clipseg", "CLIPSegModel"),
    ]
)

MODEL_FOR_BACKBONE_MAPPING_NAMES = OrderedDict(
    [
        # Backbone mapping
        ("beit", "BeitBackbone"),
        ("bit", "BitBackbone"),
        ("convnext", "ConvNextBackbone"),
        ("convnextv2", "ConvNextV2Backbone"),
        ("dinat", "DinatBackbone"),
        ("dinov2", "Dinov2Backbone"),
        ("focalnet", "FocalNetBackbone"),
        ("maskformer-swin", "MaskFormerSwinBackbone"),
        ("nat", "NatBackbone"),
        ("resnet", "ResNetBackbone"),
        ("swin", "SwinBackbone"),
        ("timm_backbone", "TimmBackbone"),
        ("vitdet", "VitDetBackbone"),
    ]
)

MODEL_FOR_MASK_GENERATION_MAPPING_NAMES = OrderedDict(
    [
        ("sam", "SamModel"),
    ]
)

MODEL_FOR_TEXT_ENCODING_MAPPING_NAMES = OrderedDict(
    [
        ("albert", "AlbertModel"),
        ("bert", "BertModel"),
        ("big_bird", "BigBirdModel"),
        ("data2vec-text", "Data2VecTextModel"),
        ("deberta", "DebertaModel"),
        ("deberta-v2", "DebertaV2Model"),
        ("distilbert", "DistilBertModel"),
        ("electra", "ElectraModel"),
        ("flaubert", "FlaubertModel"),
        ("ibert", "IBertModel"),
        ("longformer", "LongformerModel"),
        ("mobilebert", "MobileBertModel"),
        ("mt5", "MT5EncoderModel"),
        ("nystromformer", "NystromformerModel"),
        ("reformer", "ReformerModel"),
        ("rembert", "RemBertModel"),
        ("roberta", "RobertaModel"),
        ("roberta-prelayernorm", "RobertaPreLayerNormModel"),
        ("roc_bert", "RoCBertModel"),
        ("roformer", "RoFormerModel"),
        ("squeezebert", "SqueezeBertModel"),
        ("t5", "T5EncoderModel"),
        ("umt5", "UMT5EncoderModel"),
        ("xlm", "XLMModel"),
        ("xlm-roberta", "XLMRobertaModel"),
        ("xlm-roberta-xl", "XLMRobertaXLModel"),
    ]
)

MODEL_FOR_IMAGE_TO_IMAGE_MAPPING_NAMES = OrderedDict(
    [
        ("swin2sr", "Swin2SRForImageSuperResolution"),
    ]
)

MODEL_FOR_IMAGE_MAPPING_NAMES = OrderedDict(
    [
        # Model for Image mapping
        ("beit", "BeitModel"),
        ("bit", "BitModel"),
        ("conditional_detr", "ConditionalDetrModel"),
        ("convnext", "ConvNextModel"),
        ("convnextv2", "ConvNextV2Model"),
        ("data2vec-vision", "Data2VecVisionModel"),
        ("deformable_detr", "DeformableDetrModel"),
        ("deit", "DeiTModel"),
        ("deta", "DetaModel"),
        ("detr", "DetrModel"),
        ("dinat", "DinatModel"),
        ("dinov2", "Dinov2Model"),
        ("dpt", "DPTModel"),
        ("efficientformer", "EfficientFormerModel"),
        ("efficientnet", "EfficientNetModel"),
        ("focalnet", "FocalNetModel"),
        ("glpn", "GLPNModel"),
        ("imagegpt", "ImageGPTModel"),
        ("levit", "LevitModel"),
        ("mobilenet_v1", "MobileNetV1Model"),
        ("mobilenet_v2", "MobileNetV2Model"),
        ("mobilevit", "MobileViTModel"),
        ("mobilevitv2", "MobileViTV2Model"),
        ("nat", "NatModel"),
        ("poolformer", "PoolFormerModel"),
        ("pvt", "PvtModel"),
        ("regnet", "RegNetModel"),
        ("resnet", "ResNetModel"),
        ("segformer", "SegformerModel"),
        ("siglip_vision_model", "SiglipVisionModel"),
        ("swiftformer", "SwiftFormerModel"),
        ("swin", "SwinModel"),
        ("swin2sr", "Swin2SRModel"),
        ("swinv2", "Swinv2Model"),
        ("table-transformer", "TableTransformerModel"),
        ("timesformer", "TimesformerModel"),
        ("timm_backbone", "TimmBackbone"),
        ("van", "VanModel"),
        ("videomae", "VideoMAEModel"),
        ("vit", "ViTModel"),
        ("vit_hybrid", "ViTHybridModel"),
        ("vit_mae", "ViTMAEModel"),
        ("vit_msn", "ViTMSNModel"),
        ("vitdet", "VitDetModel"),
        ("vivit", "VivitModel"),
        ("yolos", "YolosModel"),
    ]
)


MODEL_FOR_SEMANTIC_SEGMENTATION_MAPPING_NAMES = OrderedDict(
    [
        # Model for Semantic Segmentation mapping
        ("beit", "BeitForSemanticSegmentation"),
        ("data2vec-vision", "Data2VecVisionForSemanticSegmentation"),
        ("dpt", "DPTForSemanticSegmentation"),
        ("mobilenet_v2", "MobileNetV2ForSemanticSegmentation"),
        ("mobilevit", "MobileViTForSemanticSegmentation"),
        ("mobilevitv2", "MobileViTV2ForSemanticSegmentation"),
        ("segformer", "SegformerForSemanticSegmentation"),
        ("upernet", "UperNetForSemanticSegmentation"),
    ]
)

MODEL_MAPPING = _LazyAutoMapping(CONFIG_MAPPING_NAMES, MODEL_MAPPING_NAMES)
MODEL_FOR_PRETRAINING_MAPPING = _LazyAutoMapping(
    CONFIG_MAPPING_NAMES, MODEL_FOR_PRETRAINING_MAPPING_NAMES)
MODEL_WITH_LM_HEAD_MAPPING = _LazyAutoMapping(
    CONFIG_MAPPING_NAMES, MODEL_WITH_LM_HEAD_MAPPING_NAMES)
MODEL_FOR_CAUSAL_LM_MAPPING = _LazyAutoMapping(
    CONFIG_MAPPING_NAMES, MODEL_FOR_CAUSAL_LM_MAPPING_NAMES)

MODEL_FOR_IMAGE_CLASSIFICATION_MAPPING = _LazyAutoMapping(
    CONFIG_MAPPING_NAMES, MODEL_FOR_IMAGE_CLASSIFICATION_MAPPING_NAMES
)

MODEL_FOR_ZERO_SHOT_IMAGE_CLASSIFICATION_MAPPING = _LazyAutoMapping(
    CONFIG_MAPPING_NAMES, MODEL_FOR_ZERO_SHOT_IMAGE_CLASSIFICATION_MAPPING_NAMES
)

MODEL_FOR_INSTANCE_SEGMENTATION_MAPPING = _LazyAutoMapping(
    CONFIG_MAPPING_NAMES, MODEL_FOR_INSTANCE_SEGMENTATION_MAPPING_NAMES
)
MODEL_FOR_UNIVERSAL_SEGMENTATION_MAPPING = _LazyAutoMapping(
    CONFIG_MAPPING_NAMES, MODEL_FOR_UNIVERSAL_SEGMENTATION_MAPPING_NAMES
)
MODEL_FOR_VIDEO_CLASSIFICATION_MAPPING = _LazyAutoMapping(
    CONFIG_MAPPING_NAMES, MODEL_FOR_VIDEO_CLASSIFICATION_MAPPING_NAMES
)
MODEL_FOR_VISION_2_SEQ_MAPPING = _LazyAutoMapping(
    CONFIG_MAPPING_NAMES, MODEL_FOR_VISION_2_SEQ_MAPPING_NAMES)
MODEL_FOR_VISUAL_QUESTION_ANSWERING_MAPPING = _LazyAutoMapping(
    CONFIG_MAPPING_NAMES, MODEL_FOR_VISUAL_QUESTION_ANSWERING_MAPPING_NAMES
)
MODEL_FOR_DOCUMENT_QUESTION_ANSWERING_MAPPING = _LazyAutoMapping(
    CONFIG_MAPPING_NAMES, MODEL_FOR_DOCUMENT_QUESTION_ANSWERING_MAPPING_NAMES
)
MODEL_FOR_MASKED_LM_MAPPING = _LazyAutoMapping(
    CONFIG_MAPPING_NAMES, MODEL_FOR_MASKED_LM_MAPPING_NAMES)

MODEL_FOR_OBJECT_DETECTION_MAPPING = _LazyAutoMapping(
    CONFIG_MAPPING_NAMES, MODEL_FOR_OBJECT_DETECTION_MAPPING_NAMES)
MODEL_FOR_ZERO_SHOT_OBJECT_DETECTION_MAPPING = _LazyAutoMapping(
    CONFIG_MAPPING_NAMES, MODEL_FOR_ZERO_SHOT_OBJECT_DETECTION_MAPPING_NAMES
)
MODEL_FOR_DEPTH_ESTIMATION_MAPPING = _LazyAutoMapping(
    CONFIG_MAPPING_NAMES, MODEL_FOR_DEPTH_ESTIMATION_MAPPING_NAMES)
MODEL_FOR_SEQ_TO_SEQ_CAUSAL_LM_MAPPING = _LazyAutoMapping(
    CONFIG_MAPPING_NAMES, MODEL_FOR_SEQ_TO_SEQ_CAUSAL_LM_MAPPING_NAMES
)
MODEL_FOR_SEQUENCE_CLASSIFICATION_MAPPING = _LazyAutoMapping(
    CONFIG_MAPPING_NAMES, MODEL_FOR_SEQUENCE_CLASSIFICATION_MAPPING_NAMES
)
MODEL_FOR_QUESTION_ANSWERING_MAPPING = _LazyAutoMapping(
    CONFIG_MAPPING_NAMES, MODEL_FOR_QUESTION_ANSWERING_MAPPING_NAMES
)
MODEL_FOR_TABLE_QUESTION_ANSWERING_MAPPING = _LazyAutoMapping(
    CONFIG_MAPPING_NAMES, MODEL_FOR_TABLE_QUESTION_ANSWERING_MAPPING_NAMES
)
MODEL_FOR_TOKEN_CLASSIFICATION_MAPPING = _LazyAutoMapping(
    CONFIG_MAPPING_NAMES, MODEL_FOR_TOKEN_CLASSIFICATION_MAPPING_NAMES
)
MODEL_FOR_MULTIPLE_CHOICE_MAPPING = _LazyAutoMapping(
    CONFIG_MAPPING_NAMES, MODEL_FOR_MULTIPLE_CHOICE_MAPPING_NAMES)
MODEL_FOR_NEXT_SENTENCE_PREDICTION_MAPPING = _LazyAutoMapping(
    CONFIG_MAPPING_NAMES, MODEL_FOR_NEXT_SENTENCE_PREDICTION_MAPPING_NAMES
)
MODEL_FOR_AUDIO_CLASSIFICATION_MAPPING = _LazyAutoMapping(
    CONFIG_MAPPING_NAMES, MODEL_FOR_AUDIO_CLASSIFICATION_MAPPING_NAMES
)
MODEL_FOR_CTC_MAPPING = _LazyAutoMapping(
    CONFIG_MAPPING_NAMES, MODEL_FOR_CTC_MAPPING_NAMES)
MODEL_FOR_SPEECH_SEQ_2_SEQ_MAPPING = _LazyAutoMapping(
    CONFIG_MAPPING_NAMES, MODEL_FOR_SPEECH_SEQ_2_SEQ_MAPPING_NAMES)
MODEL_FOR_AUDIO_FRAME_CLASSIFICATION_MAPPING = _LazyAutoMapping(
    CONFIG_MAPPING_NAMES, MODEL_FOR_AUDIO_FRAME_CLASSIFICATION_MAPPING_NAMES
)
MODEL_FOR_AUDIO_XVECTOR_MAPPING = _LazyAutoMapping(
    CONFIG_MAPPING_NAMES, MODEL_FOR_AUDIO_XVECTOR_MAPPING_NAMES)

MODEL_FOR_TEXT_TO_SPECTROGRAM_MAPPING = _LazyAutoMapping(
    CONFIG_MAPPING_NAMES, MODEL_FOR_TEXT_TO_SPECTROGRAM_MAPPING_NAMES
)

MODEL_FOR_TEXT_TO_WAVEFORM_MAPPING = _LazyAutoMapping(
    CONFIG_MAPPING_NAMES, MODEL_FOR_TEXT_TO_WAVEFORM_MAPPING_NAMES)

MODEL_FOR_BACKBONE_MAPPING = _LazyAutoMapping(
    CONFIG_MAPPING_NAMES, MODEL_FOR_BACKBONE_MAPPING_NAMES)

MODEL_FOR_MASK_GENERATION_MAPPING = _LazyAutoMapping(
    CONFIG_MAPPING_NAMES, MODEL_FOR_MASK_GENERATION_MAPPING_NAMES)

MODEL_FOR_TEXT_ENCODING_MAPPING = _LazyAutoMapping(
    CONFIG_MAPPING_NAMES, MODEL_FOR_TEXT_ENCODING_MAPPING_NAMES)

MODEL_FOR_IMAGE_TO_IMAGE_MAPPING = _LazyAutoMapping(
    CONFIG_MAPPING_NAMES, MODEL_FOR_IMAGE_TO_IMAGE_MAPPING_NAMES)

MODEL_FOR_IMAGE_MAPPING = _LazyAutoMapping(
    CONFIG_MAPPING_NAMES, MODEL_FOR_IMAGE_MAPPING_NAMES)

MODEL_FOR_SEMANTIC_SEGMENTATION_MAPPING = _LazyAutoMapping(
    CONFIG_MAPPING_NAMES, MODEL_FOR_SEMANTIC_SEGMENTATION_MAPPING_NAMES
)


class AutoModelForMaskGeneration(_BaseAutoModelClass):

    """
    Represents a class for generating masks automatically based on a given model.
    This class inherits functionality from the _BaseAutoModelClass, providing methods and attributes for mask generation.
    """
    _model_mapping = MODEL_FOR_MASK_GENERATION_MAPPING


class AutoModelForTextEncoding(_BaseAutoModelClass):

    """
    The AutoModelForTextEncoding class represents a model for encoding text data. It is a subclass of the _BaseAutoModelClass and inherits its behavior and attributes. This class provides functionality for
automatically encoding text data and can be used for various natural language processing tasks.
    """
    _model_mapping = MODEL_FOR_TEXT_ENCODING_MAPPING


class AutoModelForImageToImage(_BaseAutoModelClass):

    """
    Represents an automatic model for image-to-image tasks.

    This class inherits from the _BaseAutoModelClass and provides functionality for automatically selecting and using models for image-to-image tasks. It encapsulates the logic for model selection,
configuration, and inference for image-to-image transformation tasks. Users can leverage this class to streamline the process of selecting and using the most suitable model for their specific image-to-image
transformation needs.

    Attributes:
        _BaseAutoModelClass: The base class providing foundational functionality for automatic model selection and usage.

    Note:
        This class is designed to streamline the process of model selection and utilization for image-to-image transformation tasks. It encapsulates the underlying complexities of model selection and
configuration, enabling users to focus on the specifics of their image transformation requirements.

    """
    _model_mapping = MODEL_FOR_IMAGE_TO_IMAGE_MAPPING


class AutoModel(_BaseAutoModelClass):

    """
    Represents an automated model for performing various tasks related to vehicle models.

    This class inherits from _BaseAutoModelClass and provides functionalities for managing and analyzing vehicle models in an automated manner.
    It includes methods for data processing, model training, evaluation, and prediction.
    The AutoModel class serves as a foundation for building automated systems that work with vehicle models efficiently.
    """
    _model_mapping = MODEL_MAPPING


class AutoModelForPreTraining(_BaseAutoModelClass):

    """
    Represents a Python class for an auto model used for pre-training natural language processing (NLP) tasks.
    This class inherits functionality from the _BaseAutoModelClass, providing a foundation for pre-training NLP models.
    It encapsulates methods and attributes specific to pre-training tasks, allowing for efficient development and training of NLP models.
    """
    _model_mapping = MODEL_FOR_PRETRAINING_MAPPING

# Private on purpose, the public class will add the deprecation warnings.


class _AutoModelWithLMHead(_BaseAutoModelClass):

    """
    This class represents an automatic model with a language modeling head, implementing the functionality of generating text based on given input.

    It inherits from the '_BaseAutoModelClass' class, which provides the base functionality for automatic models.

    Attributes:
        - model_name_or_path (str): The name or path of the pre-trained model to be used.
        - config (PretrainedConfig): The configuration object for the model.
        - tokenizer (PreTrainedTokenizer): The tokenizer used for tokenization and encoding of text inputs.
        - model (PreTrainedModel): The pre-trained model used for generating text.

    Methods:
        - generate: Generates text based on the given input using the language modeling head of the model.
        - forward: Performs a forward pass through the model to generate text.
        - prepare_inputs_for_generation: Prepares the input data for generation by the model.
        - save_pretrained: Saves the model and its configuration to the specified directory.
        - from_pretrained: Creates a new instance of the class from a pre-trained model.
        - __call__: Invokes the model to generate text based on the given input.

    Note:
        This class serves as a convenient interface to easily generate text using a pre-trained language model with a language modeling head. It provides methods for generating text as well as saving and
loading the model.

    Example usage:
        >>> model = _AutoModelWithLMHead.from_pretrained('bert-base-uncased')
        >>> inputs = "Once upon a time"
        >>> generated_text = model.generate(inputs)
    """
    _model_mapping = MODEL_WITH_LM_HEAD_MAPPING


class AutoModelForCausalLM(_BaseAutoModelClass):

    """
    Represents a Python class for an automatic model tailored for Causal Language Modeling tasks.
    This class inherits from the _BaseAutoModelClass and provides functionality for training, fine-tuning, and utilizing models for causal language modeling tasks.
    It includes methods for loading pre-trained models, generating text sequences, and evaluating model performance.
    """
    _model_mapping = MODEL_FOR_CAUSAL_LM_MAPPING


class AutoModelForMaskedLM(_BaseAutoModelClass):

    """
    Represents a class for automatically generating masked language model outputs based on a pre-trained model.

    This class serves as a specialized extension of the _BaseAutoModelClass, inheriting its core functionality and adding specific methods and attributes tailored for masked language model tasks. It provides a
convenient interface for utilizing pre-trained language models to predict masked tokens within a given input sequence.
    """
    _model_mapping = MODEL_FOR_MASKED_LM_MAPPING


class AutoModelForSeq2SeqLM(_BaseAutoModelClass):

    """
    Represents a class for automatic generation of models for sequence-to-sequence language modeling tasks.
    This class inherits functionality from the _BaseAutoModelClass, providing a base for creating and customizing
    sequence-to-sequence language models for various natural language processing applications.
    """
    _model_mapping = MODEL_FOR_SEQ_TO_SEQ_CAUSAL_LM_MAPPING


class AutoModelForSequenceClassification(_BaseAutoModelClass):

    """
    The 'AutoModelForSequenceClassification' class represents an automatic model for sequence classification tasks in Python.
    This class inherits functionality from the '_BaseAutoModelClass' class and provides a high-level interface for creating and utilizing pre-trained models for sequence classification tasks.
    """
    _model_mapping = MODEL_FOR_SEQUENCE_CLASSIFICATION_MAPPING


class AutoModelForQuestionAnswering(_BaseAutoModelClass):

    """
    This class represents an automatic model for question answering in Python. It is a subclass of the _BaseAutoModelClass, which provides a base implementation for automatic models.

    The AutoModelForQuestionAnswering class is designed to handle the task of question answering, where given a question and a context, it predicts the answer within the given context. It leverages pre-trained
models and fine-tuning techniques to achieve high accuracy and performance.

    Attributes:
        - model_name_or_path (str): The name or path of the pre-trained model to be used for question answering.
        - config (AutoConfig): The configuration object that holds the model's configuration settings.
        - tokenizer (PreTrainedTokenizer): The tokenizer used to preprocess input data for the model.
        - model (PreTrainedModel): The pre-trained model for question answering.

    Methods:
        - from_pretrained(cls, model_name_or_path, *args, **kwargs): Class method that loads a pre-trained model and returns an instance of the AutoModelForQuestionAnswering class.
        - forward(self, input_ids, attention_mask=None, token_type_ids=None, position_ids=None, head_mask=None): Performs forward pass through the model given input IDs and other optional arguments, and
returns the predicted answer.
        - save_pretrained(self, save_directory): Saves the model and its configuration to the specified directory for future use.
        - from_config(cls, config): Class method that creates an instance of the AutoModelForQuestionAnswering class from a provided configuration object.
        - resize_token_embeddings(self, new_num_tokens): Resizes the token embeddings of the model to match the new number of tokens.

    Usage:

    # Instantiate the AutoModelForQuestionAnswering class
    model = AutoModelForQuestionAnswering.from_pretrained('bert-base-uncased')

    # Perform question answering
    question = "What is the capital of France?"
    context = "Paris is the capital of France."
    input_ids = tokenizer.encode(question, context)
    answer = model.forward(input_ids)

    # Save the model
    model.save_pretrained('models/qa_model')

    # Load the saved model
    loaded_model = AutoModelForQuestionAnswering.from_pretrained('models/qa_model')

    Note: The AutoModelForQuestionAnswering class is built on top of the transformers library, which provides a wide range of pre-trained models for various NLP tasks. It is recommended to refer to the
transformers documentation for more details on using this class and customizing its behavior.
    """
    _model_mapping = MODEL_FOR_QUESTION_ANSWERING_MAPPING


class AutoModelForTableQuestionAnswering(_BaseAutoModelClass):

    """
    AutoModelForTableQuestionAnswering is a Python class that represents a model for table-based question answering tasks. This class inherits from the _BaseAutoModelClass, providing functionality for
processing and generating answers for questions related to tables.

    This class encapsulates the necessary methods and attributes for initializing, loading, and utilizing a pre-trained model for table question answering. It provides an interface for encoding table data and
questions, and generating answers based on the learned patterns and representations.

    The AutoModelForTableQuestionAnswering class is designed to be flexible and customizable, allowing users to fine-tune and adapt the model to specific table question answering tasks. It serves as a
high-level abstraction for working with table-based question answering models, enabling seamless integration into various applications and workflows.

    Users can leverage the capabilities of this class to efficiently handle table question answering tasks, benefiting from the underlying mechanisms for processing and interpreting tabular data in the context
of natural language questions. The class facilitates the integration of table question answering functionality into larger projects, providing a powerful and efficient solution for handling such tasks within a
Python environment.
    """
    _model_mapping = MODEL_FOR_TABLE_QUESTION_ANSWERING_MAPPING


class AutoModelForVisualQuestionAnswering(_BaseAutoModelClass):

    """
    Represents a specialized model class for visual question answering (VQA) tasks.

    This class serves as an extension of the _BaseAutoModelClass and provides functionality tailored specifically for visual question answering applications. It encapsulates the necessary components and
methods for processing both visual and textual inputs to generate accurate answers to questions related to images. Users can leverage the capabilities of this class to build, train, and deploy VQA models with
ease.

    Attributes:
        Inherits from _BaseAutoModelClass: A base class that defines essential attributes and methods for auto-generated model classes.
        Additional attributes specific to visual question answering tasks may be present within this class.

    Methods:
        - Specific methods for processing visual data, textual data, and combining them to produce answers to given questions.
        - Utility functions for preprocessing input data, handling model inference, and post-processing the output for interpretation.
        - Customizable parameters and settings to fine-tune the model's behavior for different VQA scenarios.

    Usage:
        Instantiate an object of AutoModelForVisualQuestionAnswering to access its VQA-specific functionalities and utilize them in developing VQA solutions. Users can extend and customize the class to adapt
to different datasets and requirements, enhancing the model's performance on varying VQA tasks.

    Note:
        It is recommended to refer to the documentation of _BaseAutoModelClass for general information on inherited attributes and methods.

    For detailed information on the implementation and usage of AutoModelForVisualQuestionAnswering, please refer to the official documentation or codebase.
    """
    _model_mapping = MODEL_FOR_VISUAL_QUESTION_ANSWERING_MAPPING


class AutoModelForDocumentQuestionAnswering(_BaseAutoModelClass):

    """
    This class represents an auto model for document question answering tasks.
    It inherits from the _BaseAutoModelClass, providing functionalities for processing text input
    and generating answers to questions based on the provided document context.
    """
    _model_mapping = MODEL_FOR_DOCUMENT_QUESTION_ANSWERING_MAPPING


class AutoModelForTokenClassification(_BaseAutoModelClass):

    """
    AutoModelForTokenClassification is a class that represents an automatic model for token classification in Python. It inherits from _BaseAutoModelClass and provides functionality for token classification
tasks. This class is designed to be used with pre-trained models and offers methods for token classification tasks, such as named entity recognition and part-of-speech tagging.
    """
    _model_mapping = MODEL_FOR_TOKEN_CLASSIFICATION_MAPPING


class AutoModelForMultipleChoice(_BaseAutoModelClass):

    """
    Represents a class for automatically generating a model for multiple choice tasks.

    This class inherits from the _BaseAutoModelClass and provides functionality for creating a model specifically designed for handling multiple choice questions. It encapsulates the logic and operations
required for training and inference on multiple choice datasets.

    The AutoModelForMultipleChoice class offers a set of methods and attributes for fine-tuning, evaluating, and utilizing the model for multiple choice tasks. It leverages the underlying architecture and
components inherited from the _BaseAutoModelClass while adding specific functionality tailored to the requirements of multiple choice scenarios.

    Users can instantiate objects of this class to create, customize, and deploy models for multiple choice tasks, enabling seamless integration of machine learning capabilities into applications and workflows
dealing with multiple choice question answering.
    """
    _model_mapping = MODEL_FOR_MULTIPLE_CHOICE_MAPPING


class AutoModelForNextSentencePrediction(_BaseAutoModelClass):

    """
    A class representing an autoencoder model for next sentence prediction.

    This class inherits from _BaseAutoModelClass and provides a pre-trained model for next sentence prediction tasks. It can be used to generate predictions for whether a given pair of sentences are likely to
be consecutive in a text sequence.

    Attributes:
        config (AutoConfig): The configuration class used to instantiate the model.
        base_model_prefix (str): The prefix for the base model.

    """
    _model_mapping = MODEL_FOR_NEXT_SENTENCE_PREDICTION_MAPPING


class AutoModelForZeroShotImageClassification(_BaseAutoModelClass):

    """
    This class represents an automatic model for zero-shot image classification in Python.

    The 'AutoModelForZeroShotImageClassification' class is a subclass of the '_BaseAutoModelClass' class, which provides a base implementation for automatic models. It is designed specifically for zero-shot
image classification tasks, where images are classified into predefined classes based on their visual content.

    The class encapsulates the necessary functionality to automatically train, evaluate, and use a model for zero-shot image classification. It includes methods for data preprocessing, model training,
hyperparameter tuning, model evaluation, and inference. Additionally, it provides convenient interfaces to load and save trained models, as well as to fine-tune pre-trained models for specific tasks.

    One of the key features of this class is its ability to handle zero-shot learning, where the model can classify images into classes that were not seen during training. This is achieved through the use of
semantic embeddings or textual descriptions associated with each class. By leveraging the semantic information, the model can make predictions for unseen classes based on their similarity to the seen classes.

    To use this class, you can instantiate an object of the 'AutoModelForZeroShotImageClassification' class and provide the necessary parameters, such as the training data, class labels, and hyperparameters.
Once the model is trained, you can use it to classify new images by calling the appropriate methods.

    Note that this class assumes the input images are in a suitable format and the class labels or semantic embeddings are provided for zero-shot learning. It is recommended to preprocess the data and ensure
the proper format before using this class.

    For more details on how to use this class, please refer to the documentation and examples provided with the package.

    Attributes:
        - None

    Methods:
        - __init__(self, *args, **kwargs): Initializes the 'AutoModelForZeroShotImageClassification' object with the given parameters.
        - preprocess_data(self, data): Preprocesses the input data, such as resizing images, normalizing pixel values, etc.
        - train(self, train_data, train_labels, **kwargs): Trains the model using the provided training data and labels.
        - tune_hyperparameters(self, train_data, train_labels, **kwargs): Performs hyperparameter tuning to optimize the model's performance.
        - evaluate(self, test_data, test_labels): Evaluates the trained model on the provided test data and labels.
        - classify(self, images): Classifies the given images into their respective classes.
        - save_model(self, filepath): Saves the trained model to the specified filepath.
        - load_model(self, filepath): Loads a pre-trained model from the specified filepath.
        - fine_tune(self, new_data, new_labels): Fine-tunes the pre-trained model on new data and labels for transfer learning.

    """
    _model_mapping = MODEL_FOR_ZERO_SHOT_IMAGE_CLASSIFICATION_MAPPING


class AutoModelForUniversalSegmentation(_BaseAutoModelClass):

    """
    This class represents an automatic model for universal segmentation in Python. It is a subclass of the _BaseAutoModelClass, which provides a base implementation for automatic models.

    Universal segmentation is the task of dividing an input sequence into meaningful segments or units. The AutoModelForUniversalSegmentation class encapsulates the functionality required to automatically
train and evaluate models for this task.

    Attributes:
        - model_name_or_path (str): The pre-trained model name or path.
        - tokenizer (AutoTokenizer): The tokenizer used for tokenizing the input sequences.
        - model (AutoModel): The underlying pre-trained model for universal segmentation.
        - device (str): The device (e.g., 'cpu', 'cuda') on which the model is loaded.
        - config (AutoConfig): The configuration for the pre-trained model.

    Methods:
        - __init__(self, model_name_or_path: str): Initializes a new instance of AutoModelForUniversalSegmentation.
        - train(self, train_dataset: Dataset, eval_dataset: Optional[Dataset] = None, **kwargs): Trains the model using the provided training dataset and evaluates it on the evaluation dataset. Additional
keyword arguments can be passed to customize the training process.
        - predict(self, input_sequence: str) -> List[Segment]: Predicts the segments for the given input sequence using the trained model.
        - save_model(self, output_dir: str): Saves the trained model to the specified output directory.
        - load_model(self, model_path: str): Loads a pre-trained model from the specified path.

    Inherited Attributes:
        - base_attribute_1 (type): Description of the attribute inherited from _BaseAutoModelClass.
        - base_attribute_2 (type): Description of another attribute inherited from _BaseAutoModelClass.

    Inherited Methods:
        - base_method_1(self, arg1: type, arg2: type) -> ReturnType: Description of the method inherited from _BaseAutoModelClass.
        - base_method_2(self, arg1: type) -> ReturnType: Description of another method inherited from _BaseAutoModelClass.

    Note:
        This class assumes that the input sequences are already tokenized and encoded using the tokenizer. The predict method returns a list of Segment objects, where each Segment represents a segment of the
input sequence.

    Example usage:
        model = AutoModelForUniversalSegmentation(model_name_or_path='bert-base-uncased')
        model.train(train_dataset, eval_dataset)
        segments = model.predict('This is an example sentence.')
        model.save_model('output/model')
        model.load_model('output/model')

    For more details on the usage and available models, refer to the documentation and examples provided with this class.
    """
    _model_mapping = MODEL_FOR_UNIVERSAL_SEGMENTATION_MAPPING


class AutoModelForInstanceSegmentation(_BaseAutoModelClass):

    """
    Represents a class for automatic model generation for instance segmentation tasks.

    This class provides functionality for automatically generating models tailored for instance segmentation, which is the task of identifying and delineating individual objects within an image. The class
inherits from _BaseAutoModelClass, providing a base for creating specialized instance segmentation models.

    Attributes:
        _BaseAutoModelClass: The base class for automatic model generation, providing foundational functionality for creating custom models.

    Methods:
        (Include any specific methods and their functionality here)

    Usage:
        (Include any usage examples or guidelines here)
    """
    _model_mapping = MODEL_FOR_INSTANCE_SEGMENTATION_MAPPING


class AutoModelForObjectDetection(_BaseAutoModelClass):

    """
    Represents a class for automatic model selection and configuration for object detection tasks.

    This class inherits from _BaseAutoModelClass and provides methods for automatically selecting and configuring a model for object detection tasks based on input data and performance metrics.

    The AutoModelForObjectDetection class encapsulates functionality for model selection, hyperparameter optimization, and model evaluation, making it a convenient and efficient tool for automating the process
of model selection and configuration for object detection applications.
    """
    _model_mapping = MODEL_FOR_OBJECT_DETECTION_MAPPING


class AutoModelForZeroShotObjectDetection(_BaseAutoModelClass):

    """
    The AutoModelForZeroShotObjectDetection class represents an automatic model for zero-shot object detection.
    It inherits from the _BaseAutoModelClass and provides functionality for detecting objects in images without the need for training on specific object classes.
    """
    _model_mapping = MODEL_FOR_ZERO_SHOT_OBJECT_DETECTION_MAPPING


class AutoModelForDepthEstimation(_BaseAutoModelClass):

    """
    Represents a specialized class for automatically generating models for depth estimation tasks.
    This class inherits functionality from the _BaseAutoModelClass to provide a base structure for creating depth estimation models.
    """
    _model_mapping = MODEL_FOR_DEPTH_ESTIMATION_MAPPING


class AutoModelForVideoClassification(_BaseAutoModelClass):

    """
    Represents a class for automatic model selection for video classification tasks.

    This class serves as a specialized implementation for selecting the optimal model for video classification based on specified criteria.
    It inherits functionality from the _BaseAutoModelClass, providing a foundation for automatic model selection with a focus on video classification tasks.
    """
    _model_mapping = MODEL_FOR_VIDEO_CLASSIFICATION_MAPPING


class AutoModelForVision2Seq(_BaseAutoModelClass):

    """
    AutoModelForVision2Seq is a Python class that represents an automatic model for vision-to-sequence tasks.
    This class inherits from the _BaseAutoModelClass, providing additional functionalities specific to vision-to-sequence tasks.

    Attributes:
        - model_name_or_path (str): The pre-trained model name or path.
        - config (AutoConfig): The configuration class for the model.
        - feature_extractor (FeatureExtractor): The feature extractor for the model.
        - encoder (Encoder): The encoder module for the model.
        - decoder (Decoder): The decoder module for the model.
        - tokenizer (Tokenizer): The tokenizer used for tokenization tasks.
        - vision_embedding (nn.Module): The module responsible for embedding the visual features.
        - sequence_embedding (nn.Module): The module responsible for embedding the sequence input.
        - classifier (nn.Module): The classifier module for the model.

    Methods:
        - forward: Performs a forward pass through the model, taking visual features and sequence input as input.
        - encode_visual_features: Encodes the visual features using the vision_embedding module.
        - encode_sequence_input: Encodes the sequence input using the sequence_embedding module.
        - generate: Generates a sequence output based on the encoded visual features and sequence input.
        - save_pretrained: Saves the model and its configuration to the specified path.
        - from_pretrained: Loads a pre-trained model and its configuration from the specified path.
        - resize_token_embeddings: Resizes the token embeddings of the tokenizer.

    Note:
        AutoModelForVision2Seq is designed to be used for vision-to-sequence tasks, where the model takes in visual features
        and sequence input, and generates a sequence output. It provides an interface for loading pre-trained models,
        performing inference, and fine-tuning on custom datasets. The class inherits from _BaseAutoModelClass to leverage
        the shared functionalities across different automatic models.

    Example usage:

        model = AutoModelForVision2Seq.from_pretrained('model_name')
        outputs = model.forward(visual_features, sequence_input)

    """
    _model_mapping = MODEL_FOR_VISION_2_SEQ_MAPPING


class AutoModelForAudioClassification(_BaseAutoModelClass):

    """
    This class represents an automatic model for audio classification tasks. It inherits from the _BaseAutoModelClass,
    providing functionalities for processing audio data and making predictions for classification.
    The class provides methods and attributes for training, evaluating, and using the model for audio classification tasks.
    """
    _model_mapping = MODEL_FOR_AUDIO_CLASSIFICATION_MAPPING


class AutoModelForCTC(_BaseAutoModelClass):

    """
    This class represents an automatic model for Connectionist Temporal Classification (CTC) tasks in Python.

    The 'AutoModelForCTC' class inherits from the '_BaseAutoModelClass' class and provides a high-level interface for training, evaluating, and using CTC models. CTC is a type of sequence transduction problem
where the input and output sequences have different lengths. It is commonly used in speech recognition and handwriting recognition tasks.

    The 'AutoModelForCTC' class encapsulates all the necessary components for building, training, and using CTC models. It provides methods for loading data, preprocessing, model architecture selection,
hyperparameter tuning, training, evaluation, and inference. It also supports various options for customization and fine-tuning.

    To use this class, instantiate an object of the 'AutoModelForCTC' class and specify the desired configuration. Then, call the appropriate methods to perform the desired operations. The class takes care of
handling the complexities of CTC model training and usage, allowing users to focus on their specific tasks.

    Note that this class assumes a basic understanding of CTC and neural networks. It is recommended to have prior knowledge of deep learning concepts before using this class. Detailed information about CTC
and neural networks can be found in relevant literature and online resources.

    For more details on the available methods and functionalities of the 'AutoModelForCTC' class, refer to the documentation and code comments.
    """
    _model_mapping = MODEL_FOR_CTC_MAPPING


class AutoModelForSpeechSeq2Seq(_BaseAutoModelClass):

    """
    This class represents an automatic model for speech sequence-to-sequence (Seq2Seq) tasks in Python.

    The 'AutoModelForSpeechSeq2Seq' class is a subclass of the '_BaseAutoModelClass' and provides a pre-trained model for speech-to-text conversion tasks. It is designed to simplify the process of building and
training speech Seq2Seq models by providing a high-level interface for developers.

    The class inherits all the properties and methods from the '_BaseAutoModelClass', which includes functionalities for model configuration, training, and inference. It also contains additional methods
specific to speech Seq2Seq tasks, such as audio preprocessing, text tokenization, and attention mechanisms.

    To use this class, instantiate an object of the 'AutoModelForSpeechSeq2Seq' class and provide the necessary parameters for model initialization. Once the model is initialized, you can use the provided
methods to train the model on your speech dataset or perform inference on new speech inputs.

    Note that this class assumes the availability of a pre-trained model for speech Seq2Seq tasks. If you don't have a pre-trained model, you can refer to the documentation for the '_BaseAutoModelClass' on how
to train a model from scratch.

    Example usage:

    model = AutoModelForSpeechSeq2Seq(model_name='speech_model', num_layers=3)
    model.train(dataset)
    transcriptions = model.transcribe(audio_inputs)


    Please refer to the documentation of the '_BaseAutoModelClass' for more details on general model functionalities and best practices for training and fine-tuning models.
    """
    _model_mapping = MODEL_FOR_SPEECH_SEQ_2_SEQ_MAPPING


class AutoModelForAudioFrameClassification(_BaseAutoModelClass):

    """
    Represents an auto model for audio frame classification tasks.

    This class serves as a template for creating neural network models specifically designed for audio frame classification.
    It inherits functionality from the _BaseAutoModelClass, providing a foundation for implementing automatic model selection and configuration.

    Attributes:
        - Inherited attributes from _BaseAutoModelClass

    Methods:
        - Inherited methods from _BaseAutoModelClass
        - Additional methods for audio frame classification tasks

    This class is intended to be extended and customized for specific audio classification projects, allowing for efficient development and experimentation in the audio signal processing domain.
    """
    _model_mapping = MODEL_FOR_AUDIO_FRAME_CLASSIFICATION_MAPPING


class AutoModelForAudioXVector(_BaseAutoModelClass):

    """
    The 'AutoModelForAudioXVector' class is a specialized class for automatic audio feature extraction using x-vectors. It is designed to provide a convenient interface for extracting audio features and
performing various machine learning tasks using the x-vector representation.

    This class inherits from the '_BaseAutoModelClass', which provides the basic functionality for automatic feature extraction. By inheriting from this base class, the 'AutoModelForAudioXVector' class gains
access to common methods and attributes required for audio feature extraction and machine learning.

    The 'AutoModelForAudioXVector' class encapsulates the logic and algorithms necessary for extracting x-vector features from audio data. It provides methods for loading audio files, preprocessing the audio
data, and extracting x-vectors using a pre-trained model.

    One of the key features of the 'AutoModelForAudioXVector' class is its ability to perform various machine learning tasks using the extracted x-vectors. It includes methods for tasks such as speaker
identification, speaker verification, and speech recognition. These methods leverage the power of the x-vector representation to achieve accurate results.

    Overall, the 'AutoModelForAudioXVector' class is a powerful tool for automatic audio feature extraction using x-vectors. It simplifies the process of extracting and working with x-vector features, enabling
users to focus on their specific machine learning tasks without having to worry about the underlying implementation details.
    """
    _model_mapping = MODEL_FOR_AUDIO_XVECTOR_MAPPING


class AutoModelForTextToSpectrogram(_BaseAutoModelClass):

    """
    Represents a Python class for generating spectrograms from text using an auto model for text-to-spectrogram conversion. This class inherits from the _BaseAutoModelClass, providing additional functionality
and customization options for text-to-spectrogram processing.

    The AutoModelForTextToSpectrogram class encapsulates the necessary methods and attributes for processing text inputs and generating corresponding spectrograms. It leverages the functionalities inherited
from the _BaseAutoModelClass and extends them with specific capabilities tailored for the text-to-spectrogram transformation.

    This class serves as a powerful tool for converting textual data into visual representations in the form of spectrograms, enabling advanced analysis and visualization of linguistic patterns and acoustic
features. By utilizing the AutoModelForTextToSpectrogram, users can efficiently process text inputs and obtain corresponding spectrogram outputs, facilitating a wide range of applications in fields such as
natural language processing, speech recognition, and audio processing.

    Note: Please refer to the _BaseAutoModelClass documentation for inherited methods and attributes.
    """
    _model_mapping = MODEL_FOR_TEXT_TO_SPECTROGRAM_MAPPING


class AutoModelForTextToWaveform(_BaseAutoModelClass):

    """
    AutoModelForTextToWaveform is a Python class that represents an automatic model for converting text to waveform data.
    This class inherits from the _BaseAutoModelClass, which provides a base implementation for automatic models.

    The AutoModelForTextToWaveform class is specifically designed for processing text and generating corresponding waveform data. It leverages various natural language processing techniques and audio
generation algorithms to achieve this functionality.

    Attributes:
        - model_name_or_path (str): The name or path of the pre-trained model to be used for text-to-waveform conversion.
        - tokenizer (Tokenizer): An instance of the Tokenizer class used for tokenizing text input.
        - audio_generator (AudioGenerator): An instance of the AudioGenerator class used for generating waveform data from tokenized text.

    Methods:
        - __init__(self, model_name_or_path: str): Initializes a new instance of the AutoModelForTextToWaveform class with the specified pre-trained model.
        - preprocess_text(self, text: str) -> List[str]: Preprocesses the input text by tokenizing and applying any necessary transformations.
        - generate_waveform(self, text: str) -> np.ndarray: Generates waveform data for the given input text using the pre-trained model and audio generation techniques.
        - save_model(self, save_directory: str): Saves the current model and associated resources to the specified directory.
        - load_model(self, load_directory: str): Loads a pre-trained model and associated resources from the specified directory.

    Examples:
        # Initialize an AutoModelForTextToWaveform instance with a pre-trained model
        model = AutoModelForTextToWaveform('model_name')

        # Preprocess text and generate waveform data
        preprocessed_text = model.preprocess_text('Hello, how are you?')
        waveform_data = model.generate_waveform(preprocessed_text)

        # Save and load the model
        model.save_model('saved_model')
        model.load_model('saved_model')
    """
    _model_mapping = MODEL_FOR_TEXT_TO_WAVEFORM_MAPPING


class AutoBackbone(_BaseAutoModelClass):

    """
    Represents an AutoBackbone Python class that inherits from _BaseAutoModelClass.

    The AutoBackbone class is a specialized class that provides functionality for generating automatic backbones in Python. It is designed to be used as a base class for creating custom backbone models. The
class inherits from the _BaseAutoModelClass, which provides common functionality for all auto models.

    Attributes:
        None

    Methods:
        None

    Usage:
        To use the AutoBackbone class, simply create a new instance and customize it as needed. As a base class, it does not provide any specific attributes or methods. Its purpose is to serve as a starting
point for creating custom backbone models.

    Inheritance:
        The AutoBackbone class inherits from the _BaseAutoModelClass, which is a base class for all auto models. This allows the AutoBackbone class to leverage common functionality and adhere to a consistent
interface across different auto models.

    Note:
        It is recommended to review the documentation of the _BaseAutoModelClass for a better understanding of the common functionality and attributes available in the AutoBackbone class.

    """
    _model_mapping = MODEL_FOR_BACKBONE_MAPPING


class AutoModelWithLMHead(_AutoModelWithLMHead):

    """
    This class represents a deprecated version of `AutoModelWithLMHead` and will be removed in a future version. It is recommended to use `AutoModelForCausalLM` for causal language models,
`AutoModelForMaskedLM` for masked language models, and `AutoModelForSeq2SeqLM` for encoder-decoder models instead.

    Class: AutoModelWithLMHead

    Inherits from: _AutoModelWithLMHead

    Class Methods:
    1. from_config(cls, config)
       - This method is used to create an instance of the class from a configuration object.
       - Parameters:
         - config: The configuration object used to initialize the class instance.
       - Returns:
         - An instance of the class.

    2. from_pretrained(cls, pretrained_model_name_or_path, *model_args, **kwargs)
       - This method is used to create an instance of the class from a pretrained model.
       - Parameters:
         - pretrained_model_name_or_path: The name or path of the pretrained model.
         - *model_args: Additional model-specific arguments.
         - **kwargs: Additional keyword arguments.
       - Returns:
         - An instance of the class.

    Note: This class is deprecated and should not be used in new implementations. Please refer to the appropriate classes mentioned above based on your specific use case.
    """
    @classmethod
    def from_config(cls, config):
        """
        This method creates an instance of the 'AutoModelWithLMHead' class based on the provided 'config' parameter.

        Args:
            cls (class): The class method is called from.
            config (object): The configuration object used to create the instance. It contains the necessary information to initialize the model.

        Returns:
            None: This method does not return any value explicitly as it initializes an instance of the class.

        Raises:
            FutureWarning: If the 'AutoModelWithLMHead' class is used, a warning is issued to inform the user that it is deprecated and will be removed in a future version. Users are advised to use
'AutoModelForCausalLM' for causal language models, 'AutoModelForMaskedLM' for masked language models, and 'AutoModelForSeq2SeqLM' for encoder-decoder models instead.
        """
        warnings.warn(
            "The class `AutoModelWithLMHead` is deprecated and will be removed in a future version. Please use "
            "`AutoModelForCausalLM` for causal language models, `AutoModelForMaskedLM` for masked language models and "
            "`AutoModelForSeq2SeqLM` for encoder-decoder models.",
            FutureWarning,
        )
        return super().from_config(config)

    @classmethod
    def from_pretrained(cls, pretrained_model_name_or_path, *model_args, **kwargs):
        """
        Loads a pretrained model from a given model name or path.

        Args:
            cls (class): The class itself.
            pretrained_model_name_or_path (str): The name or path of the pretrained model.
                This can be a local path or a URL to a pretrained model repository.

        Returns:
            None

        Raises:
            FutureWarning: If using the deprecated class `AutoModelWithLMHead`.
                Please use `AutoModelForCausalLM` for causal language models,
                `AutoModelForMaskedLM` for masked language models, and
                `AutoModelForSeq2SeqLM` for encoder-decoder models.
        """
        warnings.warn(
            "The class `AutoModelWithLMHead` is deprecated and will be removed in a future version. Please use "
            "`AutoModelForCausalLM` for causal language models, `AutoModelForMaskedLM` for masked language models and "
            "`AutoModelForSeq2SeqLM` for encoder-decoder models.",
            FutureWarning,
        )
        return super().from_pretrained(pretrained_model_name_or_path, *model_args, **kwargs)<|MERGE_RESOLUTION|>--- conflicted
+++ resolved
@@ -123,11 +123,8 @@
         ("vit", "ViTModel"),
         ("whisper", "WhisperModel"),
         ("wav2vec2", "Wav2Vec2Model"),
-<<<<<<< HEAD
         ("wavlm", "WavLMModel"),
-=======
         ("wav2vec2-conformer", "Wav2Vec2ConformerModel"),
->>>>>>> fba81cd6
         ("xclip", "XCLIPModel"),
         ("xlm-roberta", "XLMRobertaModel"),
         ("xlm-roberta-xl", "XLMRobertaXLModel"),
