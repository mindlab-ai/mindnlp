# coding=utf-8
# Copyright 2018 The HuggingFace Inc. team.
#
# Licensed under the Apache License, Version 2.0 (the "License");
# you may not use this file except in compliance with the License.
# You may obtain a copy of the License at
#
#     http://www.apache.org/licenses/LICENSE-2.0
#
# Unless required by applicable law or agreed to in writing, software
# distributed under the License is distributed on an "AS IS" BASIS,
# WITHOUT WARRANTIES OR CONDITIONS OF ANY KIND, either express or implied.
# See the License for the specific language governing permissions and
# limitations under the License.
# ============================================================================

""" Auto Model class."""

import warnings
from collections import OrderedDict

from mindnlp.utils import logging
from .auto_factory import _BaseAutoModelClass, _LazyAutoMapping
from .configuration_auto import CONFIG_MAPPING_NAMES


logger = logging.get_logger(__name__)


MODEL_MAPPING_NAMES = OrderedDict(
    [
        # Base model mapping
        ("albert", "AlbertModel"),
        ("align", "AlignModel"),
        ("altclip", "AltCLIPModel"),
        ("audio-spectrogram-transformer", "ASTModel"),
        ("autoformer", "AutoformerModel"),
        ("bark", "BarkModel"),
        ("bart", "BartModel"),
        ("beit", "BeitModel"),
        ("bert", "BertModel"),
        ("bert-generation", "BertGenerationEncoder"),
        ("bge-m3", "BgeM3Model"),
        ("big_bird", "BigBirdModel"),
        ("bigbird_pegasus", "BigBirdPegasusModel"),
        ("biogpt", "BioGptModel"),
        ("bit", "BitModel"),
        ("blenderbot", "BlenderbotModel"),
        ("blenderbot-small", "BlenderbotSmallModel"),
        ("blip", "BlipModel"),
        ("blip-2", "Blip2Model"),
        ("bloom", "BloomModel"),
        ("bridgetower", "BridgeTowerModel"),
        ("bros", "BrosModel"),
        ("camembert", "CamembertModel"),
        ("codegen", "CodeGenModel"),
        ("cogvlm", "CogVLMModel"),
        ("cpmant", "CpmAntModel"),
        ("cpmbee", "CpmBeeModel"),
        ("chatglm", "ChatGLMModel"),
        ("clip", "CLIPModel"),
        ("clip_vision_model", "CLIPVisionModel"),
        ("convbert", "ConvBertModel"),
        ("convnext", "ConvNextModel"),
        ("cvt", "CvtModel"),
        ("deberta", "DebertaModel"),
        ("encodec", "EncodecModel"),
        ("esm", "EsmModel"),
        ("ernie", "ErnieModel"),
        ("ernie_m", "ErnieMModel"),
        ("falcon", "FalconModel"),
        ("gemma", "GemmaModel"),
        ("gpt_bigcode", "GPTBigCodeModel"),
        ("gpt", "GPTModel"),
        ("gpt2", "GPT2Model"),
        ("gpt_neox_japanese", "GPTNeoXJapaneseModel"),
        ("gpt_pangu", "GPTPanguModel"),
        ("groupvit", "GroupViTModel"),
        ("layoutlmv2", "LayoutLMv2Model"),
        ("longformer", "LongformerModel"),
        ("jetmoe", "JetMoEModel"),
        ("llama", "LlamaModel"),
        ("mamba", "MambaModel"),
        ("mbart", "MBartModel"),
        ("minicpm", "MiniCPMModel"),
        ("mistral", "MistralModel"),
        ("mixtral", "MixtralModel"),
        ("olmo", "OlmoModel"),
        ("openelm", "OpenELMModel"),
        ("opt", "OPTModel"),
        ("pegasus", "PegasusModel"),
        ("phi", "PhiModel"),
        ("phi3", "Phi3Model"),
        ("qwen2", "Qwen2Model"),
        ("qwen2_moe", "Qwen2MoeModel"),
        ("reformer", "ReformerModel"),
        ("rembert", "RemBertModel"),
        ("resnet", "ResNetModel"),
        ("roberta", "RobertaModel"),
        ("rwkv", "RwkvModel"),
        ("sam", "SamModel"),
        ("segformer", "SegformerModel"),
        ("stablelm", "StableLmModel"),
        ("squeezebert", "SqueezeBertModel"),
        ("starcoder2", "Starcoder2Model"),
        ("t5", "T5Model"),
        ("timesformer", "TimesformerModel"),
        ("whisper", "WhisperModel"),
        ("xclip", "XCLIPModel"),
        ("xlm-roberta", "XLMRobertaModel"),
        ("xlnet", "XLNetModel"),
    ]
)

MODEL_FOR_PRETRAINING_MAPPING_NAMES = OrderedDict(
    [
        # Model for pre-training mapping
        ("albert", "AlbertForPreTraining"),
        ("bert", "BertForPreTraining"),
        ("big_bird", "BigBirdForPreTraining"),
        ("bloom", "BloomForCausalLM"),
        ("camembert", "CamembertForMaskedLM"),
        ("deberta", "DebertaForMaskedLM"),
        ("gpt_pangu", "GPTPanguForCausalLM"),
        ("mamba", "MambaForCausalLM"),
        ('minicpm', 'MiniCPMForCausalLM'),
        ("rwkv", "RwkvForCausalLM"),
        ("xlm-roberta", "XLMRobertaForMaskedLM"),
	("xlnet", "XLNetLMHeadModel"),
    ]
)

MODEL_WITH_LM_HEAD_MAPPING_NAMES = OrderedDict(
    [
        # Model with LM heads mapping
        ("albert", "AlbertForMaskedLM"),
        ("bert", "BertForMaskedLM"),
        ("big_bird", "BigBirdForMaskedLM"),
        ("bigbird_pegasus", "BigBirdPegasusForConditionalGeneration"),
        ("blenderbot-small", "BlenderbotSmallForConditionalGeneration"),
        ("bloom", "BloomForCausalLM"),
        ("camembert", "CamembertForMaskedLM"),
        ("codegen", "CodeGenForCausalLM"),
        ("cpmant", "CpmAntForCausalLM"),
        ("cpmbee", "CpmBeeForCausalLM"),
        ("deberta", "DebertaForMaskedLM"),
        ("esm", "EsmForMaskedLM"),
        ("gpt_neox_japanese", "GPTNeoXJapaneseForCausalLM"),
        ("gpt_pangu", "GPTPanguForCausalLM"),
        ("mamba", "MambaForCausalLM"),
        ("minicpm", "MiniCPMForCausalLM"),
        ("reformer", "ReformerModelWithLMHead"),
        ("rembert", "RemBertForMaskedLM"),
        ("roberta", "RobertaForMaskedLM"),
        ("rwkv", "RwkvForCausalLM"),
        ("whisper", "WhisperForConditionalGeneration"),
        ("xlm-roberta", "XLMRobertaForMaskedLM"),
        ("xlnet", "XLNetLMHeadModel"),
    ]
)

MODEL_FOR_CAUSAL_LM_MAPPING_NAMES = OrderedDict(
    [
        # Model for Causal LM mapping
        ("bart", "BartForCausalLM"),
        ("bert", "BertLMHeadModel"),
        ("bert-generation", "BertGenerationDecoder"),
        ("bigbird_pegasus", "BigBirdPegasusForCausalLM"),
        ("big_bird", "BigBirdForCausalLM"),
        ("biogpt", "BioGptForCausalLM"),
        ("blenderbot", "BlenderbotForCausalLM"),
        ("blenderbot-small", "BlenderbotSmallForCausalLM"),
        ("bloom", "BloomForCausalLM"),
        ("camembert", "CamembertForCausalLM"),
        ("codegen", "CodeGenForCausalLM"),
        ("cogvlm", "CogVLMForCausalLM"),
        ("cpmant", "CpmAntForCausalLM"),
        ("cpmbee", "CpmBeeForCausalLM"),
        ("falcon", "FalconForCausalLM"),
        ("gemma", "GemmaForCausalLM"),
        ("gpt2", "GPT2LMHeadModel"),
        ("gpt_pangu", "GPTPanguForCausalLM"),
        ("gpt_bigcode", "GPTBigCodeForCausalLM"),
        ("gpt_neox_japanese", "GPTNeoXJapaneseForCausalLM"),
        ("jetmoe", "JetMoEForCausalLM"),
        ("llama", "LlamaForCausalLM"),
        ("mamba", "MambaForCausalLM"),
        ("minicpm", "MiniCPMForCausalLM"),
        ("mistral", "MistralForCausalLM"),
        ("mixtral", "MixtralForCausalLM"),
        ("musicgen", "MusicgenForCausalLM"),
        ("musicgen_melody", "MusicgenMelodyForCausalLM"),
        ("olmo", "OlmoForCausalLM"),
        ("openelm", "OpenELMForCausalLM"),
        ("opt", "OPTForCausalLM"),
        ("pegasus", "PegasusForCausalLM"),
        ("phi", "PhiForCausalLM"),
        ("phi3", "Phi3ForCausalLM"),
        ("qwen2", "Qwen2ForCausalLM"),
        ("qwen2_moe", "Qwen2MoeForCausalLM"),
        ("reformer", "ReformerModelWithLMHead"),
        ("rembert", "RemBertForCausalLM"),
        ("roberta", "RobertaLMHeadModel"),
        ("rwkv", "RwkvForCausalLM"),
        ("stablelm", "StableLmForCausalLM"),
        ("starcoder2", "Starcoder2ForCausalLM"),
        ("whisper", "WhisperForCausalLM"),
        ("xlm-roberta", "XLMRobertaForCausalLM"),
        ("xlnet", "XLNetLMHeadModel"),
    ]
)


MODEL_FOR_IMAGE_CLASSIFICATION_MAPPING_NAMES = OrderedDict(
    [
        # Model for Image Classification mapping
        ("beit", "BeitForImageClassification"),
        ("bit", "BitForImageClassification"),
        ("clip", "CLIPForImageClassification"),
        ("convnext", "ConvNextForImageClassification"),
        ("convnextv2", "ConvNextV2ForImageClassification"),
        ("cvt", "CvtForImageClassification"),
        ("data2vec-vision", "Data2VecVisionForImageClassification"),
        (
            "deit",
            ("DeiTForImageClassification", "DeiTForImageClassificationWithTeacher"),
        ),
        ("dinat", "DinatForImageClassification"),
        ("dinov2", "Dinov2ForImageClassification"),
        (
            "efficientformer",
            (
                "EfficientFormerForImageClassification",
                "EfficientFormerForImageClassificationWithTeacher",
            ),
        ),
        ("efficientnet", "EfficientNetForImageClassification"),
        ("focalnet", "FocalNetForImageClassification"),
        ("imagegpt", "ImageGPTForImageClassification"),
        (
            "levit",
            ("LevitForImageClassification", "LevitForImageClassificationWithTeacher"),
        ),
        ("mobilenet_v1", "MobileNetV1ForImageClassification"),
        ("mobilenet_v2", "MobileNetV2ForImageClassification"),
        ("mobilevit", "MobileViTForImageClassification"),
        ("mobilevitv2", "MobileViTV2ForImageClassification"),
        ("nat", "NatForImageClassification"),
        (
            "perceiver",
            (
                "PerceiverForImageClassificationLearned",
                "PerceiverForImageClassificationFourier",
                "PerceiverForImageClassificationConvProcessing",
            ),
        ),
        ("poolformer", "PoolFormerForImageClassification"),
        ("pvt", "PvtForImageClassification"),
        ("regnet", "RegNetForImageClassification"),
        ("resnet", "ResNetForImageClassification"),
        ("segformer", "SegformerForImageClassification"),
        ("siglip", "SiglipForImageClassification"),
        ("swiftformer", "SwiftFormerForImageClassification"),
        ("swin", "SwinForImageClassification"),
        ("swinv2", "Swinv2ForImageClassification"),
        ("van", "VanForImageClassification"),
        ("vit", "ViTForImageClassification"),
        ("vit_hybrid", "ViTHybridForImageClassification"),
        ("vit_msn", "ViTMSNForImageClassification"),
    ]
)

MODEL_FOR_INSTANCE_SEGMENTATION_MAPPING_NAMES = OrderedDict(
    [
        # Model for Instance Segmentation mapping
        # MaskFormerForInstanceSegmentation can be removed from this mapping in v5
        ("maskformer", "MaskFormerForInstanceSegmentation"),
    ]
)

MODEL_FOR_UNIVERSAL_SEGMENTATION_MAPPING_NAMES = OrderedDict(
    [
        # Model for Universal Segmentation mapping
        ("detr", "DetrForSegmentation"),
        ("mask2former", "Mask2FormerForUniversalSegmentation"),
        ("maskformer", "MaskFormerForInstanceSegmentation"),
        ("oneformer", "OneFormerForUniversalSegmentation"),
    ]
)

MODEL_FOR_VIDEO_CLASSIFICATION_MAPPING_NAMES = OrderedDict(
    [
        ("timesformer", "TimesformerForVideoClassification"),
        ("videomae", "VideoMAEForVideoClassification"),
        ("vivit", "VivitForVideoClassification"),
    ]
)

MODEL_FOR_VISION_2_SEQ_MAPPING_NAMES = OrderedDict(
    [
        ("blip", "BlipForConditionalGeneration"),
        ("blip-2", "Blip2ForConditionalGeneration"),
        ("git", "GitForCausalLM"),
        ("instructblip", "InstructBlipForConditionalGeneration"),
        ("kosmos-2", "Kosmos2ForConditionalGeneration"),
        ("pix2struct", "Pix2StructForConditionalGeneration"),
        ("vision-encoder-decoder", "VisionEncoderDecoderModel"),
    ]
)

MODEL_FOR_MASKED_LM_MAPPING_NAMES = OrderedDict(
    [
        # Model for Masked LM mapping
        ("albert", "AlbertForMaskedLM"),
        ("bert", "BertForMaskedLM"),
        ("big_bird", "BigBirdForMaskedLM"),
        ("camembert", "CamembertForMaskedLM"),
        ("deberta", "DebertaForMaskedLM"),
        ("esm", "EsmForMaskedLM"),
        ("rembert", "RemBertForMaskedLM"),
        ("reformer", "ReformerForMaskedLM"),
        ("xlm-roberta", "XLMRobertaForMaskedLM"),
    ]
)

MODEL_FOR_OBJECT_DETECTION_MAPPING_NAMES = OrderedDict(
    [
        # Model for Object Detection mapping
        ("conditional_detr", "ConditionalDetrForObjectDetection"),
        ("deformable_detr", "DeformableDetrForObjectDetection"),
        ("deta", "DetaForObjectDetection"),
        ("detr", "DetrForObjectDetection"),
        ("table-transformer", "TableTransformerForObjectDetection"),
        ("yolos", "YolosForObjectDetection"),
    ]
)

MODEL_FOR_ZERO_SHOT_OBJECT_DETECTION_MAPPING_NAMES = OrderedDict(
    [
        # Model for Zero Shot Object Detection mapping
        ("owlv2", "Owlv2ForObjectDetection"),
        ("owlvit", "OwlViTForObjectDetection"),
    ]
)

MODEL_FOR_DEPTH_ESTIMATION_MAPPING_NAMES = OrderedDict(
    [
        # Model for depth estimation mapping
        ("dpt", "DPTForDepthEstimation"),
        ("glpn", "GLPNForDepthEstimation"),
    ]
)
MODEL_FOR_SEQ_TO_SEQ_CAUSAL_LM_MAPPING_NAMES = OrderedDict(
    [
        # Model for Seq2Seq Causal LM mapping
        ("bart", "BartForConditionalGeneration"),
        ("bigbird_pegasus", "BigBirdPegasusForConditionalGeneration"),
        ("blenderbot", "BlenderbotForConditionalGeneration"),
        ("blenderbot-small", "BlenderbotSmallForConditionalGeneration"),
        ('chatglm', "ChatGLMForConditionalGeneration"),
        ("encoder-decoder", "EncoderDecoderModel"),
        ("fsmt", "FSMTForConditionalGeneration"),
        ("gptsan-japanese", "GPTSanJapaneseForConditionalGeneration"),
        ("led", "LEDForConditionalGeneration"),
        ("longt5", "LongT5ForConditionalGeneration"),
        ("m2m_100", "M2M100ForConditionalGeneration"),
        ("marian", "MarianMTModel"),
        ("mbart", "MBartForConditionalGeneration"),
        ("mt5", "MT5ForConditionalGeneration"),
        ("mvp", "MvpForConditionalGeneration"),
        ("nllb-moe", "NllbMoeForConditionalGeneration"),
        ("pegasus", "PegasusForConditionalGeneration"),
        ("pegasus_x", "PegasusXForConditionalGeneration"),
        ("plbart", "PLBartForConditionalGeneration"),
        ("prophetnet", "ProphetNetForConditionalGeneration"),
        ("seamless_m4t", "SeamlessM4TForTextToText"),
        ("switch_transformers", "SwitchTransformersForConditionalGeneration"),
        ("t5", "T5ForConditionalGeneration"),
        ("umt5", "UMT5ForConditionalGeneration"),
        ("xlm-prophetnet", "XLMProphetNetForConditionalGeneration"),
    ]
)

MODEL_FOR_SPEECH_SEQ_2_SEQ_MAPPING_NAMES = OrderedDict(
    [
        ("pop2piano", "Pop2PianoForConditionalGeneration"),
        ("seamless_m4t", "SeamlessM4TForSpeechToText"),
        ("speech-encoder-decoder", "SpeechEncoderDecoderModel"),
        ("speech_to_text", "Speech2TextForConditionalGeneration"),
        ("speecht5", "SpeechT5ForSpeechToText"),
        ("whisper", "WhisperForConditionalGeneration"),
    ]
)

MODEL_FOR_SEQUENCE_CLASSIFICATION_MAPPING_NAMES = OrderedDict(
    [
        # Model for Sequence Classification mapping
        ("albert", "AlbertForSequenceClassification"),
        ("bart", "BartForSequenceClassification"),
        ("bert", "BertForSequenceClassification"),
        ("big_bird", "BigBirdForSequenceClassification"),
        ("bigbird_pegasus", "BigBirdPegasusForSequenceClassification"),
        ("biogpt", "BioGptForSequenceClassification"),
        ("bloom", "BloomForSequenceClassification"),
        ("camembert", "CamembertForSequenceClassification"),
        ("deberta", "DebertaForSequenceClassification"),
        ("distilbert", "DistilBertForSequenceClassification"),
        ("esm", "EsmForSequenceClassification"),
        ("falcon", "FalconForSequenceClassification"),
        ("layoutlmv2", "LayoutLMv2ForSequenceClassification"),
        ("jetmoe", "JetMoEForSequenceClassification"),
        ('minicpm', 'MiniCPMForSequenceClassification'),
        ("mistral", "MistralForSequenceClassification"),
        ("mixtral", "MixtralForSequenceClassification"),
        ("opt", "OPTForSequenceClassification"),
        ("phi", "PhiForSequenceClassification"),
        ("phi3", "Phi3ForSequenceClassification"),
        ("qwen2", "Qwen2ForSequenceClassification"),
        ("qwen2_moe", "Qwen2MoeForSequenceClassification"),
        ("reformer", "ReformerForSequenceClassification"),
        ("rembert", "RemBertForSequenceClassification"),
        ("roberta", "RobertaForSequenceClassification"),
        ("stablelm", "StableLmForSequenceClassification"),
        ("starcoder2", "Starcoder2ForSequenceClassification"),
        ("xlm-roberta", "XLMRobertaForSequenceClassification"),
	    ("xlnet", "XLNetForSequenceClassification"),
    ]
)

MODEL_FOR_QUESTION_ANSWERING_MAPPING_NAMES = OrderedDict(
    [
        # Model for Question Answering mapping
        ("albert", "AlbertForQuestionAnswering"),
        ("bart", "BartForQuestionAnswering"),
        ("bert", "BertForQuestionAnswering"),
        ("big_bird", "BigBirdForQuestionAnswering"),
        ("bigbird_pegasus", "BigBirdPegasusForQuestionAnswering"),
        ("bloom", "BloomForQuestionAnswering"),
        ("camembert", "CamembertForQuestionAnswering"),
        ("canine", "CanineForQuestionAnswering"),
        ("convbert", "ConvBertForQuestionAnswering"),
        ("data2vec-text", "Data2VecTextForQuestionAnswering"),
        ("deberta", "DebertaForQuestionAnswering"),
        ("deberta-v2", "DebertaV2ForQuestionAnswering"),
        ("distilbert", "DistilBertForQuestionAnswering"),
        ("electra", "ElectraForQuestionAnswering"),
        ("ernie", "ErnieForQuestionAnswering"),
        ("ernie_m", "ErnieMForQuestionAnswering"),
        ("falcon", "FalconForQuestionAnswering"),
        ("flaubert", "FlaubertForQuestionAnsweringSimple"),
        ("fnet", "FNetForQuestionAnswering"),
        ("funnel", "FunnelForQuestionAnswering"),
        ("gpt2", "GPT2ForQuestionAnswering"),
        ("gpt_neo", "GPTNeoForQuestionAnswering"),
        ("gpt_neox", "GPTNeoXForQuestionAnswering"),
        ("gptj", "GPTJForQuestionAnswering"),
        ("ibert", "IBertForQuestionAnswering"),
        ("layoutlmv2", "LayoutLMv2ForQuestionAnswering"),
        ("layoutlmv3", "LayoutLMv3ForQuestionAnswering"),
        ("led", "LEDForQuestionAnswering"),
        ("lilt", "LiltForQuestionAnswering"),
        ("longformer", "LongformerForQuestionAnswering"),
        ("luke", "LukeForQuestionAnswering"),
        ("lxmert", "LxmertForQuestionAnswering"),
        ("markuplm", "MarkupLMForQuestionAnswering"),
        ("mbart", "MBartForQuestionAnswering"),
        ("mega", "MegaForQuestionAnswering"),
        ("megatron-bert", "MegatronBertForQuestionAnswering"),
        ("mobilebert", "MobileBertForQuestionAnswering"),
        ("mpnet", "MPNetForQuestionAnswering"),
        ("mpt", "MptForQuestionAnswering"),
        ("mra", "MraForQuestionAnswering"),
        ("mt5", "MT5ForQuestionAnswering"),
        ("mvp", "MvpForQuestionAnswering"),
        ("nezha", "NezhaForQuestionAnswering"),
        ("nystromformer", "NystromformerForQuestionAnswering"),
        ("opt", "OPTForQuestionAnswering"),
        ("qdqbert", "QDQBertForQuestionAnswering"),
        ("reformer", "ReformerForQuestionAnswering"),
        ("rembert", "RemBertForQuestionAnswering"),
        ("roberta", "RobertaForQuestionAnswering"),
        ("roberta-prelayernorm", "RobertaPreLayerNormForQuestionAnswering"),
        ("roc_bert", "RoCBertForQuestionAnswering"),
        ("roformer", "RoFormerForQuestionAnswering"),
        ("splinter", "SplinterForQuestionAnswering"),
        ("squeezebert", "SqueezeBertForQuestionAnswering"),
        ("t5", "T5ForQuestionAnswering"),
        ("umt5", "UMT5ForQuestionAnswering"),
        ("xlm", "XLMForQuestionAnsweringSimple"),
        ("xlm-roberta", "XLMRobertaForQuestionAnswering"),
        ("xlm-roberta-xl", "XLMRobertaXLForQuestionAnswering"),
        ("xlnet", "XLNetForQuestionAnsweringSimple"),
        ("xmod", "XmodForQuestionAnswering"),
        ("yoso", "YosoForQuestionAnswering"),
    ]
)

MODEL_FOR_TABLE_QUESTION_ANSWERING_MAPPING_NAMES = OrderedDict(
    [
        # Model for Table Question Answering mapping
        ("tapas", "TapasForQuestionAnswering"),
    ]
)

MODEL_FOR_VISUAL_QUESTION_ANSWERING_MAPPING_NAMES = OrderedDict(
    [
        ("blip", "BlipForQuestionAnswering"),
        ("blip-2", "Blip2ForConditionalGeneration"),
        ("vilt", "ViltForQuestionAnswering"),
    ]
)

MODEL_FOR_DOCUMENT_QUESTION_ANSWERING_MAPPING_NAMES = OrderedDict(
    [
        ("layoutlm", "LayoutLMForQuestionAnswering"),
        ("layoutlmv2", "LayoutLMv2ForQuestionAnswering"),
        ("layoutlmv3", "LayoutLMv3ForQuestionAnswering"),
    ]
)

MODEL_FOR_TOKEN_CLASSIFICATION_MAPPING_NAMES = OrderedDict(
    [
        # Model for Token Classification mapping
        ("albert", "AlbertForTokenClassification"),
        ("bert", "BertForTokenClassification"),
        ("big_bird", "BigBirdForTokenClassification"),
        ("biogpt", "BioGptForTokenClassification"),
        ("bloom", "BloomForTokenClassification"),
        ("bros", "BrosForTokenClassification"),
        ("camembert", "CamembertForTokenClassification"),
        ("canine", "CanineForTokenClassification"),
        ("convbert", "ConvBertForTokenClassification"),
        ("data2vec-text", "Data2VecTextForTokenClassification"),
        ("deberta", "DebertaForTokenClassification"),
        ("deberta-v2", "DebertaV2ForTokenClassification"),
        ("distilbert", "DistilBertForTokenClassification"),
        ("electra", "ElectraForTokenClassification"),
        ("ernie", "ErnieForTokenClassification"),
        ("ernie_m", "ErnieMForTokenClassification"),
        ("esm", "EsmForTokenClassification"),
        ("falcon", "FalconForTokenClassification"),
        ("flaubert", "FlaubertForTokenClassification"),
        ("fnet", "FNetForTokenClassification"),
        ("funnel", "FunnelForTokenClassification"),
        ("gpt-sw3", "GPT2ForTokenClassification"),
        ("gpt2", "GPT2ForTokenClassification"),
        ("gpt_bigcode", "GPTBigCodeForTokenClassification"),
        ("gpt_neo", "GPTNeoForTokenClassification"),
        ("gpt_neox", "GPTNeoXForTokenClassification"),
        ("ibert", "IBertForTokenClassification"),
        ("layoutlm", "LayoutLMForTokenClassification"),
        ("layoutlmv2", "LayoutLMv2ForTokenClassification"),
        ("layoutlmv3", "LayoutLMv3ForTokenClassification"),
        ("lilt", "LiltForTokenClassification"),
        ("longformer", "LongformerForTokenClassification"),
        ("luke", "LukeForTokenClassification"),
        ("markuplm", "MarkupLMForTokenClassification"),
        ("mega", "MegaForTokenClassification"),
        ("megatron-bert", "MegatronBertForTokenClassification"),
        ("mobilebert", "MobileBertForTokenClassification"),
        ("mpnet", "MPNetForTokenClassification"),
        ("mpt", "MptForTokenClassification"),
        ("mra", "MraForTokenClassification"),
        ("nezha", "NezhaForTokenClassification"),
        ("nystromformer", "NystromformerForTokenClassification"),
        ("phi", "PhiForTokenClassification"),
        ("phi3", "Phi3ForTokenClassification"),
        ("qdqbert", "QDQBertForTokenClassification"),
        ("rembert", "RemBertForTokenClassification"),
        ("roberta", "RobertaForTokenClassification"),
        ("roberta-prelayernorm", "RobertaPreLayerNormForTokenClassification"),
        ("roc_bert", "RoCBertForTokenClassification"),
        ("roformer", "RoFormerForTokenClassification"),
        ("squeezebert", "SqueezeBertForTokenClassification"),
        ("stablelm", "StableLmForTokenClassification"),
        ("xlm", "XLMForTokenClassification"),
        ("xlm-roberta", "XLMRobertaForTokenClassification"),
        ("xlm-roberta-xl", "XLMRobertaXLForTokenClassification"),
        ("xlnet", "XLNetForTokenClassification"),
        ("xmod", "XmodForTokenClassification"),
        ("yoso", "YosoForTokenClassification"),
    ]
)

MODEL_FOR_MULTIPLE_CHOICE_MAPPING_NAMES = OrderedDict(
    [
        # Model for Multiple Choice mapping
        ("albert", "AlbertForMultipleChoice"),
        ("bert", "BertForMultipleChoice"),
        ("big_bird", "BigBirdForMultipleChoice"),
        ("camembert", "CamembertForMultipleChoice"),
        ("canine", "CanineForMultipleChoice"),
        ("convbert", "ConvBertForMultipleChoice"),
        ("data2vec-text", "Data2VecTextForMultipleChoice"),
        ("deberta-v2", "DebertaV2ForMultipleChoice"),
        ("distilbert", "DistilBertForMultipleChoice"),
        ("electra", "ElectraForMultipleChoice"),
        ("ernie", "ErnieForMultipleChoice"),
        ("ernie_m", "ErnieMForMultipleChoice"),
        ("flaubert", "FlaubertForMultipleChoice"),
        ("fnet", "FNetForMultipleChoice"),
        ("funnel", "FunnelForMultipleChoice"),
        ("ibert", "IBertForMultipleChoice"),
        ("longformer", "LongformerForMultipleChoice"),
        ("luke", "LukeForMultipleChoice"),
        ("mega", "MegaForMultipleChoice"),
        ("megatron-bert", "MegatronBertForMultipleChoice"),
        ("mobilebert", "MobileBertForMultipleChoice"),
        ("mpnet", "MPNetForMultipleChoice"),
        ("mra", "MraForMultipleChoice"),
        ("nezha", "NezhaForMultipleChoice"),
        ("nystromformer", "NystromformerForMultipleChoice"),
        ("qdqbert", "QDQBertForMultipleChoice"),
        ("rembert", "RemBertForMultipleChoice"),
        ("roberta", "RobertaForMultipleChoice"),
        ("roberta-prelayernorm", "RobertaPreLayerNormForMultipleChoice"),
        ("roc_bert", "RoCBertForMultipleChoice"),
        ("roformer", "RoFormerForMultipleChoice"),
        ("squeezebert", "SqueezeBertForMultipleChoice"),
        ("xlm", "XLMForMultipleChoice"),
        ("xlm-roberta", "XLMRobertaForMultipleChoice"),
        ("xlm-roberta-xl", "XLMRobertaXLForMultipleChoice"),
        ("xlnet", "XLNetForMultipleChoice"),
        ("xmod", "XmodForMultipleChoice"),
        ("yoso", "YosoForMultipleChoice"),
    ]
)

MODEL_FOR_NEXT_SENTENCE_PREDICTION_MAPPING_NAMES = OrderedDict(
    [
        ("bert", "BertForNextSentencePrediction"),
        ("ernie", "ErnieForNextSentencePrediction"),
        ("fnet", "FNetForNextSentencePrediction"),
        ("megatron-bert", "MegatronBertForNextSentencePrediction"),
        ("mobilebert", "MobileBertForNextSentencePrediction"),
        ("nezha", "NezhaForNextSentencePrediction"),
        ("qdqbert", "QDQBertForNextSentencePrediction"),
    ]
)

MODEL_FOR_AUDIO_CLASSIFICATION_MAPPING_NAMES = OrderedDict(
    [
        # Model for Audio Classification mapping
        ("audio-spectrogram-transformer", "ASTForAudioClassification"),
        ("data2vec-audio", "Data2VecAudioForSequenceClassification"),
        ("gemma", "GemmaForSequenceClassification"),
        ("hubert", "HubertForSequenceClassification"),
        ("sew", "SEWForSequenceClassification"),
        ("sew-d", "SEWDForSequenceClassification"),
        ("unispeech", "UniSpeechForSequenceClassification"),
        ("unispeech-sat", "UniSpeechSatForSequenceClassification"),
        ("wav2vec2", "Wav2Vec2ForSequenceClassification"),
        ("wav2vec2-conformer", "Wav2Vec2ConformerForSequenceClassification"),
        ("wavlm", "WavLMForSequenceClassification"),
        ("whisper", "WhisperForAudioClassification"),
    ]
)

MODEL_FOR_CTC_MAPPING_NAMES = OrderedDict(
    [
        # Model for Connectionist temporal classification (CTC) mapping
        ("data2vec-audio", "Data2VecAudioForCTC"),
        ("hubert", "HubertForCTC"),
        ("mctct", "MCTCTForCTC"),
        ("sew", "SEWForCTC"),
        ("sew-d", "SEWDForCTC"),
        ("unispeech", "UniSpeechForCTC"),
        ("unispeech-sat", "UniSpeechSatForCTC"),
        ("wav2vec2", "Wav2Vec2ForCTC"),
        ("wav2vec2-conformer", "Wav2Vec2ConformerForCTC"),
        ("wavlm", "WavLMForCTC"),
    ]
)

MODEL_FOR_AUDIO_FRAME_CLASSIFICATION_MAPPING_NAMES = OrderedDict(
    [
        # Model for Audio Classification mapping
        ("data2vec-audio", "Data2VecAudioForAudioFrameClassification"),
        ("unispeech-sat", "UniSpeechSatForAudioFrameClassification"),
        ("wav2vec2", "Wav2Vec2ForAudioFrameClassification"),
        ("wav2vec2-conformer", "Wav2Vec2ConformerForAudioFrameClassification"),
        ("wavlm", "WavLMForAudioFrameClassification"),
    ]
)

MODEL_FOR_AUDIO_XVECTOR_MAPPING_NAMES = OrderedDict(
    [
        # Model for Audio Classification mapping
        ("data2vec-audio", "Data2VecAudioForXVector"),
        ("unispeech-sat", "UniSpeechSatForXVector"),
        ("wav2vec2", "Wav2Vec2ForXVector"),
        ("wav2vec2-conformer", "Wav2Vec2ConformerForXVector"),
        ("wavlm", "WavLMForXVector"),
    ]
)

MODEL_FOR_TEXT_TO_SPECTROGRAM_MAPPING_NAMES = OrderedDict(
    [
        # Model for Text-To-Spectrogram mapping
        ("speecht5", "SpeechT5ForTextToSpeech"),
    ]
)

MODEL_FOR_TEXT_TO_WAVEFORM_MAPPING_NAMES = OrderedDict(
    [
        # Model for Text-To-Waveform mapping
        ("bark", "BarkModel"),
        ("musicgen", "MusicgenForConditionalGeneration"),
        ("musicgen_melody", "MusicgenMelodyForConditionalGeneration"),
        ("seamless_m4t", "SeamlessM4TForTextToSpeech"),
        ("vits", "VitsModel"),
    ]
)

MODEL_FOR_ZERO_SHOT_IMAGE_CLASSIFICATION_MAPPING_NAMES = OrderedDict(
    [
        # Model for Zero Shot Image Classification mapping
        ("align", "AlignModel"),
        ("altclip", "AltCLIPModel"),
        ("blip", "BlipModel"),
        ("chinese_clip", "ChineseCLIPModel"),
        ("clip", "CLIPModel"),
        ("clipseg", "CLIPSegModel"),
    ]
)

MODEL_FOR_BACKBONE_MAPPING_NAMES = OrderedDict(
    [
        # Backbone mapping
        ("beit", "BeitBackbone"),
        ("bit", "BitBackbone"),
        ("convnext", "ConvNextBackbone"),
        ("convnextv2", "ConvNextV2Backbone"),
        ("dinat", "DinatBackbone"),
        ("dinov2", "Dinov2Backbone"),
        ("focalnet", "FocalNetBackbone"),
        ("maskformer-swin", "MaskFormerSwinBackbone"),
        ("nat", "NatBackbone"),
        ("resnet", "ResNetBackbone"),
        ("swin", "SwinBackbone"),
        ("timm_backbone", "TimmBackbone"),
        ("vitdet", "VitDetBackbone"),
    ]
)

MODEL_FOR_MASK_GENERATION_MAPPING_NAMES = OrderedDict(
    [
        ("sam", "SamModel"),
    ]
)

MODEL_FOR_TEXT_ENCODING_MAPPING_NAMES = OrderedDict(
    [
        ("albert", "AlbertModel"),
        ("bert", "BertModel"),
        ("big_bird", "BigBirdModel"),
        ("data2vec-text", "Data2VecTextModel"),
        ("deberta", "DebertaModel"),
        ("deberta-v2", "DebertaV2Model"),
        ("distilbert", "DistilBertModel"),
        ("electra", "ElectraModel"),
        ("flaubert", "FlaubertModel"),
        ("ibert", "IBertModel"),
        ("longformer", "LongformerModel"),
        ("mobilebert", "MobileBertModel"),
        ("mt5", "MT5EncoderModel"),
        ("nystromformer", "NystromformerModel"),
        ("reformer", "ReformerModel"),
        ("rembert", "RemBertModel"),
        ("roberta", "RobertaModel"),
        ("roberta-prelayernorm", "RobertaPreLayerNormModel"),
        ("roc_bert", "RoCBertModel"),
        ("roformer", "RoFormerModel"),
        ("squeezebert", "SqueezeBertModel"),
        ("t5", "T5EncoderModel"),
        ("umt5", "UMT5EncoderModel"),
        ("xlm", "XLMModel"),
        ("xlm-roberta", "XLMRobertaModel"),
        ("xlm-roberta-xl", "XLMRobertaXLModel"),
    ]
)

MODEL_FOR_IMAGE_TO_IMAGE_MAPPING_NAMES = OrderedDict(
    [
        ("swin2sr", "Swin2SRForImageSuperResolution"),
    ]
)

MODEL_FOR_IMAGE_MAPPING_NAMES = OrderedDict(
    [
        # Model for Image mapping
        ("beit", "BeitModel"),
        ("bit", "BitModel"),
        ("conditional_detr", "ConditionalDetrModel"),
        ("convnext", "ConvNextModel"),
        ("convnextv2", "ConvNextV2Model"),
        ("data2vec-vision", "Data2VecVisionModel"),
        ("deformable_detr", "DeformableDetrModel"),
        ("deit", "DeiTModel"),
        ("deta", "DetaModel"),
        ("detr", "DetrModel"),
        ("dinat", "DinatModel"),
        ("dinov2", "Dinov2Model"),
        ("dpt", "DPTModel"),
        ("efficientformer", "EfficientFormerModel"),
        ("efficientnet", "EfficientNetModel"),
        ("focalnet", "FocalNetModel"),
        ("glpn", "GLPNModel"),
        ("imagegpt", "ImageGPTModel"),
        ("levit", "LevitModel"),
        ("mobilenet_v1", "MobileNetV1Model"),
        ("mobilenet_v2", "MobileNetV2Model"),
        ("mobilevit", "MobileViTModel"),
        ("mobilevitv2", "MobileViTV2Model"),
        ("nat", "NatModel"),
        ("poolformer", "PoolFormerModel"),
        ("pvt", "PvtModel"),
        ("regnet", "RegNetModel"),
        ("resnet", "ResNetModel"),
        ("segformer", "SegformerModel"),
        ("siglip_vision_model", "SiglipVisionModel"),
        ("swiftformer", "SwiftFormerModel"),
        ("swin", "SwinModel"),
        ("swin2sr", "Swin2SRModel"),
        ("swinv2", "Swinv2Model"),
        ("table-transformer", "TableTransformerModel"),
        ("timesformer", "TimesformerModel"),
        ("timm_backbone", "TimmBackbone"),
        ("van", "VanModel"),
        ("videomae", "VideoMAEModel"),
        ("vit", "ViTModel"),
        ("vit_hybrid", "ViTHybridModel"),
        ("vit_mae", "ViTMAEModel"),
        ("vit_msn", "ViTMSNModel"),
        ("vitdet", "VitDetModel"),
        ("vivit", "VivitModel"),
        ("yolos", "YolosModel"),
    ]
)


MODEL_FOR_SEMANTIC_SEGMENTATION_MAPPING_NAMES = OrderedDict(
    [
        # Model for Semantic Segmentation mapping
        ("beit", "BeitForSemanticSegmentation"),
        ("data2vec-vision", "Data2VecVisionForSemanticSegmentation"),
        ("dpt", "DPTForSemanticSegmentation"),
        ("mobilenet_v2", "MobileNetV2ForSemanticSegmentation"),
        ("mobilevit", "MobileViTForSemanticSegmentation"),
        ("mobilevitv2", "MobileViTV2ForSemanticSegmentation"),
        ("segformer", "SegformerForSemanticSegmentation"),
        ("upernet", "UperNetForSemanticSegmentation"),
    ]
)

MODEL_MAPPING = _LazyAutoMapping(CONFIG_MAPPING_NAMES, MODEL_MAPPING_NAMES)
MODEL_FOR_PRETRAINING_MAPPING = _LazyAutoMapping(
    CONFIG_MAPPING_NAMES, MODEL_FOR_PRETRAINING_MAPPING_NAMES)
MODEL_WITH_LM_HEAD_MAPPING = _LazyAutoMapping(
    CONFIG_MAPPING_NAMES, MODEL_WITH_LM_HEAD_MAPPING_NAMES)
MODEL_FOR_CAUSAL_LM_MAPPING = _LazyAutoMapping(
    CONFIG_MAPPING_NAMES, MODEL_FOR_CAUSAL_LM_MAPPING_NAMES)

MODEL_FOR_IMAGE_CLASSIFICATION_MAPPING = _LazyAutoMapping(
    CONFIG_MAPPING_NAMES, MODEL_FOR_IMAGE_CLASSIFICATION_MAPPING_NAMES
)

MODEL_FOR_ZERO_SHOT_IMAGE_CLASSIFICATION_MAPPING = _LazyAutoMapping(
    CONFIG_MAPPING_NAMES, MODEL_FOR_ZERO_SHOT_IMAGE_CLASSIFICATION_MAPPING_NAMES
)

MODEL_FOR_INSTANCE_SEGMENTATION_MAPPING = _LazyAutoMapping(
    CONFIG_MAPPING_NAMES, MODEL_FOR_INSTANCE_SEGMENTATION_MAPPING_NAMES
)
MODEL_FOR_UNIVERSAL_SEGMENTATION_MAPPING = _LazyAutoMapping(
    CONFIG_MAPPING_NAMES, MODEL_FOR_UNIVERSAL_SEGMENTATION_MAPPING_NAMES
)
MODEL_FOR_VIDEO_CLASSIFICATION_MAPPING = _LazyAutoMapping(
    CONFIG_MAPPING_NAMES, MODEL_FOR_VIDEO_CLASSIFICATION_MAPPING_NAMES
)
MODEL_FOR_VISION_2_SEQ_MAPPING = _LazyAutoMapping(
    CONFIG_MAPPING_NAMES, MODEL_FOR_VISION_2_SEQ_MAPPING_NAMES)
MODEL_FOR_VISUAL_QUESTION_ANSWERING_MAPPING = _LazyAutoMapping(
    CONFIG_MAPPING_NAMES, MODEL_FOR_VISUAL_QUESTION_ANSWERING_MAPPING_NAMES
)
MODEL_FOR_DOCUMENT_QUESTION_ANSWERING_MAPPING = _LazyAutoMapping(
    CONFIG_MAPPING_NAMES, MODEL_FOR_DOCUMENT_QUESTION_ANSWERING_MAPPING_NAMES
)
MODEL_FOR_MASKED_LM_MAPPING = _LazyAutoMapping(
    CONFIG_MAPPING_NAMES, MODEL_FOR_MASKED_LM_MAPPING_NAMES)

MODEL_FOR_OBJECT_DETECTION_MAPPING = _LazyAutoMapping(
    CONFIG_MAPPING_NAMES, MODEL_FOR_OBJECT_DETECTION_MAPPING_NAMES)
MODEL_FOR_ZERO_SHOT_OBJECT_DETECTION_MAPPING = _LazyAutoMapping(
    CONFIG_MAPPING_NAMES, MODEL_FOR_ZERO_SHOT_OBJECT_DETECTION_MAPPING_NAMES
)
MODEL_FOR_DEPTH_ESTIMATION_MAPPING = _LazyAutoMapping(
    CONFIG_MAPPING_NAMES, MODEL_FOR_DEPTH_ESTIMATION_MAPPING_NAMES)
MODEL_FOR_SEQ_TO_SEQ_CAUSAL_LM_MAPPING = _LazyAutoMapping(
    CONFIG_MAPPING_NAMES, MODEL_FOR_SEQ_TO_SEQ_CAUSAL_LM_MAPPING_NAMES
)
MODEL_FOR_SEQUENCE_CLASSIFICATION_MAPPING = _LazyAutoMapping(
    CONFIG_MAPPING_NAMES, MODEL_FOR_SEQUENCE_CLASSIFICATION_MAPPING_NAMES
)
MODEL_FOR_QUESTION_ANSWERING_MAPPING = _LazyAutoMapping(
    CONFIG_MAPPING_NAMES, MODEL_FOR_QUESTION_ANSWERING_MAPPING_NAMES
)
MODEL_FOR_TABLE_QUESTION_ANSWERING_MAPPING = _LazyAutoMapping(
    CONFIG_MAPPING_NAMES, MODEL_FOR_TABLE_QUESTION_ANSWERING_MAPPING_NAMES
)
MODEL_FOR_TOKEN_CLASSIFICATION_MAPPING = _LazyAutoMapping(
    CONFIG_MAPPING_NAMES, MODEL_FOR_TOKEN_CLASSIFICATION_MAPPING_NAMES
)
MODEL_FOR_MULTIPLE_CHOICE_MAPPING = _LazyAutoMapping(
    CONFIG_MAPPING_NAMES, MODEL_FOR_MULTIPLE_CHOICE_MAPPING_NAMES)
MODEL_FOR_NEXT_SENTENCE_PREDICTION_MAPPING = _LazyAutoMapping(
    CONFIG_MAPPING_NAMES, MODEL_FOR_NEXT_SENTENCE_PREDICTION_MAPPING_NAMES
)
MODEL_FOR_AUDIO_CLASSIFICATION_MAPPING = _LazyAutoMapping(
    CONFIG_MAPPING_NAMES, MODEL_FOR_AUDIO_CLASSIFICATION_MAPPING_NAMES
)
MODEL_FOR_CTC_MAPPING = _LazyAutoMapping(
    CONFIG_MAPPING_NAMES, MODEL_FOR_CTC_MAPPING_NAMES)
MODEL_FOR_SPEECH_SEQ_2_SEQ_MAPPING = _LazyAutoMapping(
    CONFIG_MAPPING_NAMES, MODEL_FOR_SPEECH_SEQ_2_SEQ_MAPPING_NAMES)
MODEL_FOR_AUDIO_FRAME_CLASSIFICATION_MAPPING = _LazyAutoMapping(
    CONFIG_MAPPING_NAMES, MODEL_FOR_AUDIO_FRAME_CLASSIFICATION_MAPPING_NAMES
)
MODEL_FOR_AUDIO_XVECTOR_MAPPING = _LazyAutoMapping(
    CONFIG_MAPPING_NAMES, MODEL_FOR_AUDIO_XVECTOR_MAPPING_NAMES)

MODEL_FOR_TEXT_TO_SPECTROGRAM_MAPPING = _LazyAutoMapping(
    CONFIG_MAPPING_NAMES, MODEL_FOR_TEXT_TO_SPECTROGRAM_MAPPING_NAMES
)

MODEL_FOR_TEXT_TO_WAVEFORM_MAPPING = _LazyAutoMapping(
    CONFIG_MAPPING_NAMES, MODEL_FOR_TEXT_TO_WAVEFORM_MAPPING_NAMES)

MODEL_FOR_BACKBONE_MAPPING = _LazyAutoMapping(
    CONFIG_MAPPING_NAMES, MODEL_FOR_BACKBONE_MAPPING_NAMES)

MODEL_FOR_MASK_GENERATION_MAPPING = _LazyAutoMapping(
    CONFIG_MAPPING_NAMES, MODEL_FOR_MASK_GENERATION_MAPPING_NAMES)

MODEL_FOR_TEXT_ENCODING_MAPPING = _LazyAutoMapping(
    CONFIG_MAPPING_NAMES, MODEL_FOR_TEXT_ENCODING_MAPPING_NAMES)

MODEL_FOR_IMAGE_TO_IMAGE_MAPPING = _LazyAutoMapping(
    CONFIG_MAPPING_NAMES, MODEL_FOR_IMAGE_TO_IMAGE_MAPPING_NAMES)

MODEL_FOR_IMAGE_MAPPING = _LazyAutoMapping(
    CONFIG_MAPPING_NAMES, MODEL_FOR_IMAGE_MAPPING_NAMES)

MODEL_FOR_SEMANTIC_SEGMENTATION_MAPPING = _LazyAutoMapping(
    CONFIG_MAPPING_NAMES, MODEL_FOR_SEMANTIC_SEGMENTATION_MAPPING_NAMES
)


class AutoModelForMaskGeneration(_BaseAutoModelClass):

    """
    Represents a class for generating masks automatically based on a given model.
    This class inherits functionality from the _BaseAutoModelClass, providing methods and attributes for mask generation.
    """
    _model_mapping = MODEL_FOR_MASK_GENERATION_MAPPING


class AutoModelForTextEncoding(_BaseAutoModelClass):

    """
    The AutoModelForTextEncoding class represents a model for encoding text data. It is a subclass of the _BaseAutoModelClass and inherits its behavior and attributes. This class provides functionality for
automatically encoding text data and can be used for various natural language processing tasks.
    """
    _model_mapping = MODEL_FOR_TEXT_ENCODING_MAPPING


class AutoModelForImageToImage(_BaseAutoModelClass):

    """
<<<<<<< HEAD
        Represents an automatic model for image-to-image tasks.

        This class inherits from the _BaseAutoModelClass and provides functionality for automatically selecting and using models for image-to-image tasks. It encapsulates the logic for model selection,
    configuration, and inference for image-to-image transformation tasks. Users can leverage this class to streamline the process of selecting and using the most suitable model for their specific image-to-image
    transformation needs.

        Attributes:
            _BaseAutoModelClass: The base class providing foundational functionality for automatic model selection and usage.

        Note:
            This class is designed to streamline the process of model selection and utilization for image-to-image transformation tasks. It encapsulates the underlying complexities of model selection and
    configuration, enabling users to focus on the specifics of their image transformation requirements.
=======
    Represents an automatic model for image-to-image tasks.

    This class inherits from the _BaseAutoModelClass and provides functionality for automatically selecting and using models for image-to-image tasks. It encapsulates the logic for model selection,
configuration, and inference for image-to-image transformation tasks. Users can leverage this class to streamline the process of selecting and using the most suitable model for their specific image-to-image
transformation needs.

    Attributes:
        _BaseAutoModelClass: The base class providing foundational functionality for automatic model selection and usage.

    Note:
        This class is designed to streamline the process of model selection and utilization for image-to-image transformation tasks. It encapsulates the underlying complexities of model selection and
configuration, enabling users to focus on the specifics of their image transformation requirements.
>>>>>>> 0b62cb04

    """
    _model_mapping = MODEL_FOR_IMAGE_TO_IMAGE_MAPPING


class AutoModel(_BaseAutoModelClass):

    """
    Represents an automated model for performing various tasks related to vehicle models.

    This class inherits from _BaseAutoModelClass and provides functionalities for managing and analyzing vehicle models in an automated manner.
    It includes methods for data processing, model training, evaluation, and prediction.
    The AutoModel class serves as a foundation for building automated systems that work with vehicle models efficiently.
    """
    _model_mapping = MODEL_MAPPING


class AutoModelForPreTraining(_BaseAutoModelClass):

    """
    Represents a Python class for an auto model used for pre-training natural language processing (NLP) tasks.
    This class inherits functionality from the _BaseAutoModelClass, providing a foundation for pre-training NLP models.
    It encapsulates methods and attributes specific to pre-training tasks, allowing for efficient development and training of NLP models.
    """
    _model_mapping = MODEL_FOR_PRETRAINING_MAPPING

# Private on purpose, the public class will add the deprecation warnings.


class _AutoModelWithLMHead(_BaseAutoModelClass):

    """
<<<<<<< HEAD
        This class represents an automatic model with a language modeling head, implementing the functionality of generating text based on given input.

        It inherits from the '_BaseAutoModelClass' class, which provides the base functionality for automatic models.

        Attributes:
            - model_name_or_path (str): The name or path of the pre-trained model to be used.
            - config (PretrainedConfig): The configuration object for the model.
            - tokenizer (PreTrainedTokenizer): The tokenizer used for tokenization and encoding of text inputs.
            - model (PreTrainedModel): The pre-trained model used for generating text.

        Methods:
            - generate: Generates text based on the given input using the language modeling head of the model.
            - forward: Performs a forward pass through the model to generate text.
            - prepare_inputs_for_generation: Prepares the input data for generation by the model.
            - save_pretrained: Saves the model and its configuration to the specified directory.
            - from_pretrained: Creates a new instance of the class from a pre-trained model.
            - __call__: Invokes the model to generate text based on the given input.

        Note:
            This class serves as a convenient interface to easily generate text using a pre-trained language model with a language modeling head. It provides methods for generating text as well as saving and
    loading the model.

        Example usage:
            >>> model = _AutoModelWithLMHead.from_pretrained('bert-base-uncased')
            >>> inputs = "Once upon a time"
            >>> generated_text = model.generate(inputs)
=======
    This class represents an automatic model with a language modeling head, implementing the functionality of generating text based on given input.

    It inherits from the '_BaseAutoModelClass' class, which provides the base functionality for automatic models.

    Attributes:
        - model_name_or_path (str): The name or path of the pre-trained model to be used.
        - config (PretrainedConfig): The configuration object for the model.
        - tokenizer (PreTrainedTokenizer): The tokenizer used for tokenization and encoding of text inputs.
        - model (PreTrainedModel): The pre-trained model used for generating text.

    Methods:
        - generate: Generates text based on the given input using the language modeling head of the model.
        - forward: Performs a forward pass through the model to generate text.
        - prepare_inputs_for_generation: Prepares the input data for generation by the model.
        - save_pretrained: Saves the model and its configuration to the specified directory.
        - from_pretrained: Creates a new instance of the class from a pre-trained model.
        - __call__: Invokes the model to generate text based on the given input.

    Note:
        This class serves as a convenient interface to easily generate text using a pre-trained language model with a language modeling head. It provides methods for generating text as well as saving and
loading the model.

    Example usage:
        >>> model = _AutoModelWithLMHead.from_pretrained('bert-base-uncased')
        >>> inputs = "Once upon a time"
        >>> generated_text = model.generate(inputs)
>>>>>>> 0b62cb04
    """
    _model_mapping = MODEL_WITH_LM_HEAD_MAPPING


class AutoModelForCausalLM(_BaseAutoModelClass):

    """
    Represents a Python class for an automatic model tailored for Causal Language Modeling tasks.
    This class inherits from the _BaseAutoModelClass and provides functionality for training, fine-tuning, and utilizing models for causal language modeling tasks.
    It includes methods for loading pre-trained models, generating text sequences, and evaluating model performance.
    """
    _model_mapping = MODEL_FOR_CAUSAL_LM_MAPPING


class AutoModelForMaskedLM(_BaseAutoModelClass):

    """
<<<<<<< HEAD
        Represents a class for automatically generating masked language model outputs based on a pre-trained model.

        This class serves as a specialized extension of the _BaseAutoModelClass, inheriting its core functionality and adding specific methods and attributes tailored for masked language model tasks. It provides a
    convenient interface for utilizing pre-trained language models to predict masked tokens within a given input sequence.
=======
    Represents a class for automatically generating masked language model outputs based on a pre-trained model.

    This class serves as a specialized extension of the _BaseAutoModelClass, inheriting its core functionality and adding specific methods and attributes tailored for masked language model tasks. It provides a
convenient interface for utilizing pre-trained language models to predict masked tokens within a given input sequence.
>>>>>>> 0b62cb04
    """
    _model_mapping = MODEL_FOR_MASKED_LM_MAPPING


class AutoModelForSeq2SeqLM(_BaseAutoModelClass):

    """
    Represents a class for automatic generation of models for sequence-to-sequence language modeling tasks.
    This class inherits functionality from the _BaseAutoModelClass, providing a base for creating and customizing
    sequence-to-sequence language models for various natural language processing applications.
    """
    _model_mapping = MODEL_FOR_SEQ_TO_SEQ_CAUSAL_LM_MAPPING


class AutoModelForSequenceClassification(_BaseAutoModelClass):

    """
    The 'AutoModelForSequenceClassification' class represents an automatic model for sequence classification tasks in Python.
    This class inherits functionality from the '_BaseAutoModelClass' class and provides a high-level interface for creating and utilizing pre-trained models for sequence classification tasks.
    """
    _model_mapping = MODEL_FOR_SEQUENCE_CLASSIFICATION_MAPPING


class AutoModelForQuestionAnswering(_BaseAutoModelClass):

    """
<<<<<<< HEAD
        This class represents an automatic model for question answering in Python. It is a subclass of the _BaseAutoModelClass, which provides a base implementation for automatic models.

        The AutoModelForQuestionAnswering class is designed to handle the task of question answering, where given a question and a context, it predicts the answer within the given context. It leverages pre-trained
    models and fine-tuning techniques to achieve high accuracy and performance.

        Attributes:
            - model_name_or_path (str): The name or path of the pre-trained model to be used for question answering.
            - config (AutoConfig): The configuration object that holds the model's configuration settings.
            - tokenizer (PreTrainedTokenizer): The tokenizer used to preprocess input data for the model.
            - model (PreTrainedModel): The pre-trained model for question answering.

        Methods:
            - from_pretrained(cls, model_name_or_path, *args, **kwargs): Class method that loads a pre-trained model and returns an instance of the AutoModelForQuestionAnswering class.
            - forward(self, input_ids, attention_mask=None, token_type_ids=None, position_ids=None, head_mask=None): Performs forward pass through the model given input IDs and other optional arguments, and
    returns the predicted answer.
            - save_pretrained(self, save_directory): Saves the model and its configuration to the specified directory for future use.
            - from_config(cls, config): Class method that creates an instance of the AutoModelForQuestionAnswering class from a provided configuration object.
            - resize_token_embeddings(self, new_num_tokens): Resizes the token embeddings of the model to match the new number of tokens.

        Usage:

        # Instantiate the AutoModelForQuestionAnswering class
        model = AutoModelForQuestionAnswering.from_pretrained('bert-base-uncased')

        # Perform question answering
        question = "What is the capital of France?"
        context = "Paris is the capital of France."
        input_ids = tokenizer.encode(question, context)
        answer = model.forward(input_ids)

        # Save the model
        model.save_pretrained('models/qa_model')

        # Load the saved model
        loaded_model = AutoModelForQuestionAnswering.from_pretrained('models/qa_model')

        Note: The AutoModelForQuestionAnswering class is built on top of the transformers library, which provides a wide range of pre-trained models for various NLP tasks. It is recommended to refer to the
    transformers documentation for more details on using this class and customizing its behavior.
=======
    This class represents an automatic model for question answering in Python. It is a subclass of the _BaseAutoModelClass, which provides a base implementation for automatic models.

    The AutoModelForQuestionAnswering class is designed to handle the task of question answering, where given a question and a context, it predicts the answer within the given context. It leverages pre-trained
models and fine-tuning techniques to achieve high accuracy and performance.

    Attributes:
        - model_name_or_path (str): The name or path of the pre-trained model to be used for question answering.
        - config (AutoConfig): The configuration object that holds the model's configuration settings.
        - tokenizer (PreTrainedTokenizer): The tokenizer used to preprocess input data for the model.
        - model (PreTrainedModel): The pre-trained model for question answering.

    Methods:
        - from_pretrained(cls, model_name_or_path, *args, **kwargs): Class method that loads a pre-trained model and returns an instance of the AutoModelForQuestionAnswering class.
        - forward(self, input_ids, attention_mask=None, token_type_ids=None, position_ids=None, head_mask=None): Performs forward pass through the model given input IDs and other optional arguments, and
returns the predicted answer.
        - save_pretrained(self, save_directory): Saves the model and its configuration to the specified directory for future use.
        - from_config(cls, config): Class method that creates an instance of the AutoModelForQuestionAnswering class from a provided configuration object.
        - resize_token_embeddings(self, new_num_tokens): Resizes the token embeddings of the model to match the new number of tokens.

    Usage:

    # Instantiate the AutoModelForQuestionAnswering class
    model = AutoModelForQuestionAnswering.from_pretrained('bert-base-uncased')

    # Perform question answering
    question = "What is the capital of France?"
    context = "Paris is the capital of France."
    input_ids = tokenizer.encode(question, context)
    answer = model.forward(input_ids)

    # Save the model
    model.save_pretrained('models/qa_model')

    # Load the saved model
    loaded_model = AutoModelForQuestionAnswering.from_pretrained('models/qa_model')

    Note: The AutoModelForQuestionAnswering class is built on top of the transformers library, which provides a wide range of pre-trained models for various NLP tasks. It is recommended to refer to the
transformers documentation for more details on using this class and customizing its behavior.
>>>>>>> 0b62cb04
    """
    _model_mapping = MODEL_FOR_QUESTION_ANSWERING_MAPPING


class AutoModelForTableQuestionAnswering(_BaseAutoModelClass):

    """
<<<<<<< HEAD
        AutoModelForTableQuestionAnswering is a Python class that represents a model for table-based question answering tasks. This class inherits from the _BaseAutoModelClass, providing functionality for
    processing and generating answers for questions related to tables.

        This class encapsulates the necessary methods and attributes for initializing, loading, and utilizing a pre-trained model for table question answering. It provides an interface for encoding table data and
    questions, and generating answers based on the learned patterns and representations.

        The AutoModelForTableQuestionAnswering class is designed to be flexible and customizable, allowing users to fine-tune and adapt the model to specific table question answering tasks. It serves as a
    high-level abstraction for working with table-based question answering models, enabling seamless integration into various applications and workflows.

        Users can leverage the capabilities of this class to efficiently handle table question answering tasks, benefiting from the underlying mechanisms for processing and interpreting tabular data in the context
    of natural language questions. The class facilitates the integration of table question answering functionality into larger projects, providing a powerful and efficient solution for handling such tasks within a
    Python environment.
=======
    AutoModelForTableQuestionAnswering is a Python class that represents a model for table-based question answering tasks. This class inherits from the _BaseAutoModelClass, providing functionality for
processing and generating answers for questions related to tables.

    This class encapsulates the necessary methods and attributes for initializing, loading, and utilizing a pre-trained model for table question answering. It provides an interface for encoding table data and
questions, and generating answers based on the learned patterns and representations.

    The AutoModelForTableQuestionAnswering class is designed to be flexible and customizable, allowing users to fine-tune and adapt the model to specific table question answering tasks. It serves as a
high-level abstraction for working with table-based question answering models, enabling seamless integration into various applications and workflows.

    Users can leverage the capabilities of this class to efficiently handle table question answering tasks, benefiting from the underlying mechanisms for processing and interpreting tabular data in the context
of natural language questions. The class facilitates the integration of table question answering functionality into larger projects, providing a powerful and efficient solution for handling such tasks within a
Python environment.
>>>>>>> 0b62cb04
    """
    _model_mapping = MODEL_FOR_TABLE_QUESTION_ANSWERING_MAPPING


class AutoModelForVisualQuestionAnswering(_BaseAutoModelClass):

    """
<<<<<<< HEAD
        Represents a specialized model class for visual question answering (VQA) tasks.

        This class serves as an extension of the _BaseAutoModelClass and provides functionality tailored specifically for visual question answering applications. It encapsulates the necessary components and
    methods for processing both visual and textual inputs to generate accurate answers to questions related to images. Users can leverage the capabilities of this class to build, train, and deploy VQA models with
    ease.

        Attributes:
            Inherits from _BaseAutoModelClass: A base class that defines essential attributes and methods for auto-generated model classes.
            Additional attributes specific to visual question answering tasks may be present within this class.

        Methods:
            - Specific methods for processing visual data, textual data, and combining them to produce answers to given questions.
            - Utility functions for preprocessing input data, handling model inference, and post-processing the output for interpretation.
            - Customizable parameters and settings to fine-tune the model's behavior for different VQA scenarios.

        Usage:
            Instantiate an object of AutoModelForVisualQuestionAnswering to access its VQA-specific functionalities and utilize them in developing VQA solutions. Users can extend and customize the class to adapt
    to different datasets and requirements, enhancing the model's performance on varying VQA tasks.

        Note:
            It is recommended to refer to the documentation of _BaseAutoModelClass for general information on inherited attributes and methods.

        For detailed information on the implementation and usage of AutoModelForVisualQuestionAnswering, please refer to the official documentation or codebase.
=======
    Represents a specialized model class for visual question answering (VQA) tasks.

    This class serves as an extension of the _BaseAutoModelClass and provides functionality tailored specifically for visual question answering applications. It encapsulates the necessary components and
methods for processing both visual and textual inputs to generate accurate answers to questions related to images. Users can leverage the capabilities of this class to build, train, and deploy VQA models with
ease.

    Attributes:
        Inherits from _BaseAutoModelClass: A base class that defines essential attributes and methods for auto-generated model classes.
        Additional attributes specific to visual question answering tasks may be present within this class.

    Methods:
        - Specific methods for processing visual data, textual data, and combining them to produce answers to given questions.
        - Utility functions for preprocessing input data, handling model inference, and post-processing the output for interpretation.
        - Customizable parameters and settings to fine-tune the model's behavior for different VQA scenarios.

    Usage:
        Instantiate an object of AutoModelForVisualQuestionAnswering to access its VQA-specific functionalities and utilize them in developing VQA solutions. Users can extend and customize the class to adapt
to different datasets and requirements, enhancing the model's performance on varying VQA tasks.

    Note:
        It is recommended to refer to the documentation of _BaseAutoModelClass for general information on inherited attributes and methods.

    For detailed information on the implementation and usage of AutoModelForVisualQuestionAnswering, please refer to the official documentation or codebase.
>>>>>>> 0b62cb04
    """
    _model_mapping = MODEL_FOR_VISUAL_QUESTION_ANSWERING_MAPPING


class AutoModelForDocumentQuestionAnswering(_BaseAutoModelClass):

    """
    This class represents an auto model for document question answering tasks.
    It inherits from the _BaseAutoModelClass, providing functionalities for processing text input
    and generating answers to questions based on the provided document context.
    """
    _model_mapping = MODEL_FOR_DOCUMENT_QUESTION_ANSWERING_MAPPING


class AutoModelForTokenClassification(_BaseAutoModelClass):

    """
<<<<<<< HEAD
        AutoModelForTokenClassification is a class that represents an automatic model for token classification in Python. It inherits from _BaseAutoModelClass and provides functionality for token classification
    tasks. This class is designed to be used with pre-trained models and offers methods for token classification tasks, such as named entity recognition and part-of-speech tagging.
=======
    AutoModelForTokenClassification is a class that represents an automatic model for token classification in Python. It inherits from _BaseAutoModelClass and provides functionality for token classification
tasks. This class is designed to be used with pre-trained models and offers methods for token classification tasks, such as named entity recognition and part-of-speech tagging.
>>>>>>> 0b62cb04
    """
    _model_mapping = MODEL_FOR_TOKEN_CLASSIFICATION_MAPPING


class AutoModelForMultipleChoice(_BaseAutoModelClass):

    """
<<<<<<< HEAD
        Represents a class for automatically generating a model for multiple choice tasks.

        This class inherits from the _BaseAutoModelClass and provides functionality for creating a model specifically designed for handling multiple choice questions. It encapsulates the logic and operations
    required for training and inference on multiple choice datasets.

        The AutoModelForMultipleChoice class offers a set of methods and attributes for fine-tuning, evaluating, and utilizing the model for multiple choice tasks. It leverages the underlying architecture and
    components inherited from the _BaseAutoModelClass while adding specific functionality tailored to the requirements of multiple choice scenarios.

        Users can instantiate objects of this class to create, customize, and deploy models for multiple choice tasks, enabling seamless integration of machine learning capabilities into applications and workflows
    dealing with multiple choice question answering.
=======
    Represents a class for automatically generating a model for multiple choice tasks.

    This class inherits from the _BaseAutoModelClass and provides functionality for creating a model specifically designed for handling multiple choice questions. It encapsulates the logic and operations
required for training and inference on multiple choice datasets.

    The AutoModelForMultipleChoice class offers a set of methods and attributes for fine-tuning, evaluating, and utilizing the model for multiple choice tasks. It leverages the underlying architecture and
components inherited from the _BaseAutoModelClass while adding specific functionality tailored to the requirements of multiple choice scenarios.

    Users can instantiate objects of this class to create, customize, and deploy models for multiple choice tasks, enabling seamless integration of machine learning capabilities into applications and workflows
dealing with multiple choice question answering.
>>>>>>> 0b62cb04
    """
    _model_mapping = MODEL_FOR_MULTIPLE_CHOICE_MAPPING


class AutoModelForNextSentencePrediction(_BaseAutoModelClass):

    """
<<<<<<< HEAD
        A class representing an autoencoder model for next sentence prediction.

        This class inherits from _BaseAutoModelClass and provides a pre-trained model for next sentence prediction tasks. It can be used to generate predictions for whether a given pair of sentences are likely to
    be consecutive in a text sequence.

        Attributes:
            config (AutoConfig): The configuration class used to instantiate the model.
            base_model_prefix (str): The prefix for the base model.
=======
    A class representing an autoencoder model for next sentence prediction.

    This class inherits from _BaseAutoModelClass and provides a pre-trained model for next sentence prediction tasks. It can be used to generate predictions for whether a given pair of sentences are likely to
be consecutive in a text sequence.

    Attributes:
        config (AutoConfig): The configuration class used to instantiate the model.
        base_model_prefix (str): The prefix for the base model.
>>>>>>> 0b62cb04

    """
    _model_mapping = MODEL_FOR_NEXT_SENTENCE_PREDICTION_MAPPING


class AutoModelForZeroShotImageClassification(_BaseAutoModelClass):

    """
<<<<<<< HEAD
        This class represents an automatic model for zero-shot image classification in Python.

        The 'AutoModelForZeroShotImageClassification' class is a subclass of the '_BaseAutoModelClass' class, which provides a base implementation for automatic models. It is designed specifically for zero-shot
    image classification tasks, where images are classified into predefined classes based on their visual content.

        The class encapsulates the necessary functionality to automatically train, evaluate, and use a model for zero-shot image classification. It includes methods for data preprocessing, model training,
    hyperparameter tuning, model evaluation, and inference. Additionally, it provides convenient interfaces to load and save trained models, as well as to fine-tune pre-trained models for specific tasks.

        One of the key features of this class is its ability to handle zero-shot learning, where the model can classify images into classes that were not seen during training. This is achieved through the use of
    semantic embeddings or textual descriptions associated with each class. By leveraging the semantic information, the model can make predictions for unseen classes based on their similarity to the seen classes.

        To use this class, you can instantiate an object of the 'AutoModelForZeroShotImageClassification' class and provide the necessary parameters, such as the training data, class labels, and hyperparameters.
    Once the model is trained, you can use it to classify new images by calling the appropriate methods.

        Note that this class assumes the input images are in a suitable format and the class labels or semantic embeddings are provided for zero-shot learning. It is recommended to preprocess the data and ensure
    the proper format before using this class.

        For more details on how to use this class, please refer to the documentation and examples provided with the package.

        Attributes:
            - None

        Methods:
            - __init__(self, *args, **kwargs): Initializes the 'AutoModelForZeroShotImageClassification' object with the given parameters.
            - preprocess_data(self, data): Preprocesses the input data, such as resizing images, normalizing pixel values, etc.
            - train(self, train_data, train_labels, **kwargs): Trains the model using the provided training data and labels.
            - tune_hyperparameters(self, train_data, train_labels, **kwargs): Performs hyperparameter tuning to optimize the model's performance.
            - evaluate(self, test_data, test_labels): Evaluates the trained model on the provided test data and labels.
            - classify(self, images): Classifies the given images into their respective classes.
            - save_model(self, filepath): Saves the trained model to the specified filepath.
            - load_model(self, filepath): Loads a pre-trained model from the specified filepath.
            - fine_tune(self, new_data, new_labels): Fine-tunes the pre-trained model on new data and labels for transfer learning.
=======
    This class represents an automatic model for zero-shot image classification in Python.

    The 'AutoModelForZeroShotImageClassification' class is a subclass of the '_BaseAutoModelClass' class, which provides a base implementation for automatic models. It is designed specifically for zero-shot
image classification tasks, where images are classified into predefined classes based on their visual content.

    The class encapsulates the necessary functionality to automatically train, evaluate, and use a model for zero-shot image classification. It includes methods for data preprocessing, model training,
hyperparameter tuning, model evaluation, and inference. Additionally, it provides convenient interfaces to load and save trained models, as well as to fine-tune pre-trained models for specific tasks.

    One of the key features of this class is its ability to handle zero-shot learning, where the model can classify images into classes that were not seen during training. This is achieved through the use of
semantic embeddings or textual descriptions associated with each class. By leveraging the semantic information, the model can make predictions for unseen classes based on their similarity to the seen classes.

    To use this class, you can instantiate an object of the 'AutoModelForZeroShotImageClassification' class and provide the necessary parameters, such as the training data, class labels, and hyperparameters.
Once the model is trained, you can use it to classify new images by calling the appropriate methods.

    Note that this class assumes the input images are in a suitable format and the class labels or semantic embeddings are provided for zero-shot learning. It is recommended to preprocess the data and ensure
the proper format before using this class.

    For more details on how to use this class, please refer to the documentation and examples provided with the package.

    Attributes:
        - None

    Methods:
        - __init__(self, *args, **kwargs): Initializes the 'AutoModelForZeroShotImageClassification' object with the given parameters.
        - preprocess_data(self, data): Preprocesses the input data, such as resizing images, normalizing pixel values, etc.
        - train(self, train_data, train_labels, **kwargs): Trains the model using the provided training data and labels.
        - tune_hyperparameters(self, train_data, train_labels, **kwargs): Performs hyperparameter tuning to optimize the model's performance.
        - evaluate(self, test_data, test_labels): Evaluates the trained model on the provided test data and labels.
        - classify(self, images): Classifies the given images into their respective classes.
        - save_model(self, filepath): Saves the trained model to the specified filepath.
        - load_model(self, filepath): Loads a pre-trained model from the specified filepath.
        - fine_tune(self, new_data, new_labels): Fine-tunes the pre-trained model on new data and labels for transfer learning.
>>>>>>> 0b62cb04

    """
    _model_mapping = MODEL_FOR_ZERO_SHOT_IMAGE_CLASSIFICATION_MAPPING


class AutoModelForUniversalSegmentation(_BaseAutoModelClass):

    """
<<<<<<< HEAD
        This class represents an automatic model for universal segmentation in Python. It is a subclass of the _BaseAutoModelClass, which provides a base implementation for automatic models.

        Universal segmentation is the task of dividing an input sequence into meaningful segments or units. The AutoModelForUniversalSegmentation class encapsulates the functionality required to automatically
    train and evaluate models for this task.

        Attributes:
            - model_name_or_path (str): The pre-trained model name or path.
            - tokenizer (AutoTokenizer): The tokenizer used for tokenizing the input sequences.
            - model (AutoModel): The underlying pre-trained model for universal segmentation.
            - device (str): The device (e.g., 'cpu', 'cuda') on which the model is loaded.
            - config (AutoConfig): The configuration for the pre-trained model.

        Methods:
            - __init__(self, model_name_or_path: str): Initializes a new instance of AutoModelForUniversalSegmentation.
            - train(self, train_dataset: Dataset, eval_dataset: Optional[Dataset] = None, **kwargs): Trains the model using the provided training dataset and evaluates it on the evaluation dataset. Additional
    keyword arguments can be passed to customize the training process.
            - predict(self, input_sequence: str) -> List[Segment]: Predicts the segments for the given input sequence using the trained model.
            - save_model(self, output_dir: str): Saves the trained model to the specified output directory.
            - load_model(self, model_path: str): Loads a pre-trained model from the specified path.

        Inherited Attributes:
            - base_attribute_1 (type): Description of the attribute inherited from _BaseAutoModelClass.
            - base_attribute_2 (type): Description of another attribute inherited from _BaseAutoModelClass.

        Inherited Methods:
            - base_method_1(self, arg1: type, arg2: type) -> ReturnType: Description of the method inherited from _BaseAutoModelClass.
            - base_method_2(self, arg1: type) -> ReturnType: Description of another method inherited from _BaseAutoModelClass.

        Note:
            This class assumes that the input sequences are already tokenized and encoded using the tokenizer. The predict method returns a list of Segment objects, where each Segment represents a segment of the
    input sequence.

        Example usage:
            model = AutoModelForUniversalSegmentation(model_name_or_path='bert-base-uncased')
            model.train(train_dataset, eval_dataset)
            segments = model.predict('This is an example sentence.')
            model.save_model('output/model')
            model.load_model('output/model')

        For more details on the usage and available models, refer to the documentation and examples provided with this class.
=======
    This class represents an automatic model for universal segmentation in Python. It is a subclass of the _BaseAutoModelClass, which provides a base implementation for automatic models.

    Universal segmentation is the task of dividing an input sequence into meaningful segments or units. The AutoModelForUniversalSegmentation class encapsulates the functionality required to automatically
train and evaluate models for this task.

    Attributes:
        - model_name_or_path (str): The pre-trained model name or path.
        - tokenizer (AutoTokenizer): The tokenizer used for tokenizing the input sequences.
        - model (AutoModel): The underlying pre-trained model for universal segmentation.
        - device (str): The device (e.g., 'cpu', 'cuda') on which the model is loaded.
        - config (AutoConfig): The configuration for the pre-trained model.

    Methods:
        - __init__(self, model_name_or_path: str): Initializes a new instance of AutoModelForUniversalSegmentation.
        - train(self, train_dataset: Dataset, eval_dataset: Optional[Dataset] = None, **kwargs): Trains the model using the provided training dataset and evaluates it on the evaluation dataset. Additional
keyword arguments can be passed to customize the training process.
        - predict(self, input_sequence: str) -> List[Segment]: Predicts the segments for the given input sequence using the trained model.
        - save_model(self, output_dir: str): Saves the trained model to the specified output directory.
        - load_model(self, model_path: str): Loads a pre-trained model from the specified path.

    Inherited Attributes:
        - base_attribute_1 (type): Description of the attribute inherited from _BaseAutoModelClass.
        - base_attribute_2 (type): Description of another attribute inherited from _BaseAutoModelClass.

    Inherited Methods:
        - base_method_1(self, arg1: type, arg2: type) -> ReturnType: Description of the method inherited from _BaseAutoModelClass.
        - base_method_2(self, arg1: type) -> ReturnType: Description of another method inherited from _BaseAutoModelClass.

    Note:
        This class assumes that the input sequences are already tokenized and encoded using the tokenizer. The predict method returns a list of Segment objects, where each Segment represents a segment of the
input sequence.

    Example usage:
        model = AutoModelForUniversalSegmentation(model_name_or_path='bert-base-uncased')
        model.train(train_dataset, eval_dataset)
        segments = model.predict('This is an example sentence.')
        model.save_model('output/model')
        model.load_model('output/model')

    For more details on the usage and available models, refer to the documentation and examples provided with this class.
>>>>>>> 0b62cb04
    """
    _model_mapping = MODEL_FOR_UNIVERSAL_SEGMENTATION_MAPPING


class AutoModelForInstanceSegmentation(_BaseAutoModelClass):

    """
<<<<<<< HEAD
        Represents a class for automatic model generation for instance segmentation tasks.

        This class provides functionality for automatically generating models tailored for instance segmentation, which is the task of identifying and delineating individual objects within an image. The class
    inherits from _BaseAutoModelClass, providing a base for creating specialized instance segmentation models.

        Attributes:
            _BaseAutoModelClass: The base class for automatic model generation, providing foundational functionality for creating custom models.

        Methods:
            (Include any specific methods and their functionality here)

        Usage:
            (Include any usage examples or guidelines here)
=======
    Represents a class for automatic model generation for instance segmentation tasks.

    This class provides functionality for automatically generating models tailored for instance segmentation, which is the task of identifying and delineating individual objects within an image. The class
inherits from _BaseAutoModelClass, providing a base for creating specialized instance segmentation models.

    Attributes:
        _BaseAutoModelClass: The base class for automatic model generation, providing foundational functionality for creating custom models.

    Methods:
        (Include any specific methods and their functionality here)

    Usage:
        (Include any usage examples or guidelines here)
>>>>>>> 0b62cb04
    """
    _model_mapping = MODEL_FOR_INSTANCE_SEGMENTATION_MAPPING


class AutoModelForObjectDetection(_BaseAutoModelClass):

    """
<<<<<<< HEAD
        Represents a class for automatic model selection and configuration for object detection tasks.

        This class inherits from _BaseAutoModelClass and provides methods for automatically selecting and configuring a model for object detection tasks based on input data and performance metrics.

        The AutoModelForObjectDetection class encapsulates functionality for model selection, hyperparameter optimization, and model evaluation, making it a convenient and efficient tool for automating the process
    of model selection and configuration for object detection applications.
=======
    Represents a class for automatic model selection and configuration for object detection tasks.

    This class inherits from _BaseAutoModelClass and provides methods for automatically selecting and configuring a model for object detection tasks based on input data and performance metrics.

    The AutoModelForObjectDetection class encapsulates functionality for model selection, hyperparameter optimization, and model evaluation, making it a convenient and efficient tool for automating the process
of model selection and configuration for object detection applications.
>>>>>>> 0b62cb04
    """
    _model_mapping = MODEL_FOR_OBJECT_DETECTION_MAPPING


class AutoModelForZeroShotObjectDetection(_BaseAutoModelClass):

    """
    The AutoModelForZeroShotObjectDetection class represents an automatic model for zero-shot object detection.
    It inherits from the _BaseAutoModelClass and provides functionality for detecting objects in images without the need for training on specific object classes.
    """
    _model_mapping = MODEL_FOR_ZERO_SHOT_OBJECT_DETECTION_MAPPING


class AutoModelForDepthEstimation(_BaseAutoModelClass):

    """
    Represents a specialized class for automatically generating models for depth estimation tasks.
    This class inherits functionality from the _BaseAutoModelClass to provide a base structure for creating depth estimation models.
    """
    _model_mapping = MODEL_FOR_DEPTH_ESTIMATION_MAPPING


class AutoModelForVideoClassification(_BaseAutoModelClass):

    """
    Represents a class for automatic model selection for video classification tasks.

    This class serves as a specialized implementation for selecting the optimal model for video classification based on specified criteria.
    It inherits functionality from the _BaseAutoModelClass, providing a foundation for automatic model selection with a focus on video classification tasks.
    """
    _model_mapping = MODEL_FOR_VIDEO_CLASSIFICATION_MAPPING


class AutoModelForVision2Seq(_BaseAutoModelClass):

    """
    AutoModelForVision2Seq is a Python class that represents an automatic model for vision-to-sequence tasks.
    This class inherits from the _BaseAutoModelClass, providing additional functionalities specific to vision-to-sequence tasks.

    Attributes:
        - model_name_or_path (str): The pre-trained model name or path.
        - config (AutoConfig): The configuration class for the model.
        - feature_extractor (FeatureExtractor): The feature extractor for the model.
        - encoder (Encoder): The encoder module for the model.
        - decoder (Decoder): The decoder module for the model.
        - tokenizer (Tokenizer): The tokenizer used for tokenization tasks.
        - vision_embedding (nn.Module): The module responsible for embedding the visual features.
        - sequence_embedding (nn.Module): The module responsible for embedding the sequence input.
        - classifier (nn.Module): The classifier module for the model.

    Methods:
        - forward: Performs a forward pass through the model, taking visual features and sequence input as input.
        - encode_visual_features: Encodes the visual features using the vision_embedding module.
        - encode_sequence_input: Encodes the sequence input using the sequence_embedding module.
        - generate: Generates a sequence output based on the encoded visual features and sequence input.
        - save_pretrained: Saves the model and its configuration to the specified path.
        - from_pretrained: Loads a pre-trained model and its configuration from the specified path.
        - resize_token_embeddings: Resizes the token embeddings of the tokenizer.

    Note:
        AutoModelForVision2Seq is designed to be used for vision-to-sequence tasks, where the model takes in visual features
        and sequence input, and generates a sequence output. It provides an interface for loading pre-trained models,
        performing inference, and fine-tuning on custom datasets. The class inherits from _BaseAutoModelClass to leverage
        the shared functionalities across different automatic models.

    Example usage:

        model = AutoModelForVision2Seq.from_pretrained('model_name')
        outputs = model.forward(visual_features, sequence_input)

    """
    _model_mapping = MODEL_FOR_VISION_2_SEQ_MAPPING


class AutoModelForAudioClassification(_BaseAutoModelClass):

    """
    This class represents an automatic model for audio classification tasks. It inherits from the _BaseAutoModelClass,
    providing functionalities for processing audio data and making predictions for classification.
    The class provides methods and attributes for training, evaluating, and using the model for audio classification tasks.
    """
    _model_mapping = MODEL_FOR_AUDIO_CLASSIFICATION_MAPPING


class AutoModelForCTC(_BaseAutoModelClass):

    """
<<<<<<< HEAD
        This class represents an automatic model for Connectionist Temporal Classification (CTC) tasks in Python.

        The 'AutoModelForCTC' class inherits from the '_BaseAutoModelClass' class and provides a high-level interface for training, evaluating, and using CTC models. CTC is a type of sequence transduction problem
    where the input and output sequences have different lengths. It is commonly used in speech recognition and handwriting recognition tasks.

        The 'AutoModelForCTC' class encapsulates all the necessary components for building, training, and using CTC models. It provides methods for loading data, preprocessing, model architecture selection,
    hyperparameter tuning, training, evaluation, and inference. It also supports various options for customization and fine-tuning.

        To use this class, instantiate an object of the 'AutoModelForCTC' class and specify the desired configuration. Then, call the appropriate methods to perform the desired operations. The class takes care of
    handling the complexities of CTC model training and usage, allowing users to focus on their specific tasks.

        Note that this class assumes a basic understanding of CTC and neural networks. It is recommended to have prior knowledge of deep learning concepts before using this class. Detailed information about CTC
    and neural networks can be found in relevant literature and online resources.

        For more details on the available methods and functionalities of the 'AutoModelForCTC' class, refer to the documentation and code comments.
=======
    This class represents an automatic model for Connectionist Temporal Classification (CTC) tasks in Python.

    The 'AutoModelForCTC' class inherits from the '_BaseAutoModelClass' class and provides a high-level interface for training, evaluating, and using CTC models. CTC is a type of sequence transduction problem
where the input and output sequences have different lengths. It is commonly used in speech recognition and handwriting recognition tasks.

    The 'AutoModelForCTC' class encapsulates all the necessary components for building, training, and using CTC models. It provides methods for loading data, preprocessing, model architecture selection,
hyperparameter tuning, training, evaluation, and inference. It also supports various options for customization and fine-tuning.

    To use this class, instantiate an object of the 'AutoModelForCTC' class and specify the desired configuration. Then, call the appropriate methods to perform the desired operations. The class takes care of
handling the complexities of CTC model training and usage, allowing users to focus on their specific tasks.

    Note that this class assumes a basic understanding of CTC and neural networks. It is recommended to have prior knowledge of deep learning concepts before using this class. Detailed information about CTC
and neural networks can be found in relevant literature and online resources.

    For more details on the available methods and functionalities of the 'AutoModelForCTC' class, refer to the documentation and code comments.
>>>>>>> 0b62cb04

    """
    _model_mapping = MODEL_FOR_CTC_MAPPING


class AutoModelForSpeechSeq2Seq(_BaseAutoModelClass):

    """
<<<<<<< HEAD
        This class represents an automatic model for speech sequence-to-sequence (Seq2Seq) tasks in Python.

        The 'AutoModelForSpeechSeq2Seq' class is a subclass of the '_BaseAutoModelClass' and provides a pre-trained model for speech-to-text conversion tasks. It is designed to simplify the process of building and
    training speech Seq2Seq models by providing a high-level interface for developers.

        The class inherits all the properties and methods from the '_BaseAutoModelClass', which includes functionalities for model configuration, training, and inference. It also contains additional methods
    specific to speech Seq2Seq tasks, such as audio preprocessing, text tokenization, and attention mechanisms.

        To use this class, instantiate an object of the 'AutoModelForSpeechSeq2Seq' class and provide the necessary parameters for model initialization. Once the model is initialized, you can use the provided
    methods to train the model on your speech dataset or perform inference on new speech inputs.

        Note that this class assumes the availability of a pre-trained model for speech Seq2Seq tasks. If you don't have a pre-trained model, you can refer to the documentation for the '_BaseAutoModelClass' on how
    to train a model from scratch.

        Example usage:

        model = AutoModelForSpeechSeq2Seq(model_name='speech_model', num_layers=3)
        model.train(dataset)
        transcriptions = model.transcribe(audio_inputs)


        Please refer to the documentation of the '_BaseAutoModelClass' for more details on general model functionalities and best practices for training and fine-tuning models.
=======
    This class represents an automatic model for speech sequence-to-sequence (Seq2Seq) tasks in Python.

    The 'AutoModelForSpeechSeq2Seq' class is a subclass of the '_BaseAutoModelClass' and provides a pre-trained model for speech-to-text conversion tasks. It is designed to simplify the process of building and
training speech Seq2Seq models by providing a high-level interface for developers.

    The class inherits all the properties and methods from the '_BaseAutoModelClass', which includes functionalities for model configuration, training, and inference. It also contains additional methods
specific to speech Seq2Seq tasks, such as audio preprocessing, text tokenization, and attention mechanisms.

    To use this class, instantiate an object of the 'AutoModelForSpeechSeq2Seq' class and provide the necessary parameters for model initialization. Once the model is initialized, you can use the provided
methods to train the model on your speech dataset or perform inference on new speech inputs.

    Note that this class assumes the availability of a pre-trained model for speech Seq2Seq tasks. If you don't have a pre-trained model, you can refer to the documentation for the '_BaseAutoModelClass' on how
to train a model from scratch.

    Example usage:

    model = AutoModelForSpeechSeq2Seq(model_name='speech_model', num_layers=3)
    model.train(dataset)
    transcriptions = model.transcribe(audio_inputs)


    Please refer to the documentation of the '_BaseAutoModelClass' for more details on general model functionalities and best practices for training and fine-tuning models.
>>>>>>> 0b62cb04
    """
    _model_mapping = MODEL_FOR_SPEECH_SEQ_2_SEQ_MAPPING


class AutoModelForAudioFrameClassification(_BaseAutoModelClass):

    """
    Represents an auto model for audio frame classification tasks.

    This class serves as a template for creating neural network models specifically designed for audio frame classification.
    It inherits functionality from the _BaseAutoModelClass, providing a foundation for implementing automatic model selection and configuration.

    Attributes:
        - Inherited attributes from _BaseAutoModelClass

    Methods:
        - Inherited methods from _BaseAutoModelClass
        - Additional methods for audio frame classification tasks

    This class is intended to be extended and customized for specific audio classification projects, allowing for efficient development and experimentation in the audio signal processing domain.
    """
    _model_mapping = MODEL_FOR_AUDIO_FRAME_CLASSIFICATION_MAPPING


class AutoModelForAudioXVector(_BaseAutoModelClass):

    """
<<<<<<< HEAD
        The 'AutoModelForAudioXVector' class is a specialized class for automatic audio feature extraction using x-vectors. It is designed to provide a convenient interface for extracting audio features and
    performing various machine learning tasks using the x-vector representation.

        This class inherits from the '_BaseAutoModelClass', which provides the basic functionality for automatic feature extraction. By inheriting from this base class, the 'AutoModelForAudioXVector' class gains
    access to common methods and attributes required for audio feature extraction and machine learning.

        The 'AutoModelForAudioXVector' class encapsulates the logic and algorithms necessary for extracting x-vector features from audio data. It provides methods for loading audio files, preprocessing the audio
    data, and extracting x-vectors using a pre-trained model.

        One of the key features of the 'AutoModelForAudioXVector' class is its ability to perform various machine learning tasks using the extracted x-vectors. It includes methods for tasks such as speaker
    identification, speaker verification, and speech recognition. These methods leverage the power of the x-vector representation to achieve accurate results.

        Overall, the 'AutoModelForAudioXVector' class is a powerful tool for automatic audio feature extraction using x-vectors. It simplifies the process of extracting and working with x-vector features, enabling
    users to focus on their specific machine learning tasks without having to worry about the underlying implementation details.
=======
    The 'AutoModelForAudioXVector' class is a specialized class for automatic audio feature extraction using x-vectors. It is designed to provide a convenient interface for extracting audio features and
performing various machine learning tasks using the x-vector representation.

    This class inherits from the '_BaseAutoModelClass', which provides the basic functionality for automatic feature extraction. By inheriting from this base class, the 'AutoModelForAudioXVector' class gains
access to common methods and attributes required for audio feature extraction and machine learning.

    The 'AutoModelForAudioXVector' class encapsulates the logic and algorithms necessary for extracting x-vector features from audio data. It provides methods for loading audio files, preprocessing the audio
data, and extracting x-vectors using a pre-trained model.

    One of the key features of the 'AutoModelForAudioXVector' class is its ability to perform various machine learning tasks using the extracted x-vectors. It includes methods for tasks such as speaker
identification, speaker verification, and speech recognition. These methods leverage the power of the x-vector representation to achieve accurate results.

    Overall, the 'AutoModelForAudioXVector' class is a powerful tool for automatic audio feature extraction using x-vectors. It simplifies the process of extracting and working with x-vector features, enabling
users to focus on their specific machine learning tasks without having to worry about the underlying implementation details.
>>>>>>> 0b62cb04
    """
    _model_mapping = MODEL_FOR_AUDIO_XVECTOR_MAPPING


class AutoModelForTextToSpectrogram(_BaseAutoModelClass):

    """
<<<<<<< HEAD
        Represents a Python class for generating spectrograms from text using an auto model for text-to-spectrogram conversion. This class inherits from the _BaseAutoModelClass, providing additional functionality
    and customization options for text-to-spectrogram processing.

        The AutoModelForTextToSpectrogram class encapsulates the necessary methods and attributes for processing text inputs and generating corresponding spectrograms. It leverages the functionalities inherited
    from the _BaseAutoModelClass and extends them with specific capabilities tailored for the text-to-spectrogram transformation.

        This class serves as a powerful tool for converting textual data into visual representations in the form of spectrograms, enabling advanced analysis and visualization of linguistic patterns and acoustic
    features. By utilizing the AutoModelForTextToSpectrogram, users can efficiently process text inputs and obtain corresponding spectrogram outputs, facilitating a wide range of applications in fields such as
    natural language processing, speech recognition, and audio processing.

        Note: Please refer to the _BaseAutoModelClass documentation for inherited methods and attributes.
=======
    Represents a Python class for generating spectrograms from text using an auto model for text-to-spectrogram conversion. This class inherits from the _BaseAutoModelClass, providing additional functionality
and customization options for text-to-spectrogram processing.

    The AutoModelForTextToSpectrogram class encapsulates the necessary methods and attributes for processing text inputs and generating corresponding spectrograms. It leverages the functionalities inherited
from the _BaseAutoModelClass and extends them with specific capabilities tailored for the text-to-spectrogram transformation.

    This class serves as a powerful tool for converting textual data into visual representations in the form of spectrograms, enabling advanced analysis and visualization of linguistic patterns and acoustic
features. By utilizing the AutoModelForTextToSpectrogram, users can efficiently process text inputs and obtain corresponding spectrogram outputs, facilitating a wide range of applications in fields such as
natural language processing, speech recognition, and audio processing.

    Note: Please refer to the _BaseAutoModelClass documentation for inherited methods and attributes.
>>>>>>> 0b62cb04
    """
    _model_mapping = MODEL_FOR_TEXT_TO_SPECTROGRAM_MAPPING


class AutoModelForTextToWaveform(_BaseAutoModelClass):

    """
<<<<<<< HEAD
        AutoModelForTextToWaveform is a Python class that represents an automatic model for converting text to waveform data.
        This class inherits from the _BaseAutoModelClass, which provides a base implementation for automatic models.

        The AutoModelForTextToWaveform class is specifically designed for processing text and generating corresponding waveform data. It leverages various natural language processing techniques and audio
    generation algorithms to achieve this functionality.

        Attributes:
            - model_name_or_path (str): The name or path of the pre-trained model to be used for text-to-waveform conversion.
            - tokenizer (Tokenizer): An instance of the Tokenizer class used for tokenizing text input.
            - audio_generator (AudioGenerator): An instance of the AudioGenerator class used for generating waveform data from tokenized text.

        Methods:
            - __init__(self, model_name_or_path: str): Initializes a new instance of the AutoModelForTextToWaveform class with the specified pre-trained model.
            - preprocess_text(self, text: str) -> List[str]: Preprocesses the input text by tokenizing and applying any necessary transformations.
            - generate_waveform(self, text: str) -> np.ndarray: Generates waveform data for the given input text using the pre-trained model and audio generation techniques.
            - save_model(self, save_directory: str): Saves the current model and associated resources to the specified directory.
            - load_model(self, load_directory: str): Loads a pre-trained model and associated resources from the specified directory.

        Examples:
            # Initialize an AutoModelForTextToWaveform instance with a pre-trained model
            model = AutoModelForTextToWaveform('model_name')

            # Preprocess text and generate waveform data
            preprocessed_text = model.preprocess_text('Hello, how are you?')
            waveform_data = model.generate_waveform(preprocessed_text)

            # Save and load the model
            model.save_model('saved_model')
            model.load_model('saved_model')
=======
    AutoModelForTextToWaveform is a Python class that represents an automatic model for converting text to waveform data.
    This class inherits from the _BaseAutoModelClass, which provides a base implementation for automatic models.

    The AutoModelForTextToWaveform class is specifically designed for processing text and generating corresponding waveform data. It leverages various natural language processing techniques and audio
generation algorithms to achieve this functionality.

    Attributes:
        - model_name_or_path (str): The name or path of the pre-trained model to be used for text-to-waveform conversion.
        - tokenizer (Tokenizer): An instance of the Tokenizer class used for tokenizing text input.
        - audio_generator (AudioGenerator): An instance of the AudioGenerator class used for generating waveform data from tokenized text.

    Methods:
        - __init__(self, model_name_or_path: str): Initializes a new instance of the AutoModelForTextToWaveform class with the specified pre-trained model.
        - preprocess_text(self, text: str) -> List[str]: Preprocesses the input text by tokenizing and applying any necessary transformations.
        - generate_waveform(self, text: str) -> np.ndarray: Generates waveform data for the given input text using the pre-trained model and audio generation techniques.
        - save_model(self, save_directory: str): Saves the current model and associated resources to the specified directory.
        - load_model(self, load_directory: str): Loads a pre-trained model and associated resources from the specified directory.

    Examples:
        # Initialize an AutoModelForTextToWaveform instance with a pre-trained model
        model = AutoModelForTextToWaveform('model_name')

        # Preprocess text and generate waveform data
        preprocessed_text = model.preprocess_text('Hello, how are you?')
        waveform_data = model.generate_waveform(preprocessed_text)

        # Save and load the model
        model.save_model('saved_model')
        model.load_model('saved_model')
>>>>>>> 0b62cb04
    """
    _model_mapping = MODEL_FOR_TEXT_TO_WAVEFORM_MAPPING


class AutoBackbone(_BaseAutoModelClass):

    """
<<<<<<< HEAD
        Represents an AutoBackbone Python class that inherits from _BaseAutoModelClass.

        The AutoBackbone class is a specialized class that provides functionality for generating automatic backbones in Python. It is designed to be used as a base class for creating custom backbone models. The
    class inherits from the _BaseAutoModelClass, which provides common functionality for all auto models.

        Attributes:
            None

        Methods:
            None

        Usage:
            To use the AutoBackbone class, simply create a new instance and customize it as needed. As a base class, it does not provide any specific attributes or methods. Its purpose is to serve as a starting
    point for creating custom backbone models.

        Inheritance:
            The AutoBackbone class inherits from the _BaseAutoModelClass, which is a base class for all auto models. This allows the AutoBackbone class to leverage common functionality and adhere to a consistent
    interface across different auto models.

        Note:
            It is recommended to review the documentation of the _BaseAutoModelClass for a better understanding of the common functionality and attributes available in the AutoBackbone class.
=======
    Represents an AutoBackbone Python class that inherits from _BaseAutoModelClass.

    The AutoBackbone class is a specialized class that provides functionality for generating automatic backbones in Python. It is designed to be used as a base class for creating custom backbone models. The
class inherits from the _BaseAutoModelClass, which provides common functionality for all auto models.

    Attributes:
        None

    Methods:
        None

    Usage:
        To use the AutoBackbone class, simply create a new instance and customize it as needed. As a base class, it does not provide any specific attributes or methods. Its purpose is to serve as a starting
point for creating custom backbone models.

    Inheritance:
        The AutoBackbone class inherits from the _BaseAutoModelClass, which is a base class for all auto models. This allows the AutoBackbone class to leverage common functionality and adhere to a consistent
interface across different auto models.

    Note:
        It is recommended to review the documentation of the _BaseAutoModelClass for a better understanding of the common functionality and attributes available in the AutoBackbone class.
>>>>>>> 0b62cb04

    """
    _model_mapping = MODEL_FOR_BACKBONE_MAPPING


class AutoModelWithLMHead(_AutoModelWithLMHead):

    """
<<<<<<< HEAD
        This class represents a deprecated version of `AutoModelWithLMHead` and will be removed in a future version. It is recommended to use `AutoModelForCausalLM` for causal language models,
    `AutoModelForMaskedLM` for masked language models, and `AutoModelForSeq2SeqLM` for encoder-decoder models instead.

        Class: AutoModelWithLMHead

        Inherits from: _AutoModelWithLMHead

        Class Methods:
        1. from_config(cls, config)
           - This method is used to create an instance of the class from a configuration object.
           - Parameters:
             - config: The configuration object used to initialize the class instance.
           - Returns:
             - An instance of the class.

        2. from_pretrained(cls, pretrained_model_name_or_path, *model_args, **kwargs)
           - This method is used to create an instance of the class from a pretrained model.
           - Parameters:
             - pretrained_model_name_or_path: The name or path of the pretrained model.
             - *model_args: Additional model-specific arguments.
             - **kwargs: Additional keyword arguments.
           - Returns:
             - An instance of the class.

        Note: This class is deprecated and should not be used in new implementations. Please refer to the appropriate classes mentioned above based on your specific use case.
=======
    This class represents a deprecated version of `AutoModelWithLMHead` and will be removed in a future version. It is recommended to use `AutoModelForCausalLM` for causal language models,
`AutoModelForMaskedLM` for masked language models, and `AutoModelForSeq2SeqLM` for encoder-decoder models instead.

    Class: AutoModelWithLMHead

    Inherits from: _AutoModelWithLMHead

    Class Methods:
    1. from_config(cls, config)
       - This method is used to create an instance of the class from a configuration object.
       - Parameters:
         - config: The configuration object used to initialize the class instance.
       - Returns:
         - An instance of the class.

    2. from_pretrained(cls, pretrained_model_name_or_path, *model_args, **kwargs)
       - This method is used to create an instance of the class from a pretrained model.
       - Parameters:
         - pretrained_model_name_or_path: The name or path of the pretrained model.
         - *model_args: Additional model-specific arguments.
         - **kwargs: Additional keyword arguments.
       - Returns:
         - An instance of the class.

    Note: This class is deprecated and should not be used in new implementations. Please refer to the appropriate classes mentioned above based on your specific use case.
>>>>>>> 0b62cb04
    """
    @classmethod
    def from_config(cls, config):
        """
<<<<<<< HEAD
                This method creates an instance of the 'AutoModelWithLMHead' class based on the provided 'config' parameter.

                Args:
                    cls (class): The class method is called from.
                    config (object): The configuration object used to create the instance. It contains the necessary information to initialize the model.

                Returns:
                    None: This method does not return any value explicitly as it initializes an instance of the class.

                Raises:
                    FutureWarning: If the 'AutoModelWithLMHead' class is used, a warning is issued to inform the user that it is deprecated and will be removed in a future version. Users are advised to use
        'AutoModelForCausalLM' for causal language models, 'AutoModelForMaskedLM' for masked language models, and 'AutoModelForSeq2SeqLM' for encoder-decoder models instead.
=======
        This method creates an instance of the 'AutoModelWithLMHead' class based on the provided 'config' parameter.

        Args:
            cls (class): The class method is called from.
            config (object): The configuration object used to create the instance. It contains the necessary information to initialize the model.

        Returns:
            None: This method does not return any value explicitly as it initializes an instance of the class.

        Raises:
            FutureWarning: If the 'AutoModelWithLMHead' class is used, a warning is issued to inform the user that it is deprecated and will be removed in a future version. Users are advised to use
'AutoModelForCausalLM' for causal language models, 'AutoModelForMaskedLM' for masked language models, and 'AutoModelForSeq2SeqLM' for encoder-decoder models instead.
>>>>>>> 0b62cb04
        """
        warnings.warn(
            "The class `AutoModelWithLMHead` is deprecated and will be removed in a future version. Please use "
            "`AutoModelForCausalLM` for causal language models, `AutoModelForMaskedLM` for masked language models and "
            "`AutoModelForSeq2SeqLM` for encoder-decoder models.",
            FutureWarning,
        )
        return super().from_config(config)

    @classmethod
    def from_pretrained(cls, pretrained_model_name_or_path, *model_args, **kwargs):
        """
        Loads a pretrained model from a given model name or path.

        Args:
            cls (class): The class itself.
            pretrained_model_name_or_path (str): The name or path of the pretrained model.
                This can be a local path or a URL to a pretrained model repository.

        Returns:
            None

        Raises:
            FutureWarning: If using the deprecated class `AutoModelWithLMHead`.
                Please use `AutoModelForCausalLM` for causal language models,
                `AutoModelForMaskedLM` for masked language models, and
                `AutoModelForSeq2SeqLM` for encoder-decoder models.
        """
        warnings.warn(
            "The class `AutoModelWithLMHead` is deprecated and will be removed in a future version. Please use "
            "`AutoModelForCausalLM` for causal language models, `AutoModelForMaskedLM` for masked language models and "
            "`AutoModelForSeq2SeqLM` for encoder-decoder models.",
            FutureWarning,
        )
        return super().from_pretrained(pretrained_model_name_or_path, *model_args, **kwargs)<|MERGE_RESOLUTION|>--- conflicted
+++ resolved
@@ -977,20 +977,6 @@
 class AutoModelForImageToImage(_BaseAutoModelClass):
 
     """
-<<<<<<< HEAD
-        Represents an automatic model for image-to-image tasks.
-
-        This class inherits from the _BaseAutoModelClass and provides functionality for automatically selecting and using models for image-to-image tasks. It encapsulates the logic for model selection,
-    configuration, and inference for image-to-image transformation tasks. Users can leverage this class to streamline the process of selecting and using the most suitable model for their specific image-to-image
-    transformation needs.
-
-        Attributes:
-            _BaseAutoModelClass: The base class providing foundational functionality for automatic model selection and usage.
-
-        Note:
-            This class is designed to streamline the process of model selection and utilization for image-to-image transformation tasks. It encapsulates the underlying complexities of model selection and
-    configuration, enabling users to focus on the specifics of their image transformation requirements.
-=======
     Represents an automatic model for image-to-image tasks.
 
     This class inherits from the _BaseAutoModelClass and provides functionality for automatically selecting and using models for image-to-image tasks. It encapsulates the logic for model selection,
@@ -1003,7 +989,6 @@
     Note:
         This class is designed to streamline the process of model selection and utilization for image-to-image transformation tasks. It encapsulates the underlying complexities of model selection and
 configuration, enabling users to focus on the specifics of their image transformation requirements.
->>>>>>> 0b62cb04
 
     """
     _model_mapping = MODEL_FOR_IMAGE_TO_IMAGE_MAPPING
@@ -1036,34 +1021,6 @@
 class _AutoModelWithLMHead(_BaseAutoModelClass):
 
     """
-<<<<<<< HEAD
-        This class represents an automatic model with a language modeling head, implementing the functionality of generating text based on given input.
-
-        It inherits from the '_BaseAutoModelClass' class, which provides the base functionality for automatic models.
-
-        Attributes:
-            - model_name_or_path (str): The name or path of the pre-trained model to be used.
-            - config (PretrainedConfig): The configuration object for the model.
-            - tokenizer (PreTrainedTokenizer): The tokenizer used for tokenization and encoding of text inputs.
-            - model (PreTrainedModel): The pre-trained model used for generating text.
-
-        Methods:
-            - generate: Generates text based on the given input using the language modeling head of the model.
-            - forward: Performs a forward pass through the model to generate text.
-            - prepare_inputs_for_generation: Prepares the input data for generation by the model.
-            - save_pretrained: Saves the model and its configuration to the specified directory.
-            - from_pretrained: Creates a new instance of the class from a pre-trained model.
-            - __call__: Invokes the model to generate text based on the given input.
-
-        Note:
-            This class serves as a convenient interface to easily generate text using a pre-trained language model with a language modeling head. It provides methods for generating text as well as saving and
-    loading the model.
-
-        Example usage:
-            >>> model = _AutoModelWithLMHead.from_pretrained('bert-base-uncased')
-            >>> inputs = "Once upon a time"
-            >>> generated_text = model.generate(inputs)
-=======
     This class represents an automatic model with a language modeling head, implementing the functionality of generating text based on given input.
 
     It inherits from the '_BaseAutoModelClass' class, which provides the base functionality for automatic models.
@@ -1090,7 +1047,6 @@
         >>> model = _AutoModelWithLMHead.from_pretrained('bert-base-uncased')
         >>> inputs = "Once upon a time"
         >>> generated_text = model.generate(inputs)
->>>>>>> 0b62cb04
     """
     _model_mapping = MODEL_WITH_LM_HEAD_MAPPING
 
@@ -1108,17 +1064,10 @@
 class AutoModelForMaskedLM(_BaseAutoModelClass):
 
     """
-<<<<<<< HEAD
-        Represents a class for automatically generating masked language model outputs based on a pre-trained model.
-
-        This class serves as a specialized extension of the _BaseAutoModelClass, inheriting its core functionality and adding specific methods and attributes tailored for masked language model tasks. It provides a
-    convenient interface for utilizing pre-trained language models to predict masked tokens within a given input sequence.
-=======
     Represents a class for automatically generating masked language model outputs based on a pre-trained model.
 
     This class serves as a specialized extension of the _BaseAutoModelClass, inheriting its core functionality and adding specific methods and attributes tailored for masked language model tasks. It provides a
 convenient interface for utilizing pre-trained language models to predict masked tokens within a given input sequence.
->>>>>>> 0b62cb04
     """
     _model_mapping = MODEL_FOR_MASKED_LM_MAPPING
 
@@ -1145,46 +1094,6 @@
 class AutoModelForQuestionAnswering(_BaseAutoModelClass):
 
     """
-<<<<<<< HEAD
-        This class represents an automatic model for question answering in Python. It is a subclass of the _BaseAutoModelClass, which provides a base implementation for automatic models.
-
-        The AutoModelForQuestionAnswering class is designed to handle the task of question answering, where given a question and a context, it predicts the answer within the given context. It leverages pre-trained
-    models and fine-tuning techniques to achieve high accuracy and performance.
-
-        Attributes:
-            - model_name_or_path (str): The name or path of the pre-trained model to be used for question answering.
-            - config (AutoConfig): The configuration object that holds the model's configuration settings.
-            - tokenizer (PreTrainedTokenizer): The tokenizer used to preprocess input data for the model.
-            - model (PreTrainedModel): The pre-trained model for question answering.
-
-        Methods:
-            - from_pretrained(cls, model_name_or_path, *args, **kwargs): Class method that loads a pre-trained model and returns an instance of the AutoModelForQuestionAnswering class.
-            - forward(self, input_ids, attention_mask=None, token_type_ids=None, position_ids=None, head_mask=None): Performs forward pass through the model given input IDs and other optional arguments, and
-    returns the predicted answer.
-            - save_pretrained(self, save_directory): Saves the model and its configuration to the specified directory for future use.
-            - from_config(cls, config): Class method that creates an instance of the AutoModelForQuestionAnswering class from a provided configuration object.
-            - resize_token_embeddings(self, new_num_tokens): Resizes the token embeddings of the model to match the new number of tokens.
-
-        Usage:
-
-        # Instantiate the AutoModelForQuestionAnswering class
-        model = AutoModelForQuestionAnswering.from_pretrained('bert-base-uncased')
-
-        # Perform question answering
-        question = "What is the capital of France?"
-        context = "Paris is the capital of France."
-        input_ids = tokenizer.encode(question, context)
-        answer = model.forward(input_ids)
-
-        # Save the model
-        model.save_pretrained('models/qa_model')
-
-        # Load the saved model
-        loaded_model = AutoModelForQuestionAnswering.from_pretrained('models/qa_model')
-
-        Note: The AutoModelForQuestionAnswering class is built on top of the transformers library, which provides a wide range of pre-trained models for various NLP tasks. It is recommended to refer to the
-    transformers documentation for more details on using this class and customizing its behavior.
-=======
     This class represents an automatic model for question answering in Python. It is a subclass of the _BaseAutoModelClass, which provides a base implementation for automatic models.
 
     The AutoModelForQuestionAnswering class is designed to handle the task of question answering, where given a question and a context, it predicts the answer within the given context. It leverages pre-trained
@@ -1223,7 +1132,6 @@
 
     Note: The AutoModelForQuestionAnswering class is built on top of the transformers library, which provides a wide range of pre-trained models for various NLP tasks. It is recommended to refer to the
 transformers documentation for more details on using this class and customizing its behavior.
->>>>>>> 0b62cb04
     """
     _model_mapping = MODEL_FOR_QUESTION_ANSWERING_MAPPING
 
@@ -1231,20 +1139,6 @@
 class AutoModelForTableQuestionAnswering(_BaseAutoModelClass):
 
     """
-<<<<<<< HEAD
-        AutoModelForTableQuestionAnswering is a Python class that represents a model for table-based question answering tasks. This class inherits from the _BaseAutoModelClass, providing functionality for
-    processing and generating answers for questions related to tables.
-
-        This class encapsulates the necessary methods and attributes for initializing, loading, and utilizing a pre-trained model for table question answering. It provides an interface for encoding table data and
-    questions, and generating answers based on the learned patterns and representations.
-
-        The AutoModelForTableQuestionAnswering class is designed to be flexible and customizable, allowing users to fine-tune and adapt the model to specific table question answering tasks. It serves as a
-    high-level abstraction for working with table-based question answering models, enabling seamless integration into various applications and workflows.
-
-        Users can leverage the capabilities of this class to efficiently handle table question answering tasks, benefiting from the underlying mechanisms for processing and interpreting tabular data in the context
-    of natural language questions. The class facilitates the integration of table question answering functionality into larger projects, providing a powerful and efficient solution for handling such tasks within a
-    Python environment.
-=======
     AutoModelForTableQuestionAnswering is a Python class that represents a model for table-based question answering tasks. This class inherits from the _BaseAutoModelClass, providing functionality for
 processing and generating answers for questions related to tables.
 
@@ -1257,7 +1151,6 @@
     Users can leverage the capabilities of this class to efficiently handle table question answering tasks, benefiting from the underlying mechanisms for processing and interpreting tabular data in the context
 of natural language questions. The class facilitates the integration of table question answering functionality into larger projects, providing a powerful and efficient solution for handling such tasks within a
 Python environment.
->>>>>>> 0b62cb04
     """
     _model_mapping = MODEL_FOR_TABLE_QUESTION_ANSWERING_MAPPING
 
@@ -1265,31 +1158,6 @@
 class AutoModelForVisualQuestionAnswering(_BaseAutoModelClass):
 
     """
-<<<<<<< HEAD
-        Represents a specialized model class for visual question answering (VQA) tasks.
-
-        This class serves as an extension of the _BaseAutoModelClass and provides functionality tailored specifically for visual question answering applications. It encapsulates the necessary components and
-    methods for processing both visual and textual inputs to generate accurate answers to questions related to images. Users can leverage the capabilities of this class to build, train, and deploy VQA models with
-    ease.
-
-        Attributes:
-            Inherits from _BaseAutoModelClass: A base class that defines essential attributes and methods for auto-generated model classes.
-            Additional attributes specific to visual question answering tasks may be present within this class.
-
-        Methods:
-            - Specific methods for processing visual data, textual data, and combining them to produce answers to given questions.
-            - Utility functions for preprocessing input data, handling model inference, and post-processing the output for interpretation.
-            - Customizable parameters and settings to fine-tune the model's behavior for different VQA scenarios.
-
-        Usage:
-            Instantiate an object of AutoModelForVisualQuestionAnswering to access its VQA-specific functionalities and utilize them in developing VQA solutions. Users can extend and customize the class to adapt
-    to different datasets and requirements, enhancing the model's performance on varying VQA tasks.
-
-        Note:
-            It is recommended to refer to the documentation of _BaseAutoModelClass for general information on inherited attributes and methods.
-
-        For detailed information on the implementation and usage of AutoModelForVisualQuestionAnswering, please refer to the official documentation or codebase.
-=======
     Represents a specialized model class for visual question answering (VQA) tasks.
 
     This class serves as an extension of the _BaseAutoModelClass and provides functionality tailored specifically for visual question answering applications. It encapsulates the necessary components and
@@ -1313,7 +1181,6 @@
         It is recommended to refer to the documentation of _BaseAutoModelClass for general information on inherited attributes and methods.
 
     For detailed information on the implementation and usage of AutoModelForVisualQuestionAnswering, please refer to the official documentation or codebase.
->>>>>>> 0b62cb04
     """
     _model_mapping = MODEL_FOR_VISUAL_QUESTION_ANSWERING_MAPPING
 
@@ -1331,13 +1198,8 @@
 class AutoModelForTokenClassification(_BaseAutoModelClass):
 
     """
-<<<<<<< HEAD
-        AutoModelForTokenClassification is a class that represents an automatic model for token classification in Python. It inherits from _BaseAutoModelClass and provides functionality for token classification
-    tasks. This class is designed to be used with pre-trained models and offers methods for token classification tasks, such as named entity recognition and part-of-speech tagging.
-=======
     AutoModelForTokenClassification is a class that represents an automatic model for token classification in Python. It inherits from _BaseAutoModelClass and provides functionality for token classification
 tasks. This class is designed to be used with pre-trained models and offers methods for token classification tasks, such as named entity recognition and part-of-speech tagging.
->>>>>>> 0b62cb04
     """
     _model_mapping = MODEL_FOR_TOKEN_CLASSIFICATION_MAPPING
 
@@ -1345,18 +1207,6 @@
 class AutoModelForMultipleChoice(_BaseAutoModelClass):
 
     """
-<<<<<<< HEAD
-        Represents a class for automatically generating a model for multiple choice tasks.
-
-        This class inherits from the _BaseAutoModelClass and provides functionality for creating a model specifically designed for handling multiple choice questions. It encapsulates the logic and operations
-    required for training and inference on multiple choice datasets.
-
-        The AutoModelForMultipleChoice class offers a set of methods and attributes for fine-tuning, evaluating, and utilizing the model for multiple choice tasks. It leverages the underlying architecture and
-    components inherited from the _BaseAutoModelClass while adding specific functionality tailored to the requirements of multiple choice scenarios.
-
-        Users can instantiate objects of this class to create, customize, and deploy models for multiple choice tasks, enabling seamless integration of machine learning capabilities into applications and workflows
-    dealing with multiple choice question answering.
-=======
     Represents a class for automatically generating a model for multiple choice tasks.
 
     This class inherits from the _BaseAutoModelClass and provides functionality for creating a model specifically designed for handling multiple choice questions. It encapsulates the logic and operations
@@ -1367,7 +1217,6 @@
 
     Users can instantiate objects of this class to create, customize, and deploy models for multiple choice tasks, enabling seamless integration of machine learning capabilities into applications and workflows
 dealing with multiple choice question answering.
->>>>>>> 0b62cb04
     """
     _model_mapping = MODEL_FOR_MULTIPLE_CHOICE_MAPPING
 
@@ -1375,16 +1224,6 @@
 class AutoModelForNextSentencePrediction(_BaseAutoModelClass):
 
     """
-<<<<<<< HEAD
-        A class representing an autoencoder model for next sentence prediction.
-
-        This class inherits from _BaseAutoModelClass and provides a pre-trained model for next sentence prediction tasks. It can be used to generate predictions for whether a given pair of sentences are likely to
-    be consecutive in a text sequence.
-
-        Attributes:
-            config (AutoConfig): The configuration class used to instantiate the model.
-            base_model_prefix (str): The prefix for the base model.
-=======
     A class representing an autoencoder model for next sentence prediction.
 
     This class inherits from _BaseAutoModelClass and provides a pre-trained model for next sentence prediction tasks. It can be used to generate predictions for whether a given pair of sentences are likely to
@@ -1393,7 +1232,6 @@
     Attributes:
         config (AutoConfig): The configuration class used to instantiate the model.
         base_model_prefix (str): The prefix for the base model.
->>>>>>> 0b62cb04
 
     """
     _model_mapping = MODEL_FOR_NEXT_SENTENCE_PREDICTION_MAPPING
@@ -1402,40 +1240,6 @@
 class AutoModelForZeroShotImageClassification(_BaseAutoModelClass):
 
     """
-<<<<<<< HEAD
-        This class represents an automatic model for zero-shot image classification in Python.
-
-        The 'AutoModelForZeroShotImageClassification' class is a subclass of the '_BaseAutoModelClass' class, which provides a base implementation for automatic models. It is designed specifically for zero-shot
-    image classification tasks, where images are classified into predefined classes based on their visual content.
-
-        The class encapsulates the necessary functionality to automatically train, evaluate, and use a model for zero-shot image classification. It includes methods for data preprocessing, model training,
-    hyperparameter tuning, model evaluation, and inference. Additionally, it provides convenient interfaces to load and save trained models, as well as to fine-tune pre-trained models for specific tasks.
-
-        One of the key features of this class is its ability to handle zero-shot learning, where the model can classify images into classes that were not seen during training. This is achieved through the use of
-    semantic embeddings or textual descriptions associated with each class. By leveraging the semantic information, the model can make predictions for unseen classes based on their similarity to the seen classes.
-
-        To use this class, you can instantiate an object of the 'AutoModelForZeroShotImageClassification' class and provide the necessary parameters, such as the training data, class labels, and hyperparameters.
-    Once the model is trained, you can use it to classify new images by calling the appropriate methods.
-
-        Note that this class assumes the input images are in a suitable format and the class labels or semantic embeddings are provided for zero-shot learning. It is recommended to preprocess the data and ensure
-    the proper format before using this class.
-
-        For more details on how to use this class, please refer to the documentation and examples provided with the package.
-
-        Attributes:
-            - None
-
-        Methods:
-            - __init__(self, *args, **kwargs): Initializes the 'AutoModelForZeroShotImageClassification' object with the given parameters.
-            - preprocess_data(self, data): Preprocesses the input data, such as resizing images, normalizing pixel values, etc.
-            - train(self, train_data, train_labels, **kwargs): Trains the model using the provided training data and labels.
-            - tune_hyperparameters(self, train_data, train_labels, **kwargs): Performs hyperparameter tuning to optimize the model's performance.
-            - evaluate(self, test_data, test_labels): Evaluates the trained model on the provided test data and labels.
-            - classify(self, images): Classifies the given images into their respective classes.
-            - save_model(self, filepath): Saves the trained model to the specified filepath.
-            - load_model(self, filepath): Loads a pre-trained model from the specified filepath.
-            - fine_tune(self, new_data, new_labels): Fine-tunes the pre-trained model on new data and labels for transfer learning.
-=======
     This class represents an automatic model for zero-shot image classification in Python.
 
     The 'AutoModelForZeroShotImageClassification' class is a subclass of the '_BaseAutoModelClass' class, which provides a base implementation for automatic models. It is designed specifically for zero-shot
@@ -1468,7 +1272,6 @@
         - save_model(self, filepath): Saves the trained model to the specified filepath.
         - load_model(self, filepath): Loads a pre-trained model from the specified filepath.
         - fine_tune(self, new_data, new_labels): Fine-tunes the pre-trained model on new data and labels for transfer learning.
->>>>>>> 0b62cb04
 
     """
     _model_mapping = MODEL_FOR_ZERO_SHOT_IMAGE_CLASSIFICATION_MAPPING
@@ -1477,48 +1280,6 @@
 class AutoModelForUniversalSegmentation(_BaseAutoModelClass):
 
     """
-<<<<<<< HEAD
-        This class represents an automatic model for universal segmentation in Python. It is a subclass of the _BaseAutoModelClass, which provides a base implementation for automatic models.
-
-        Universal segmentation is the task of dividing an input sequence into meaningful segments or units. The AutoModelForUniversalSegmentation class encapsulates the functionality required to automatically
-    train and evaluate models for this task.
-
-        Attributes:
-            - model_name_or_path (str): The pre-trained model name or path.
-            - tokenizer (AutoTokenizer): The tokenizer used for tokenizing the input sequences.
-            - model (AutoModel): The underlying pre-trained model for universal segmentation.
-            - device (str): The device (e.g., 'cpu', 'cuda') on which the model is loaded.
-            - config (AutoConfig): The configuration for the pre-trained model.
-
-        Methods:
-            - __init__(self, model_name_or_path: str): Initializes a new instance of AutoModelForUniversalSegmentation.
-            - train(self, train_dataset: Dataset, eval_dataset: Optional[Dataset] = None, **kwargs): Trains the model using the provided training dataset and evaluates it on the evaluation dataset. Additional
-    keyword arguments can be passed to customize the training process.
-            - predict(self, input_sequence: str) -> List[Segment]: Predicts the segments for the given input sequence using the trained model.
-            - save_model(self, output_dir: str): Saves the trained model to the specified output directory.
-            - load_model(self, model_path: str): Loads a pre-trained model from the specified path.
-
-        Inherited Attributes:
-            - base_attribute_1 (type): Description of the attribute inherited from _BaseAutoModelClass.
-            - base_attribute_2 (type): Description of another attribute inherited from _BaseAutoModelClass.
-
-        Inherited Methods:
-            - base_method_1(self, arg1: type, arg2: type) -> ReturnType: Description of the method inherited from _BaseAutoModelClass.
-            - base_method_2(self, arg1: type) -> ReturnType: Description of another method inherited from _BaseAutoModelClass.
-
-        Note:
-            This class assumes that the input sequences are already tokenized and encoded using the tokenizer. The predict method returns a list of Segment objects, where each Segment represents a segment of the
-    input sequence.
-
-        Example usage:
-            model = AutoModelForUniversalSegmentation(model_name_or_path='bert-base-uncased')
-            model.train(train_dataset, eval_dataset)
-            segments = model.predict('This is an example sentence.')
-            model.save_model('output/model')
-            model.load_model('output/model')
-
-        For more details on the usage and available models, refer to the documentation and examples provided with this class.
-=======
     This class represents an automatic model for universal segmentation in Python. It is a subclass of the _BaseAutoModelClass, which provides a base implementation for automatic models.
 
     Universal segmentation is the task of dividing an input sequence into meaningful segments or units. The AutoModelForUniversalSegmentation class encapsulates the functionality required to automatically
@@ -1559,7 +1320,6 @@
         model.load_model('output/model')
 
     For more details on the usage and available models, refer to the documentation and examples provided with this class.
->>>>>>> 0b62cb04
     """
     _model_mapping = MODEL_FOR_UNIVERSAL_SEGMENTATION_MAPPING
 
@@ -1567,21 +1327,6 @@
 class AutoModelForInstanceSegmentation(_BaseAutoModelClass):
 
     """
-<<<<<<< HEAD
-        Represents a class for automatic model generation for instance segmentation tasks.
-
-        This class provides functionality for automatically generating models tailored for instance segmentation, which is the task of identifying and delineating individual objects within an image. The class
-    inherits from _BaseAutoModelClass, providing a base for creating specialized instance segmentation models.
-
-        Attributes:
-            _BaseAutoModelClass: The base class for automatic model generation, providing foundational functionality for creating custom models.
-
-        Methods:
-            (Include any specific methods and their functionality here)
-
-        Usage:
-            (Include any usage examples or guidelines here)
-=======
     Represents a class for automatic model generation for instance segmentation tasks.
 
     This class provides functionality for automatically generating models tailored for instance segmentation, which is the task of identifying and delineating individual objects within an image. The class
@@ -1595,7 +1340,6 @@
 
     Usage:
         (Include any usage examples or guidelines here)
->>>>>>> 0b62cb04
     """
     _model_mapping = MODEL_FOR_INSTANCE_SEGMENTATION_MAPPING
 
@@ -1603,21 +1347,12 @@
 class AutoModelForObjectDetection(_BaseAutoModelClass):
 
     """
-<<<<<<< HEAD
-        Represents a class for automatic model selection and configuration for object detection tasks.
-
-        This class inherits from _BaseAutoModelClass and provides methods for automatically selecting and configuring a model for object detection tasks based on input data and performance metrics.
-
-        The AutoModelForObjectDetection class encapsulates functionality for model selection, hyperparameter optimization, and model evaluation, making it a convenient and efficient tool for automating the process
-    of model selection and configuration for object detection applications.
-=======
     Represents a class for automatic model selection and configuration for object detection tasks.
 
     This class inherits from _BaseAutoModelClass and provides methods for automatically selecting and configuring a model for object detection tasks based on input data and performance metrics.
 
     The AutoModelForObjectDetection class encapsulates functionality for model selection, hyperparameter optimization, and model evaluation, making it a convenient and efficient tool for automating the process
 of model selection and configuration for object detection applications.
->>>>>>> 0b62cb04
     """
     _model_mapping = MODEL_FOR_OBJECT_DETECTION_MAPPING
 
@@ -1705,23 +1440,6 @@
 class AutoModelForCTC(_BaseAutoModelClass):
 
     """
-<<<<<<< HEAD
-        This class represents an automatic model for Connectionist Temporal Classification (CTC) tasks in Python.
-
-        The 'AutoModelForCTC' class inherits from the '_BaseAutoModelClass' class and provides a high-level interface for training, evaluating, and using CTC models. CTC is a type of sequence transduction problem
-    where the input and output sequences have different lengths. It is commonly used in speech recognition and handwriting recognition tasks.
-
-        The 'AutoModelForCTC' class encapsulates all the necessary components for building, training, and using CTC models. It provides methods for loading data, preprocessing, model architecture selection,
-    hyperparameter tuning, training, evaluation, and inference. It also supports various options for customization and fine-tuning.
-
-        To use this class, instantiate an object of the 'AutoModelForCTC' class and specify the desired configuration. Then, call the appropriate methods to perform the desired operations. The class takes care of
-    handling the complexities of CTC model training and usage, allowing users to focus on their specific tasks.
-
-        Note that this class assumes a basic understanding of CTC and neural networks. It is recommended to have prior knowledge of deep learning concepts before using this class. Detailed information about CTC
-    and neural networks can be found in relevant literature and online resources.
-
-        For more details on the available methods and functionalities of the 'AutoModelForCTC' class, refer to the documentation and code comments.
-=======
     This class represents an automatic model for Connectionist Temporal Classification (CTC) tasks in Python.
 
     The 'AutoModelForCTC' class inherits from the '_BaseAutoModelClass' class and provides a high-level interface for training, evaluating, and using CTC models. CTC is a type of sequence transduction problem
@@ -1737,8 +1455,6 @@
 and neural networks can be found in relevant literature and online resources.
 
     For more details on the available methods and functionalities of the 'AutoModelForCTC' class, refer to the documentation and code comments.
->>>>>>> 0b62cb04
-
     """
     _model_mapping = MODEL_FOR_CTC_MAPPING
 
@@ -1746,30 +1462,6 @@
 class AutoModelForSpeechSeq2Seq(_BaseAutoModelClass):
 
     """
-<<<<<<< HEAD
-        This class represents an automatic model for speech sequence-to-sequence (Seq2Seq) tasks in Python.
-
-        The 'AutoModelForSpeechSeq2Seq' class is a subclass of the '_BaseAutoModelClass' and provides a pre-trained model for speech-to-text conversion tasks. It is designed to simplify the process of building and
-    training speech Seq2Seq models by providing a high-level interface for developers.
-
-        The class inherits all the properties and methods from the '_BaseAutoModelClass', which includes functionalities for model configuration, training, and inference. It also contains additional methods
-    specific to speech Seq2Seq tasks, such as audio preprocessing, text tokenization, and attention mechanisms.
-
-        To use this class, instantiate an object of the 'AutoModelForSpeechSeq2Seq' class and provide the necessary parameters for model initialization. Once the model is initialized, you can use the provided
-    methods to train the model on your speech dataset or perform inference on new speech inputs.
-
-        Note that this class assumes the availability of a pre-trained model for speech Seq2Seq tasks. If you don't have a pre-trained model, you can refer to the documentation for the '_BaseAutoModelClass' on how
-    to train a model from scratch.
-
-        Example usage:
-
-        model = AutoModelForSpeechSeq2Seq(model_name='speech_model', num_layers=3)
-        model.train(dataset)
-        transcriptions = model.transcribe(audio_inputs)
-
-
-        Please refer to the documentation of the '_BaseAutoModelClass' for more details on general model functionalities and best practices for training and fine-tuning models.
-=======
     This class represents an automatic model for speech sequence-to-sequence (Seq2Seq) tasks in Python.
 
     The 'AutoModelForSpeechSeq2Seq' class is a subclass of the '_BaseAutoModelClass' and provides a pre-trained model for speech-to-text conversion tasks. It is designed to simplify the process of building and
@@ -1792,7 +1484,6 @@
 
 
     Please refer to the documentation of the '_BaseAutoModelClass' for more details on general model functionalities and best practices for training and fine-tuning models.
->>>>>>> 0b62cb04
     """
     _model_mapping = MODEL_FOR_SPEECH_SEQ_2_SEQ_MAPPING
 
@@ -1820,22 +1511,6 @@
 class AutoModelForAudioXVector(_BaseAutoModelClass):
 
     """
-<<<<<<< HEAD
-        The 'AutoModelForAudioXVector' class is a specialized class for automatic audio feature extraction using x-vectors. It is designed to provide a convenient interface for extracting audio features and
-    performing various machine learning tasks using the x-vector representation.
-
-        This class inherits from the '_BaseAutoModelClass', which provides the basic functionality for automatic feature extraction. By inheriting from this base class, the 'AutoModelForAudioXVector' class gains
-    access to common methods and attributes required for audio feature extraction and machine learning.
-
-        The 'AutoModelForAudioXVector' class encapsulates the logic and algorithms necessary for extracting x-vector features from audio data. It provides methods for loading audio files, preprocessing the audio
-    data, and extracting x-vectors using a pre-trained model.
-
-        One of the key features of the 'AutoModelForAudioXVector' class is its ability to perform various machine learning tasks using the extracted x-vectors. It includes methods for tasks such as speaker
-    identification, speaker verification, and speech recognition. These methods leverage the power of the x-vector representation to achieve accurate results.
-
-        Overall, the 'AutoModelForAudioXVector' class is a powerful tool for automatic audio feature extraction using x-vectors. It simplifies the process of extracting and working with x-vector features, enabling
-    users to focus on their specific machine learning tasks without having to worry about the underlying implementation details.
-=======
     The 'AutoModelForAudioXVector' class is a specialized class for automatic audio feature extraction using x-vectors. It is designed to provide a convenient interface for extracting audio features and
 performing various machine learning tasks using the x-vector representation.
 
@@ -1850,7 +1525,6 @@
 
     Overall, the 'AutoModelForAudioXVector' class is a powerful tool for automatic audio feature extraction using x-vectors. It simplifies the process of extracting and working with x-vector features, enabling
 users to focus on their specific machine learning tasks without having to worry about the underlying implementation details.
->>>>>>> 0b62cb04
     """
     _model_mapping = MODEL_FOR_AUDIO_XVECTOR_MAPPING
 
@@ -1858,19 +1532,6 @@
 class AutoModelForTextToSpectrogram(_BaseAutoModelClass):
 
     """
-<<<<<<< HEAD
-        Represents a Python class for generating spectrograms from text using an auto model for text-to-spectrogram conversion. This class inherits from the _BaseAutoModelClass, providing additional functionality
-    and customization options for text-to-spectrogram processing.
-
-        The AutoModelForTextToSpectrogram class encapsulates the necessary methods and attributes for processing text inputs and generating corresponding spectrograms. It leverages the functionalities inherited
-    from the _BaseAutoModelClass and extends them with specific capabilities tailored for the text-to-spectrogram transformation.
-
-        This class serves as a powerful tool for converting textual data into visual representations in the form of spectrograms, enabling advanced analysis and visualization of linguistic patterns and acoustic
-    features. By utilizing the AutoModelForTextToSpectrogram, users can efficiently process text inputs and obtain corresponding spectrogram outputs, facilitating a wide range of applications in fields such as
-    natural language processing, speech recognition, and audio processing.
-
-        Note: Please refer to the _BaseAutoModelClass documentation for inherited methods and attributes.
-=======
     Represents a Python class for generating spectrograms from text using an auto model for text-to-spectrogram conversion. This class inherits from the _BaseAutoModelClass, providing additional functionality
 and customization options for text-to-spectrogram processing.
 
@@ -1882,7 +1543,6 @@
 natural language processing, speech recognition, and audio processing.
 
     Note: Please refer to the _BaseAutoModelClass documentation for inherited methods and attributes.
->>>>>>> 0b62cb04
     """
     _model_mapping = MODEL_FOR_TEXT_TO_SPECTROGRAM_MAPPING
 
@@ -1890,37 +1550,6 @@
 class AutoModelForTextToWaveform(_BaseAutoModelClass):
 
     """
-<<<<<<< HEAD
-        AutoModelForTextToWaveform is a Python class that represents an automatic model for converting text to waveform data.
-        This class inherits from the _BaseAutoModelClass, which provides a base implementation for automatic models.
-
-        The AutoModelForTextToWaveform class is specifically designed for processing text and generating corresponding waveform data. It leverages various natural language processing techniques and audio
-    generation algorithms to achieve this functionality.
-
-        Attributes:
-            - model_name_or_path (str): The name or path of the pre-trained model to be used for text-to-waveform conversion.
-            - tokenizer (Tokenizer): An instance of the Tokenizer class used for tokenizing text input.
-            - audio_generator (AudioGenerator): An instance of the AudioGenerator class used for generating waveform data from tokenized text.
-
-        Methods:
-            - __init__(self, model_name_or_path: str): Initializes a new instance of the AutoModelForTextToWaveform class with the specified pre-trained model.
-            - preprocess_text(self, text: str) -> List[str]: Preprocesses the input text by tokenizing and applying any necessary transformations.
-            - generate_waveform(self, text: str) -> np.ndarray: Generates waveform data for the given input text using the pre-trained model and audio generation techniques.
-            - save_model(self, save_directory: str): Saves the current model and associated resources to the specified directory.
-            - load_model(self, load_directory: str): Loads a pre-trained model and associated resources from the specified directory.
-
-        Examples:
-            # Initialize an AutoModelForTextToWaveform instance with a pre-trained model
-            model = AutoModelForTextToWaveform('model_name')
-
-            # Preprocess text and generate waveform data
-            preprocessed_text = model.preprocess_text('Hello, how are you?')
-            waveform_data = model.generate_waveform(preprocessed_text)
-
-            # Save and load the model
-            model.save_model('saved_model')
-            model.load_model('saved_model')
-=======
     AutoModelForTextToWaveform is a Python class that represents an automatic model for converting text to waveform data.
     This class inherits from the _BaseAutoModelClass, which provides a base implementation for automatic models.
 
@@ -1950,7 +1579,6 @@
         # Save and load the model
         model.save_model('saved_model')
         model.load_model('saved_model')
->>>>>>> 0b62cb04
     """
     _model_mapping = MODEL_FOR_TEXT_TO_WAVEFORM_MAPPING
 
@@ -1958,29 +1586,6 @@
 class AutoBackbone(_BaseAutoModelClass):
 
     """
-<<<<<<< HEAD
-        Represents an AutoBackbone Python class that inherits from _BaseAutoModelClass.
-
-        The AutoBackbone class is a specialized class that provides functionality for generating automatic backbones in Python. It is designed to be used as a base class for creating custom backbone models. The
-    class inherits from the _BaseAutoModelClass, which provides common functionality for all auto models.
-
-        Attributes:
-            None
-
-        Methods:
-            None
-
-        Usage:
-            To use the AutoBackbone class, simply create a new instance and customize it as needed. As a base class, it does not provide any specific attributes or methods. Its purpose is to serve as a starting
-    point for creating custom backbone models.
-
-        Inheritance:
-            The AutoBackbone class inherits from the _BaseAutoModelClass, which is a base class for all auto models. This allows the AutoBackbone class to leverage common functionality and adhere to a consistent
-    interface across different auto models.
-
-        Note:
-            It is recommended to review the documentation of the _BaseAutoModelClass for a better understanding of the common functionality and attributes available in the AutoBackbone class.
-=======
     Represents an AutoBackbone Python class that inherits from _BaseAutoModelClass.
 
     The AutoBackbone class is a specialized class that provides functionality for generating automatic backbones in Python. It is designed to be used as a base class for creating custom backbone models. The
@@ -2002,7 +1607,6 @@
 
     Note:
         It is recommended to review the documentation of the _BaseAutoModelClass for a better understanding of the common functionality and attributes available in the AutoBackbone class.
->>>>>>> 0b62cb04
 
     """
     _model_mapping = MODEL_FOR_BACKBONE_MAPPING
@@ -2011,33 +1615,6 @@
 class AutoModelWithLMHead(_AutoModelWithLMHead):
 
     """
-<<<<<<< HEAD
-        This class represents a deprecated version of `AutoModelWithLMHead` and will be removed in a future version. It is recommended to use `AutoModelForCausalLM` for causal language models,
-    `AutoModelForMaskedLM` for masked language models, and `AutoModelForSeq2SeqLM` for encoder-decoder models instead.
-
-        Class: AutoModelWithLMHead
-
-        Inherits from: _AutoModelWithLMHead
-
-        Class Methods:
-        1. from_config(cls, config)
-           - This method is used to create an instance of the class from a configuration object.
-           - Parameters:
-             - config: The configuration object used to initialize the class instance.
-           - Returns:
-             - An instance of the class.
-
-        2. from_pretrained(cls, pretrained_model_name_or_path, *model_args, **kwargs)
-           - This method is used to create an instance of the class from a pretrained model.
-           - Parameters:
-             - pretrained_model_name_or_path: The name or path of the pretrained model.
-             - *model_args: Additional model-specific arguments.
-             - **kwargs: Additional keyword arguments.
-           - Returns:
-             - An instance of the class.
-
-        Note: This class is deprecated and should not be used in new implementations. Please refer to the appropriate classes mentioned above based on your specific use case.
-=======
     This class represents a deprecated version of `AutoModelWithLMHead` and will be removed in a future version. It is recommended to use `AutoModelForCausalLM` for causal language models,
 `AutoModelForMaskedLM` for masked language models, and `AutoModelForSeq2SeqLM` for encoder-decoder models instead.
 
@@ -2063,25 +1640,10 @@
          - An instance of the class.
 
     Note: This class is deprecated and should not be used in new implementations. Please refer to the appropriate classes mentioned above based on your specific use case.
->>>>>>> 0b62cb04
     """
     @classmethod
     def from_config(cls, config):
         """
-<<<<<<< HEAD
-                This method creates an instance of the 'AutoModelWithLMHead' class based on the provided 'config' parameter.
-
-                Args:
-                    cls (class): The class method is called from.
-                    config (object): The configuration object used to create the instance. It contains the necessary information to initialize the model.
-
-                Returns:
-                    None: This method does not return any value explicitly as it initializes an instance of the class.
-
-                Raises:
-                    FutureWarning: If the 'AutoModelWithLMHead' class is used, a warning is issued to inform the user that it is deprecated and will be removed in a future version. Users are advised to use
-        'AutoModelForCausalLM' for causal language models, 'AutoModelForMaskedLM' for masked language models, and 'AutoModelForSeq2SeqLM' for encoder-decoder models instead.
-=======
         This method creates an instance of the 'AutoModelWithLMHead' class based on the provided 'config' parameter.
 
         Args:
@@ -2094,7 +1656,6 @@
         Raises:
             FutureWarning: If the 'AutoModelWithLMHead' class is used, a warning is issued to inform the user that it is deprecated and will be removed in a future version. Users are advised to use
 'AutoModelForCausalLM' for causal language models, 'AutoModelForMaskedLM' for masked language models, and 'AutoModelForSeq2SeqLM' for encoder-decoder models instead.
->>>>>>> 0b62cb04
         """
         warnings.warn(
             "The class `AutoModelWithLMHead` is deprecated and will be removed in a future version. Please use "
