# coding=utf-8
# Copyright 2022 The HuggingFace Inc. team.
#
# Licensed under the Apache License, Version 2.0 (the "License");
# you may not use this file except in compliance with the License.
# You may obtain a copy of the License at
#
#     http://www.apache.org/licenses/LICENSE-2.0
#
# Unless required by applicable law or agreed to in writing, software
# distributed under the License is distributed on an "AS IS" BASIS,
# WITHOUT WARRANTIES OR CONDITIONS OF ANY KIND, either express or implied.
# See the License for the specific language governing permissions and
# limitations under the License.
# ============================================================================
""" AutoImageProcessor class."""
import importlib
import json
import os
import warnings
from collections import OrderedDict
from typing import Dict, Optional, Union

# Build the list of all image processors
from mindnlp.utils import logging, get_file_from_repo
from mindnlp.configs import CONFIG_NAME, IMAGE_PROCESSOR_NAME
from ...configuration_utils import PretrainedConfig
from ...image_processing_utils import ImageProcessingMixin
from .auto_factory import _LazyAutoMapping
from .configuration_auto import (
    CONFIG_MAPPING_NAMES,
    AutoConfig,
    model_type_to_module_name,
    replace_list_option_in_docstrings,
)


logger = logging.get_logger(__name__)

IMAGE_PROCESSOR_MAPPING_NAMES = OrderedDict(
    [
        ("align", "EfficientNetImageProcessor"),
        ("beit", "BeitImageProcessor"),
        ("bit", "BitImageProcessor"),
        ("blip", "BlipImageProcessor"),
        ("blip-2", "BlipImageProcessor"),
        ("bridgetower", "BridgeTowerImageProcessor"),
        # ("chinese_clip", "ChineseCLIPImageProcessor"),
        ("clip", "CLIPImageProcessor"),
        # ("clipseg", "ViTImageProcessor"),
        # ("conditional_detr", "ConditionalDetrImageProcessor"),
        ("convnext", "ConvNextImageProcessor"),
        # ("convnextv2", "ConvNextImageProcessor"),
        ("cvt", "ConvNextImageProcessor"),
        # ("data2vec-vision", "BeitImageProcessor"),
        # ("deformable_detr", "DeformableDetrImageProcessor"),
        ("deit", "DeiTImageProcessor"),
        # ("depth_anything", "DPTImageProcessor"),
        # ("deta", "DetaImageProcessor"),
        ("detr", "DetrImageProcessor"),
        # ("dinat", "ViTImageProcessor"),
        # ("dinov2", "BitImageProcessor"),
        # ("donut-swin", "DonutImageProcessor"),
        # ("dpt", "DPTImageProcessor"),
        ("efficientformer", "EfficientFormerImageProcessor"),
        ("efficientnet", "EfficientNetImageProcessor"),
        ("flava", "FlavaImageProcessor"),
        ("focalnet", "BitImageProcessor"),
        # ("fuyu", "FuyuImageProcessor"),
        ("git", "CLIPImageProcessor"),
        # ("glpn", "GLPNImageProcessor"),
        ("groupvit", "CLIPImageProcessor"),
        # ("idefics", "IdeficsImageProcessor"),
        ("imagegpt", "ImageGPTImageProcessor"),
        # ("instructblip", "BlipImageProcessor"),
        # ("kosmos-2", "CLIPImageProcessor"),
        ("layoutlmv2", "LayoutLMv2ImageProcessor"),
        ("layoutlmv3", "LayoutLMv3ImageProcessor"),
        # ("levit", "LevitImageProcessor"),
        ("llava", "CLIPImageProcessor"),
        ("mask2former", "Mask2FormerImageProcessor"),
        ("maskformer", "MaskFormerImageProcessor"),
        # ("mgp-str", "ViTImageProcessor"),
        # ("mobilenet_v1", "MobileNetV1ImageProcessor"),
        # ("mobilenet_v2", "MobileNetV2ImageProcessor"),
        ("mobilevit", "MobileViTImageProcessor"),
        # ("mobilevitv2", "MobileViTImageProcessor"),
        # ("nat", "ViTImageProcessor"),
        # ("nougat", "NougatImageProcessor"),
        ("oneformer", "OneFormerImageProcessor"),
        # ("owlv2", "Owlv2ImageProcessor"),
        ("owlvit", "OwlViTImageProcessor"),
        # ("perceiver", "PerceiverImageProcessor"),
        # ("pix2struct", "Pix2StructImageProcessor"),
        ("poolformer", "PoolFormerImageProcessor"),
        # ("pvt", "PvtImageProcessor"),
        # ("pvt_v2", "PvtImageProcessor"),
        ("regnet", "ConvNextImageProcessor"),
        ("resnet", "ConvNextImageProcessor"),
        ("sam", "SamImageProcessor"),
        ("segformer", "SegformerImageProcessor"),
        # ("seggpt", "SegGptImageProcessor"),
        # ("siglip", "SiglipImageProcessor"),
        ("swiftformer", "ViTImageProcessor"),
        ("swin", "ViTImageProcessor"),
        # ("swin2sr", "Swin2SRImageProcessor"),
        # ("swinv2", "ViTImageProcessor"),
        ("table-transformer", "DetrImageProcessor"),
        ("timesformer", "VideoMAEImageProcessor"),
        # ("tvlt", "TvltImageProcessor"),
        # ("tvp", "TvpImageProcessor"),
        # ("udop", "LayoutLMv3ImageProcessor"),
        # ("upernet", "SegformerImageProcessor"),
        ("van", "ConvNextImageProcessor"),
        ("videomae", "VideoMAEImageProcessor"),
        # ("vilt", "ViltImageProcessor"),
        ("vipllava", "CLIPImageProcessor"),
        ("vit", "ViTImageProcessor"),
        ("vit_hybrid", "ViTHybridImageProcessor"),
        # ("vit_mae", "ViTImageProcessor"),
        # ("vit_msn", "ViTImageProcessor"),
        # ("vitmatte", "VitMatteImageProcessor"),
        ("xclip", "CLIPImageProcessor"),
        # ("yolos", "YolosImageProcessor"),
    ]
)

IMAGE_PROCESSOR_MAPPING = _LazyAutoMapping(CONFIG_MAPPING_NAMES, IMAGE_PROCESSOR_MAPPING_NAMES)


def image_processor_class_from_name(class_name: str):
    """
    Args:
        class_name (str): The name of the image processor class to retrieve.
            It is used to locate and import the corresponding class based on the provided name.

    Returns:
        None: If the class with the given name is not found, None is returned.

    Raises:
        AttributeError: If an attribute error occurs while attempting to retrieve the class from the imported module.
        ImportError: If an import error occurs while attempting to import the module.
    """
    for module_name, extractors in IMAGE_PROCESSOR_MAPPING_NAMES.items():
        if class_name in extractors:
            module_name = model_type_to_module_name(module_name)

            module = importlib.import_module(f".{module_name}", "mindnlp.transformers.models")
            try:
                return getattr(module, class_name)
            except AttributeError:
                continue

    for _, extractor in IMAGE_PROCESSOR_MAPPING._extra_content.items():
        if getattr(extractor, "__name__", None) == class_name:
            return extractor

    # We did not fine the class, but maybe it's because a dep is missing. In that case, the class will be in the main
    # init and we return the proper dummy to get an appropriate error message.
    main_module = importlib.import_module("mindnlp.transformers")
    if hasattr(main_module, class_name):
        return getattr(main_module, class_name)

    return None


def get_image_processor_config(
    pretrained_model_name_or_path: Union[str, os.PathLike],
    cache_dir: Optional[Union[str, os.PathLike]] = None,
    force_download: bool = False,
    resume_download: bool = False,
    proxies: Optional[Dict[str, str]] = None,
    token: Optional[Union[bool, str]] = None,
    revision: Optional[str] = None,
    local_files_only: bool = False,
    **kwargs,
):
    """
    Loads the image processor configuration from a pretrained model image processor configuration.

    Args:
        pretrained_model_name_or_path (`str` or `os.PathLike`):
            This can be either:

            - a string, the *model id* of a pretrained model configuration hosted inside a model repo on
              hf-mirror.com.
            - a path to a *directory* containing a configuration file saved using the
              [`~PreTrainedTokenizer.save_pretrained`] method, e.g., `./my_model_directory/`.

        cache_dir (`str` or `os.PathLike`, *optional*):
            Path to a directory in which a downloaded pretrained model configuration should be cached if the standard
            cache should not be used.
        force_download (`bool`, *optional*, defaults to `False`):
            Whether or not to force to (re-)download the configuration files and override the cached versions if they
            exist.
        resume_download (`bool`, *optional*, defaults to `False`):
            Whether or not to delete incompletely received file. Attempts to resume the download if such a file exists.
        proxies (`Dict[str, str]`, *optional*):
            A dictionary of proxy servers to use by protocol or endpoint, e.g., `{'http': 'foo.bar:3128',
            'http://hostname': 'foo.bar:4012'}.` The proxies are used on each request.
        token (`str` or *bool*, *optional*):
            The token to use as HTTP bearer authorization for remote files. If `True`, will use the token generated
            when running `huggingface-cli login` (stored in `~/.huggingface`).
        revision (`str`, *optional*, defaults to `"main"`):
            The specific model version to use. It can be a branch name, a tag name, or a commit id, since we use a
            git-based system for storing models and other artifacts on hf-mirror.com, so `revision` can be any
            identifier allowed by git.
        local_files_only (`bool`, *optional*, defaults to `False`):
            If `True`, will only try to load the image processor configuration from local files.

    <Tip>

    Passing `token=True` is required when you want to use a private model.

    </Tip>

    Returns:
        `Dict`: The configuration of the image processor.

    Example:
        ```python
        >>> # Download configuration from hf-mirror.com and cache.
        >>> image_processor_config = get_image_processor_config("google-bert/bert-base-uncased")
        >>> # This model does not have a image processor config so the result will be an empty dict.
        >>> image_processor_config = get_image_processor_config("FacebookAI/xlm-roberta-base")
        ...
        >>> # Save a pretrained image processor locally and you can reload its config
        >>> from transformers import AutoTokenizer
        ...
        >>> image_processor = AutoImageProcessor.from_pretrained("google/vit-base-patch16-224-in21k")
        >>> image_processor.save_pretrained("image-processor-test")
        >>> image_processor_config = get_image_processor_config("image-processor-test")
        ```
    """
    use_auth_token = kwargs.pop("use_auth_token", None)
    if use_auth_token is not None:
        warnings.warn(
            "The `use_auth_token` argument is deprecated and will be removed in v5 of Transformers. Please use `token` instead.",
            FutureWarning,
        )
        if token is not None:
            raise ValueError("`token` and `use_auth_token` are both specified. Please set only the argument `token`.")
        token = use_auth_token

    resolved_config_file = get_file_from_repo(
        pretrained_model_name_or_path,
        IMAGE_PROCESSOR_NAME,
        cache_dir=cache_dir,
        force_download=force_download,
        resume_download=resume_download,
        proxies=proxies,
        token=token,
        revision=revision,
        local_files_only=local_files_only,
    )
    if resolved_config_file is None:
        logger.info(
            "Could not locate the image processor configuration file, will try to use the model config instead."
        )
        return {}

    with open(resolved_config_file, encoding="utf-8") as reader:
        return json.load(reader)


class AutoImageProcessor:
    r"""
    This is a generic image processor class that will be instantiated as one of the image processor classes of the
    library when created with the [`AutoImageProcessor.from_pretrained`] class method.

    This class cannot be instantiated directly using `__init__()` (throws an error).
    """
    def __init__(self):
        """
        Initializes an instance of AutoImageProcessor.

        Args:
            self: The object itself.

        Returns:
<<<<<<< HEAD
            None.
        
=======
            None. This method does not return any value.

>>>>>>> 106d946f
        Raises:
            EnvironmentError:
                Raised when attempting to directly instantiate an AutoImageProcessor object.
                AutoImageProcessor is designed to be instantiated using the
                `AutoImageProcessor.from_pretrained(pretrained_model_name_or_path)` method.
        """
        raise EnvironmentError(
            "AutoImageProcessor is designed to be instantiated "
            "using the `AutoImageProcessor.from_pretrained(pretrained_model_name_or_path)` method."
        )

    @classmethod
    @replace_list_option_in_docstrings(IMAGE_PROCESSOR_MAPPING_NAMES)
    def from_pretrained(cls, pretrained_model_name_or_path, **kwargs):
        r"""
        Instantiate one of the image processor classes of the library from a pretrained model vocabulary.

        The image processor class to instantiate is selected based on the `model_type` property of the config object
        (either passed as an argument or loaded from `pretrained_model_name_or_path` if possible), or when it's
        missing, by falling back to using pattern matching on `pretrained_model_name_or_path`:

        List options

        Params:
            pretrained_model_name_or_path (`str` or `os.PathLike`):
                This can be either:

                - a string, the *model id* of a pretrained image_processor hosted inside a model repo on
                  hf-mirror.com.
                - a path to a *directory* containing a image processor file saved using the
                  [`~image_processing_utils.ImageProcessingMixin.save_pretrained`] method, e.g.,
                  `./my_model_directory/`.
                - a path or url to a saved image processor JSON *file*, e.g.,
                  `./my_model_directory/preprocessor_config.json`.
            cache_dir (`str` or `os.PathLike`, *optional*):
                Path to a directory in which a downloaded pretrained model image processor should be cached if the
                standard cache should not be used.
            force_download (`bool`, *optional*, defaults to `False`):
                Whether or not to force to (re-)download the image processor files and override the cached versions if
                they exist.
            resume_download (`bool`, *optional*, defaults to `False`):
                Whether or not to delete incompletely received file. Attempts to resume the download if such a file
                exists.
            proxies (`Dict[str, str]`, *optional*):
                A dictionary of proxy servers to use by protocol or endpoint, e.g., `{'http': 'foo.bar:3128',
                'http://hostname': 'foo.bar:4012'}.` The proxies are used on each request.
            token (`str` or *bool*, *optional*):
                The token to use as HTTP bearer authorization for remote files. If `True`, will use the token generated
                when running `huggingface-cli login` (stored in `~/.huggingface`).
            revision (`str`, *optional*, defaults to `"main"`):
                The specific model version to use. It can be a branch name, a tag name, or a commit id, since we use a
                git-based system for storing models and other artifacts on hf-mirror.com, so `revision` can be any
                identifier allowed by git.
            return_unused_kwargs (`bool`, *optional*, defaults to `False`):
                If `False`, then this function returns just the final image processor object. If `True`, then this
                functions returns a `Tuple(image_processor, unused_kwargs)` where *unused_kwargs* is a dictionary
                consisting of the key/value pairs whose keys are not image processor attributes: i.e., the part of
                `kwargs` which has not been used to update `image_processor` and is otherwise ignored.
            trust_remote_code (`bool`, *optional*, defaults to `False`):
                Whether or not to allow for custom models defined on the Hub in their own modeling files. This option
                should only be set to `True` for repositories you trust and in which you have read the code, as it will
                execute code present on the Hub on your local machine.
            kwargs (`Dict[str, Any]`, *optional*):
                The values in kwargs of any keys which are image processor attributes will be used to override the
                loaded values. Behavior concerning key/value pairs whose keys are *not* image processor attributes is
                controlled by the `return_unused_kwargs` keyword parameter.

        <Tip>

        Passing `token=True` is required when you want to use a private model.

        </Tip>

        Example:
            ```python
            >>> from transformers import AutoImageProcessor
            ...
            >>> # Download image processor from hf-mirror.com and cache.
            >>> image_processor = AutoImageProcessor.from_pretrained("google/vit-base-patch16-224-in21k")
            ...
            >>> # If image processor files are in a directory (e.g. image processor was saved using *save_pretrained('./test/saved_model/')*)
            >>> # image_processor = AutoImageProcessor.from_pretrained("./test/saved_model/")
            ```
        """
        use_auth_token = kwargs.pop("use_auth_token", None)
        if use_auth_token is not None:
            warnings.warn(
                "The `use_auth_token` argument is deprecated and will be removed in v5 of Transformers. Please use `token` instead.",
                FutureWarning,
            )
            if kwargs.get("token", None) is not None:
                raise ValueError(
                    "`token` and `use_auth_token` are both specified. Please set only the argument `token`."
                )
            kwargs["token"] = use_auth_token

        config = kwargs.pop("config", None)
        kwargs["_from_auto"] = True

        config_dict, _ = ImageProcessingMixin.get_image_processor_dict(pretrained_model_name_or_path, **kwargs)
        image_processor_class = config_dict.get("image_processor_type", None)
        image_processor_auto_map = None
        if "AutoImageProcessor" in config_dict.get("auto_map", {}):
            image_processor_auto_map = config_dict["auto_map"]["AutoImageProcessor"]

        # If we still don't have the image processor class, check if we're loading from a previous feature extractor config
        # and if so, infer the image processor class from there.
        if image_processor_class is None and image_processor_auto_map is None:
            feature_extractor_class = config_dict.pop("feature_extractor_type", None)
            if feature_extractor_class is not None:
                logger.warning(
                    "Could not find image processor class in the image processor config or the model config. Loading "
                    "based on pattern matching with the model's feature extractor configuration. Please open a "
                    "PR/issue to update `preprocessor_config.json` to use `image_processor_type` instead of "
                    "`feature_extractor_type`. This warning will be removed in v4.40."
                )
                image_processor_class = feature_extractor_class.replace("FeatureExtractor", "ImageProcessor")
            if "AutoFeatureExtractor" in config_dict.get("auto_map", {}):
                feature_extractor_auto_map = config_dict["auto_map"]["AutoFeatureExtractor"]
                image_processor_auto_map = feature_extractor_auto_map.replace("FeatureExtractor", "ImageProcessor")
                logger.warning(
                    "Could not find image processor auto map in the image processor config or the model config. "
                    "Loading based on pattern matching with the model's feature extractor configuration. Please open a "
                    "PR/issue to update `preprocessor_config.json` to use `AutoImageProcessor` instead of "
                    "`AutoFeatureExtractor`. This warning will be removed in v4.40."
                )

        print(image_processor_class)
        # If we don't find the image processor class in the image processor config, let's try the model config.
        if image_processor_class is None and image_processor_auto_map is None:
            if not isinstance(config, PretrainedConfig):
                config = AutoConfig.from_pretrained(pretrained_model_name_or_path, **kwargs)
            # It could be in `config.image_processor_type``
            image_processor_class = getattr(config, "image_processor_type", None)
            if hasattr(config, "auto_map") and "AutoImageProcessor" in config.auto_map:
                image_processor_auto_map = config.auto_map["AutoImageProcessor"]

        if image_processor_class is not None:
            image_processor_class = image_processor_class_from_name(image_processor_class)

        if image_processor_class is not None:
            return image_processor_class.from_dict(config_dict, **kwargs)
        # Last try: we use the IMAGE_PROCESSOR_MAPPING.
        if type(config) in IMAGE_PROCESSOR_MAPPING:
            image_processor_class = IMAGE_PROCESSOR_MAPPING[type(config)]
            return image_processor_class.from_dict(config_dict, **kwargs)

        raise ValueError(
            f"Unrecognized image processor in {pretrained_model_name_or_path}. Should have a "
            f"`image_processor_type` key in its {IMAGE_PROCESSOR_NAME} of {CONFIG_NAME}, or one of the following "
            f"`model_type` keys in its {CONFIG_NAME}: {', '.join(c for c in IMAGE_PROCESSOR_MAPPING_NAMES.keys())}"
        )

    @staticmethod
    def register(config_class, image_processor_class, exist_ok=False):
        """
        Register a new image processor for this class.

        Args:
            config_class ([`PretrainedConfig`]):
                The configuration corresponding to the model to register.
            image_processor_class ([`ImageProcessingMixin`]): The image processor to register.
        """
        IMAGE_PROCESSOR_MAPPING.register(config_class, image_processor_class, exist_ok=exist_ok)<|MERGE_RESOLUTION|>--- conflicted
+++ resolved
@@ -278,13 +278,7 @@
             self: The object itself.
 
         Returns:
-<<<<<<< HEAD
             None.
-        
-=======
-            None. This method does not return any value.
-
->>>>>>> 106d946f
         Raises:
             EnvironmentError:
                 Raised when attempting to directly instantiate an AutoImageProcessor object.
