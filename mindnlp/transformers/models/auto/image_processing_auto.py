# coding=utf-8
# Copyright 2022 The HuggingFace Inc. team.
#
# Licensed under the Apache License, Version 2.0 (the "License");
# you may not use this file except in compliance with the License.
# You may obtain a copy of the License at
#
#     http://www.apache.org/licenses/LICENSE-2.0
#
# Unless required by applicable law or agreed to in writing, software
# distributed under the License is distributed on an "AS IS" BASIS,
# WITHOUT WARRANTIES OR CONDITIONS OF ANY KIND, either express or implied.
# See the License for the specific language governing permissions and
# limitations under the License.
# ============================================================================
""" AutoImageProcessor class."""
import importlib
import json
import os
import warnings
from collections import OrderedDict
from typing import Dict, Optional, Union

# Build the list of all image processors
from mindnlp.utils import logging, get_file_from_repo
from mindnlp.configs import CONFIG_NAME, IMAGE_PROCESSOR_NAME
from ...configuration_utils import PretrainedConfig
from ...image_processing_utils import ImageProcessingMixin
from .auto_factory import _LazyAutoMapping
from .configuration_auto import (
    CONFIG_MAPPING_NAMES,
    AutoConfig,
    model_type_to_module_name,
    replace_list_option_in_docstrings,
)


logger = logging.get_logger(__name__)

IMAGE_PROCESSOR_MAPPING_NAMES = OrderedDict(
    [
        ("align", "EfficientNetImageProcessor"),
        ("beit", "BeitImageProcessor"),
        ("bit", "BitImageProcessor"),
        ("blip", "BlipImageProcessor"),
        ("blip-2", "BlipImageProcessor"),
        ("bridgetower", "BridgeTowerImageProcessor"),
        ("chinese_clip", "ChineseCLIPImageProcessor"),
        ("clip", "CLIPImageProcessor"),
        ("clipseg", "ViTImageProcessor"),
        ("conditional_detr", "ConditionalDetrImageProcessor"),
        ("convnext", "ConvNextImageProcessor"),
        ("convnextv2", "ConvNextImageProcessor"),
        ("cvt", "ConvNextImageProcessor"),
        ("data2vec-vision", "BeitImageProcessor"),
        ("deformable_detr", "DeformableDetrImageProcessor"),
        ("deit", "DeiTImageProcessor"),
        ("depth_anything", "DPTImageProcessor"),
        ("deta", "DetaImageProcessor"),
        ("detr", "DetrImageProcessor"),
        ("dinat", "ViTImageProcessor"),
        ("dinov2", "BitImageProcessor"),
        ("donut-swin", "DonutImageProcessor"),
        ("dpt", "DPTImageProcessor"),
        ("efficientformer", "EfficientFormerImageProcessor"),
        ("efficientnet", "EfficientNetImageProcessor"),
        ("flava", "FlavaImageProcessor"),
<<<<<<< HEAD
        ("focalnet", "BitImageProcessor"),
        ("fuyu", "FuyuImageProcessor"),
=======
        # ("focalnet", "BitImageProcessor"),
        # ("fuyu", "FuyuImageProcessor"),
>>>>>>> da187912
        ("git", "CLIPImageProcessor"),
        ("glpn", "GLPNImageProcessor"),
        ("groupvit", "CLIPImageProcessor"),
        ("idefics", "IdeficsImageProcessor"),
        ("imagegpt", "ImageGPTImageProcessor"),
        ("instructblip", "BlipImageProcessor"),
        ("kosmos-2", "CLIPImageProcessor"),
        ("layoutlmv2", "LayoutLMv2ImageProcessor"),
        ("layoutlmv3", "LayoutLMv3ImageProcessor"),
        ("levit", "LevitImageProcessor"),
        ("llava", "CLIPImageProcessor"),
        ("mask2former", "Mask2FormerImageProcessor"),
        ("maskformer", "MaskFormerImageProcessor"),
        ("mgp-str", "ViTImageProcessor"),
        ("mobilenet_v1", "MobileNetV1ImageProcessor"),
        ("mobilenet_v2", "MobileNetV2ImageProcessor"),
        ("mobilevit", "MobileViTImageProcessor"),
        ("mobilevit", "MobileViTImageProcessor"),
        ("mobilevitv2", "MobileViTImageProcessor"),
        ("nat", "ViTImageProcessor"),
        ("nougat", "NougatImageProcessor"),
        ("oneformer", "OneFormerImageProcessor"),
        ("owlv2", "Owlv2ImageProcessor"),
        ("owlvit", "OwlViTImageProcessor"),
        ("perceiver", "PerceiverImageProcessor"),
        ("pix2struct", "Pix2StructImageProcessor"),
        ("poolformer", "PoolFormerImageProcessor"),
        ("pvt", "PvtImageProcessor"),
        ("pvt_v2", "PvtImageProcessor"),
        ("regnet", "ConvNextImageProcessor"),
        ("resnet", "ConvNextImageProcessor"),
        ("sam", "SamImageProcessor"),
        ("segformer", "SegformerImageProcessor"),
        ("seggpt", "SegGptImageProcessor"),
        ("siglip", "SiglipImageProcessor"),
        ("swiftformer", "ViTImageProcessor"),
        ("swin", "ViTImageProcessor"),
        ("swin2sr", "Swin2SRImageProcessor"),
        ("swinv2", "ViTImageProcessor"),
        ("table-transformer", "DetrImageProcessor"),
        ("timesformer", "VideoMAEImageProcessor"),
        ("tvlt", "TvltImageProcessor"),
        ("tvp", "TvpImageProcessor"),
        ("udop", "LayoutLMv3ImageProcessor"),
        ("upernet", "SegformerImageProcessor"),
        ("van", "ConvNextImageProcessor"),
        ("videomae", "VideoMAEImageProcessor"),
        ("vilt", "ViltImageProcessor"),
        ("vipllava", "CLIPImageProcessor"),
        ("vit", "ViTImageProcessor"),
        ("vit_hybrid", "ViTHybridImageProcessor"),
        ("vit_mae", "ViTImageProcessor"),
        ("vit_msn", "ViTImageProcessor"),
        ("vitmatte", "VitMatteImageProcessor"),
        ("xclip", "CLIPImageProcessor"),
        ("yolos", "YolosImageProcessor"),
    ]
)

IMAGE_PROCESSOR_MAPPING = _LazyAutoMapping(CONFIG_MAPPING_NAMES, IMAGE_PROCESSOR_MAPPING_NAMES)


def image_processor_class_from_name(class_name: str):
    """
    Args:
        class_name (str): The name of the image processor class to retrieve.
            It is used to locate and import the corresponding class based on the provided name.

    Returns:
        None: If the class with the given name is not found, None is returned.

    Raises:
        AttributeError: If an attribute error occurs while attempting to retrieve the class from the imported module.
        ImportError: If an import error occurs while attempting to import the module.
    """
    for module_name, extractors in IMAGE_PROCESSOR_MAPPING_NAMES.items():
        if class_name in extractors:
            module_name = model_type_to_module_name(module_name)

            module = importlib.import_module(f".{module_name}", "mindnlp.transformers.models")
            try:
                return getattr(module, class_name)
            except AttributeError:
                continue

    for _, extractor in IMAGE_PROCESSOR_MAPPING._extra_content.items():
        if getattr(extractor, "__name__", None) == class_name:
            return extractor

    # We did not fine the class, but maybe it's because a dep is missing. In that case, the class will be in the main
    # init and we return the proper dummy to get an appropriate error message.
    main_module = importlib.import_module("mindnlp.transformers")
    if hasattr(main_module, class_name):
        return getattr(main_module, class_name)

    return None


def get_image_processor_config(
    pretrained_model_name_or_path: Union[str, os.PathLike],
    cache_dir: Optional[Union[str, os.PathLike]] = None,
    force_download: bool = False,
    resume_download: bool = False,
    proxies: Optional[Dict[str, str]] = None,
    token: Optional[Union[bool, str]] = None,
    revision: Optional[str] = None,
    local_files_only: bool = False,
    **kwargs,
):
    """
    Loads the image processor configuration from a pretrained model image processor configuration.

    Args:
        pretrained_model_name_or_path (`str` or `os.PathLike`):
            This can be either:
            >   - a string, the *model id* of a pretrained model configuration hosted inside a model repo on
              hf-mirror.com.
            >   - a path to a *directory* containing a configuration file saved using the
              [`~PreTrainedTokenizer.save_pretrained`] method, e.g., `./my_model_directory/`.

        cache_dir (`str` or `os.PathLike`, *optional*):
            Path to a directory in which a downloaded pretrained model configuration should be cached if the standard
            cache should not be used.
        force_download (`bool`, *optional*, defaults to `False`):
            Whether or not to force to (re-)download the configuration files and override the cached versions if they
            exist.
        resume_download (`bool`, *optional*, defaults to `False`):
            Whether or not to delete incompletely received file. Attempts to resume the download if such a file exists.
        proxies (`Dict[str, str]`, *optional*):
            A dictionary of proxy servers to use by protocol or endpoint, e.g., `{'http': 'foo.bar:3128',
            'http://hostname': 'foo.bar:4012'}.` The proxies are used on each request.
        token (`str` or *bool*, *optional*):
            The token to use as HTTP bearer authorization for remote files. If `True`, will use the token generated
            when running `huggingface-cli login` (stored in `~/.huggingface`).
        revision (`str`, *optional*, defaults to `"main"`):
            The specific model version to use. It can be a branch name, a tag name, or a commit id, since we use a
            git-based system for storing models and other artifacts on hf-mirror.com, so `revision` can be any
            identifier allowed by git.
        local_files_only (`bool`, *optional*, defaults to `False`):
            If `True`, will only try to load the image processor configuration from local files.

    <Tip>

    Passing `token=True` is required when you want to use a private model.

    </Tip>

    Returns:
        `Dict`: The configuration of the image processor.

    Example:
        ```python
        # Download configuration from hf-mirror.com and cache.
        image_processor_config = get_image_processor_config("google-bert/bert-base-uncased")
        # This model does not have a image processor config so the result will be an empty dict.
        image_processor_config = get_image_processor_config("FacebookAI/xlm-roberta-base")

        # Save a pretrained image processor locally and you can reload its config
        from transformers import AutoTokenizer

        image_processor = AutoImageProcessor.from_pretrained("google/vit-base-patch16-224-in21k")
        image_processor.save_pretrained("image-processor-test")
        image_processor_config = get_image_processor_config("image-processor-test")
        ```
    """
    use_auth_token = kwargs.pop("use_auth_token", None)
    if use_auth_token is not None:
        warnings.warn(
            "The `use_auth_token` argument is deprecated and will be removed in v5 of Transformers. Please use `token` instead.",
            FutureWarning,
        )
        if token is not None:
            raise ValueError("`token` and `use_auth_token` are both specified. Please set only the argument `token`.")
        token = use_auth_token

    resolved_config_file = get_file_from_repo(
        pretrained_model_name_or_path,
        IMAGE_PROCESSOR_NAME,
        cache_dir=cache_dir,
        force_download=force_download,
        resume_download=resume_download,
        proxies=proxies,
        token=token,
        revision=revision,
        local_files_only=local_files_only,
    )
    if resolved_config_file is None:
        logger.info(
            "Could not locate the image processor configuration file, will try to use the model config instead."
        )
        return {}

    with open(resolved_config_file, encoding="utf-8") as reader:
        return json.load(reader)


class AutoImageProcessor:
    r"""
    This is a generic image processor class that will be instantiated as one of the image processor classes of the
    library when created with the [`AutoImageProcessor.from_pretrained`] class method.

    This class cannot be instantiated directly using `__init__()` (throws an error).
    """
    def __init__(self):
        """
        Initializes an instance of AutoImageProcessor.

        Args:
            self: The object itself.

        Returns:
            None. This method does not return any value.

        Raises:
            EnvironmentError: Raised when attempting to directly instantiate an AutoImageProcessor object. AutoImageProcessor is designed to be instantiated using the
            `AutoImageProcessor.from_pretrained(pretrained_model_name_or_path)` method.
        """
        raise EnvironmentError(
            "AutoImageProcessor is designed to be instantiated "
            "using the `AutoImageProcessor.from_pretrained(pretrained_model_name_or_path)` method."
        )

    @classmethod
    @replace_list_option_in_docstrings(IMAGE_PROCESSOR_MAPPING_NAMES)
    def from_pretrained(cls, pretrained_model_name_or_path, **kwargs):
        r"""
        Instantiate one of the image processor classes of the library from a pretrained model vocabulary.

        The image processor class to instantiate is selected based on the `model_type` property of the config object
        (either passed as an argument or loaded from `pretrained_model_name_or_path` if possible), or when it's
        missing, by falling back to using pattern matching on `pretrained_model_name_or_path`:

        List options

        Params:
            pretrained_model_name_or_path (`str` or `os.PathLike`):
                This can be either:
                >   - a string, the *model id* of a pretrained image_processor hosted inside a model repo on
                  hf-mirror.com.
                >   - a path to a *directory* containing a image processor file saved using the
                  [`~image_processing_utils.ImageProcessingMixin.save_pretrained`] method, e.g.,
                  `./my_model_directory/`.
                >   - a path or url to a saved image processor JSON *file*, e.g.,
                  `./my_model_directory/preprocessor_config.json`.
            cache_dir (`str` or `os.PathLike`, *optional*):
                Path to a directory in which a downloaded pretrained model image processor should be cached if the
                standard cache should not be used.
            force_download (`bool`, *optional*, defaults to `False`):
                Whether or not to force to (re-)download the image processor files and override the cached versions if
                they exist.
            resume_download (`bool`, *optional*, defaults to `False`):
                Whether or not to delete incompletely received file. Attempts to resume the download if such a file
                exists.
            proxies (`Dict[str, str]`, *optional*):
                A dictionary of proxy servers to use by protocol or endpoint, e.g., `{'http': 'foo.bar:3128',
                'http://hostname': 'foo.bar:4012'}.` The proxies are used on each request.
            token (`str` or *bool*, *optional*):
                The token to use as HTTP bearer authorization for remote files. If `True`, will use the token generated
                when running `huggingface-cli login` (stored in `~/.huggingface`).
            revision (`str`, *optional*, defaults to `"main"`):
                The specific model version to use. It can be a branch name, a tag name, or a commit id, since we use a
                git-based system for storing models and other artifacts on hf-mirror.com, so `revision` can be any
                identifier allowed by git.
            return_unused_kwargs (`bool`, *optional*, defaults to `False`):
                If `False`, then this function returns just the final image processor object. If `True`, then this
                functions returns a `Tuple(image_processor, unused_kwargs)` where *unused_kwargs* is a dictionary
                consisting of the key/value pairs whose keys are not image processor attributes: i.e., the part of
                `kwargs` which has not been used to update `image_processor` and is otherwise ignored.
            trust_remote_code (`bool`, *optional*, defaults to `False`):
                Whether or not to allow for custom models defined on the Hub in their own modeling files. This option
                should only be set to `True` for repositories you trust and in which you have read the code, as it will
                execute code present on the Hub on your local machine.
            kwargs (`Dict[str, Any]`, *optional*):
                The values in kwargs of any keys which are image processor attributes will be used to override the
                loaded values. Behavior concerning key/value pairs whose keys are *not* image processor attributes is
                controlled by the `return_unused_kwargs` keyword parameter.

        <Tip>

        Passing `token=True` is required when you want to use a private model.

        </Tip>

        Example:
            ```python
            >>> from transformers import AutoImageProcessor

            >>> # Download image processor from hf-mirror.com and cache.
            >>> image_processor = AutoImageProcessor.from_pretrained("google/vit-base-patch16-224-in21k")

            >>> # If image processor files are in a directory (e.g. image processor was saved using *save_pretrained('./test/saved_model/')*)
            >>> # image_processor = AutoImageProcessor.from_pretrained("./test/saved_model/")
            ```
        """
        use_auth_token = kwargs.pop("use_auth_token", None)
        if use_auth_token is not None:
            warnings.warn(
                "The `use_auth_token` argument is deprecated and will be removed in v5 of Transformers. Please use `token` instead.",
                FutureWarning,
            )
            if kwargs.get("token", None) is not None:
                raise ValueError(
                    "`token` and `use_auth_token` are both specified. Please set only the argument `token`."
                )
            kwargs["token"] = use_auth_token

        config = kwargs.pop("config", None)
        kwargs["_from_auto"] = True

        config_dict, _ = ImageProcessingMixin.get_image_processor_dict(pretrained_model_name_or_path, **kwargs)
        image_processor_class = config_dict.get("image_processor_type", None)
        image_processor_auto_map = None
        if "AutoImageProcessor" in config_dict.get("auto_map", {}):
            image_processor_auto_map = config_dict["auto_map"]["AutoImageProcessor"]

        # If we still don't have the image processor class, check if we're loading from a previous feature extractor config
        # and if so, infer the image processor class from there.
        if image_processor_class is None and image_processor_auto_map is None:
            feature_extractor_class = config_dict.pop("feature_extractor_type", None)
            if feature_extractor_class is not None:
                logger.warning(
                    "Could not find image processor class in the image processor config or the model config. Loading "
                    "based on pattern matching with the model's feature extractor configuration. Please open a "
                    "PR/issue to update `preprocessor_config.json` to use `image_processor_type` instead of "
                    "`feature_extractor_type`. This warning will be removed in v4.40."
                )
                image_processor_class = feature_extractor_class.replace("FeatureExtractor", "ImageProcessor")
            if "AutoFeatureExtractor" in config_dict.get("auto_map", {}):
                feature_extractor_auto_map = config_dict["auto_map"]["AutoFeatureExtractor"]
                image_processor_auto_map = feature_extractor_auto_map.replace("FeatureExtractor", "ImageProcessor")
                logger.warning(
                    "Could not find image processor auto map in the image processor config or the model config. "
                    "Loading based on pattern matching with the model's feature extractor configuration. Please open a "
                    "PR/issue to update `preprocessor_config.json` to use `AutoImageProcessor` instead of "
                    "`AutoFeatureExtractor`. This warning will be removed in v4.40."
                )

        print(image_processor_class)
        # If we don't find the image processor class in the image processor config, let's try the model config.
        if image_processor_class is None and image_processor_auto_map is None:
            if not isinstance(config, PretrainedConfig):
                config = AutoConfig.from_pretrained(pretrained_model_name_or_path, **kwargs)
            # It could be in `config.image_processor_type``
            image_processor_class = getattr(config, "image_processor_type", None)
            if hasattr(config, "auto_map") and "AutoImageProcessor" in config.auto_map:
                image_processor_auto_map = config.auto_map["AutoImageProcessor"]

        if image_processor_class is not None:
            image_processor_class = image_processor_class_from_name(image_processor_class)

        if image_processor_class is not None:
            return image_processor_class.from_dict(config_dict, **kwargs)
        # Last try: we use the IMAGE_PROCESSOR_MAPPING.
        if type(config) in IMAGE_PROCESSOR_MAPPING:
            image_processor_class = IMAGE_PROCESSOR_MAPPING[type(config)]
            return image_processor_class.from_dict(config_dict, **kwargs)

        raise ValueError(
            f"Unrecognized image processor in {pretrained_model_name_or_path}. Should have a "
            f"`image_processor_type` key in its {IMAGE_PROCESSOR_NAME} of {CONFIG_NAME}, or one of the following "
            f"`model_type` keys in its {CONFIG_NAME}: {', '.join(c for c in IMAGE_PROCESSOR_MAPPING_NAMES.keys())}"
        )

    @staticmethod
    def register(config_class, image_processor_class, exist_ok=False):
        """
        Register a new image processor for this class.

        Args:
            config_class ([`PretrainedConfig`]):
                The configuration corresponding to the model to register.
            image_processor_class ([`ImageProcessingMixin`]): The image processor to register.
        """
        IMAGE_PROCESSOR_MAPPING.register(config_class, image_processor_class, exist_ok=exist_ok)<|MERGE_RESOLUTION|>--- conflicted
+++ resolved
@@ -65,13 +65,8 @@
         ("efficientformer", "EfficientFormerImageProcessor"),
         ("efficientnet", "EfficientNetImageProcessor"),
         ("flava", "FlavaImageProcessor"),
-<<<<<<< HEAD
-        ("focalnet", "BitImageProcessor"),
-        ("fuyu", "FuyuImageProcessor"),
-=======
         # ("focalnet", "BitImageProcessor"),
         # ("fuyu", "FuyuImageProcessor"),
->>>>>>> da187912
         ("git", "CLIPImageProcessor"),
         ("glpn", "GLPNImageProcessor"),
         ("groupvit", "CLIPImageProcessor"),
