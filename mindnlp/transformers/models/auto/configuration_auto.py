# coding=utf-8
# Copyright 2018 The HuggingFace Inc. team.
#
# Licensed under the Apache License, Version 2.0 (the "License");
# you may not use this file except in compliance with the License.
# You may obtain a copy of the License at
#
#     http://www.apache.org/licenses/LICENSE-2.0
#
# Unless required by applicable law or agreed to in writing, software
# distributed under the License is distributed on an "AS IS" BASIS,
# WITHOUT WARRANTIES OR CONDITIONS OF ANY KIND, either express or implied.
# See the License for the specific language governing permissions and
# limitations under the License.
# ============================================================================
"""Auto Config class."""

import importlib
import re
import warnings
from collections import OrderedDict
from typing import List, Union

from mindnlp.configs import CONFIG_NAME
from mindnlp.transformers.configuration_utils import PretrainedConfig
from mindnlp.utils import logging

logger = logging.get_logger(__name__)

CONFIG_MAPPING_NAMES = OrderedDict(
    [
        # Add configs here
        ("albert", "AlbertConfig"),
        ("align", "AlignConfig"),
        ("altclip", "AltCLIPConfig"),
        ("audio-spectrogram-transformer", "ASTConfig"),
        ("autoformer", "AutoformerConfig"),
        ("bark", "BarkConfig"),
        ("bart", "BartConfig"),
        ("beit", "BeitConfig"),
        ("bert", "BertConfig"),
        ("bert-generation", "BertGenerationConfig"),
        ("bge-m3", "BgeM3Config"),
        ("big_bird", "BigBirdConfig"),
        ("bigbird_pegasus", "BigBirdPegasusConfig"),
        ("biogpt", "BioGptConfig"),
        ("bit", "BitConfig"),
        ("blenderbot", "BlenderbotConfig"),
        ("blenderbot-small", "BlenderbotSmallConfig"),
        ("blip", "BlipConfig"),
        ("blip-2", "Blip2Config"),
        ("bloom", "BloomConfig"),
        ("bridgetower", "BridgeTowerConfig"),
        ("bros", "BrosConfig"),
        ("camembert", "CamembertConfig"),
        ("canine", "CanineConfig"),
        ("chatglm", "ChatGLMConfig"),
        ("clap", "ClapConfig"),
        ("clip", "CLIPConfig"),
        ("clipseg", "CLIPSegConfig"),
        ("clipseg_vision_model","CLIPSegVisionConfig"),
        ("clip_vision_model", "CLIPVisionConfig"),
        ("codegen", "CodeGenConfig"),
        ("cohere", "CohereConfig"),
        ("cogvlm", "CogVLMConfig"),
        ("convbert", "ConvBertConfig"),
        ("convnext", "ConvNextConfig"),
        ("cpmant", "CpmAntConfig"),
        ("ctrl", "CTRLConfig"),
        ("cpmbee", "CpmBeeConfig"),
        ("cvt", "CvtConfig"),
        ("data2vec-text", "Data2VecTextConfig"),
        ("deit", "DeiTConfig"),
        ("deberta", "DebertaConfig"),
        ("deberta-v2", "DebertaV2Config"),
        ("detr", "DetrConfig"),
        ("distilbert", "DistilBertConfig"),
        ("efficientformer", "EfficientFormerConfig"),
        ("encodec", "EncodecConfig"),
        ("esm", "EsmConfig"),
        ("falcon", "FalconConfig"),
        ("flava", "FlavaConfig"),
        ("focalnet","FocalNetConfig"),
        ("funnel", "FunnelConfig"),
        ("fastspeech2_conformer", "FastSpeech2ConformerConfig"),
        ("gemma", "GemmaConfig"),
        ("git", "GitConfig"),
        ("gpt2", "GPT2Config"),
        ("gpt_bigcode", "GPTBigCodeConfig"),
        ("gptj", "GPTJConfig"),
        ("gpt_neox", "GPTNeoXConfig"),
        ("gpt_pangu", "GPTPanguConfig"),
        ("groupvit", "GroupViTConfig"),
        ("hubert", "HubertConfig"),
        ("ibert", "IBertConfig"),
        ("instructblip", "InstructBlipConfig"),
        ("jetmoe", "JetMoEConfig"),
        ("led", "LEDConfig"),
        ("llama", "LlamaConfig"),
        ("llava", "LlavaConfig"),
        ("llava_next", "LlavaNextConfig"),
        ("mamba", "MambaConfig"),
        ("marian", "MarianConfig"),
        ("mask2former", "Mask2FormerConfig"),
        ("mbart", "MBartConfig"),
        ("mctct", "MCTCTConfig"),
        ("minicpm", "MiniCPMConfig"),
        ("mistral", "MistralConfig"),
        ("mixtral", "MixtralConfig"),
        ("mobilevit", "MobileViTConfig"),
        ("mobilenet_v1","MobileNetV1Config"),
        ("mobilenet_v2","MobileNetV2Config"),
        ("musicgen", "MusicgenConfig"),
        ("musicgen_melody", "MusicgenMelodyConfig"),
        ("mt5", "MT5Config"),
        ("mvp", "MvpConfig"),
        ("nystromformer", "NystromformerConfig"),
        ("olmo", "OlmoConfig"),
        ("oneformer", "OneFormerConfig"),
        ("openelm", "OpenELMConfig"),
        ("opt", "OPTConfig"),
        ("owlv2", "Owlv2Config"),
        ("owlvit", "OwlViTConfig"),
        ("pegasus", "PegasusConfig"),
        ("persimmon", "PersimmonConfig"),
        ("phi", "PhiConfig"),
        ("phi3", "Phi3Config"),
        ("plbart", "PLBartConfig"),
        ("qdqbert", "QDQBertConfig"),
        ("qwen2", "Qwen2Config"),
        ("qwen2_moe", "Qwen2MoeConfig"),
        ("reformer", "ReformerConfig"),
        ("rembert", "RemBertConfig"),
        ("resnet", "ResNetConfig"),
        ("roberta", "RobertaConfig"),
        ("roc_bert", "RoCBertConfig"),
        ("sam", "SamConfig"),
        ("segformer", "SegformerConfig"),
        ("speech-encoder-decoder", "SpeechEncoderDecoderConfig"),
        ("speech_to_text", "Speech2TextConfig"),
        ("speecht5", "SpeechT5Config"),
        ("stablelm", "StableLmConfig"),
        ("splinter", "SplinterConfig"),
        ("squeezebert", "SqueezeBertConfig"),
        ("starcoder2", "Starcoder2Config"),
        ("swin", "SwinConfig"),
        ("swiftformer", "SwiftFormerConfig"),
        ("switch_transformers", "SwitchTransformersConfig"),
        ("swin2sr", "Swin2SRConfig"),
        ("t5", "T5Config"),
        ("tapas", "TapasConfig"),
        ("time_series_transformer", "TimeSeriesTransformerConfig"),
        ("timesformer", "TimesformerConfig"),
<<<<<<< HEAD
        ("umt5", "UMT5Config"),
=======
        ("univnet", "UnivNetConfig"),
>>>>>>> 913dacd7
        ("videomae", "VideoMAEConfig"),
        ("vit", "ViTConfig"),
        ("vit_hybrid", "ViTHybridConfig"),
        ("vit_msn", "ViTMSNConfig"),
        ("vision-encoder-decoder", "VisionEncoderDecoderConfig"),
        ("vision-text-dual-encoder", "VisionTextDualEncoderConfig"),
        ("vipllava", "VipLlavaConfig"),
        ("visual_bert", "VisualBertConfig"),
        ("vitdet", "VitDetConfig"),
        ("wav2vec2", "Wav2Vec2Config"),
        ("wavlm", "WavLMConfig"),
        ("wav2vec2-bert", "Wav2Vec2BertConfig"),
        ("wav2vec2-conformer", "Wav2Vec2ConformerConfig"),
        ("whisper", "WhisperConfig"),
        ("xclip", "XCLIPConfig"),
        ("xlm-roberta", "XLMRobertaConfig"),
        ("xlm-roberta-xl", "XLMRobertaXLConfig"),
        ("layoutlmv2", "LayoutLMv2Config"),
        ("xlnet", "XLNetConfig"),
    ]
)

CONFIG_ARCHIVE_MAP_MAPPING_NAMES = OrderedDict(
    [
        # Add archive maps here)
        ("albert", "ALBERT_PRETRAINED_CONFIG_ARCHIVE_MAP"),
        ("align", "ALIGN_PRETRAINED_CONFIG_ARCHIVE_MAP"),
        ("altclip", "ALTCLIP_PRETRAINED_CONFIG_ARCHIVE_MAP"),
        (
            "audio-spectrogram-transformer",
            "AUDIO_SPECTROGRAM_TRANSFORMER_PRETRAINED_CONFIG_ARCHIVE_MAP",
        ),
        ("autoformer", "AUTOFORMER_PRETRAINED_CONFIG_ARCHIVE_MAP"),
        ("bark", "BARK_PRETRAINED_CONFIG_ARCHIVE_MAP"),
        ("bart", "BART_PRETRAINED_CONFIG_ARCHIVE_MAP"),
        ("beit", "BEIT_PRETRAINED_CONFIG_ARCHIVE_MAP"),
        ("bert", "BERT_PRETRAINED_CONFIG_ARCHIVE_MAP"),
        ("big_bird", "BIG_BIRD_PRETRAINED_CONFIG_ARCHIVE_MAP"),
        ("bigbird_pegasus", "BIGBIRD_PEGASUS_PRETRAINED_CONFIG_ARCHIVE_MAP"),
        ("biogpt", "BIOGPT_PRETRAINED_CONFIG_ARCHIVE_MAP"),
        ("bit", "BIT_PRETRAINED_CONFIG_ARCHIVE_MAP"),
        ("blenderbot", "BLENDERBOT_PRETRAINED_CONFIG_ARCHIVE_MAP"),
        ("blenderbot-small", "BLENDERBOT_SMALL_PRETRAINED_CONFIG_ARCHIVE_MAP"),
        ("blip", "BLIP_PRETRAINED_CONFIG_ARCHIVE_MAP"),
        ("blip-2", "BLIP_2_PRETRAINED_CONFIG_ARCHIVE_MAP"),
        ("bloom", "BLOOM_PRETRAINED_CONFIG_ARCHIVE_MAP"),
        ("bridgetower", "BRIDGETOWER_PRETRAINED_CONFIG_ARCHIVE_MAP"),
        ("bros", "BROS_PRETRAINED_CONFIG_ARCHIVE_MAP"),
        ("camembert", "CAMEMBERT_PRETRAINED_CONFIG_ARCHIVE_MAP"),
        ("canine", "CANINE_PRETRAINED_CONFIG_ARCHIVE_MAP"),
        ("chinese_clip", "CHINESE_CLIP_PRETRAINED_CONFIG_ARCHIVE_MAP"),
        ("chatglm", "CHATGLM_6B_PRETRAINED_MODEL_ARCHIVE_LIST"),
        ("clap", "CLAP_PRETRAINED_MODEL_ARCHIVE_LIST"),
        ("clip", "CLIP_PRETRAINED_CONFIG_ARCHIVE_MAP"),
        ("clipseg", "CLIPSEG_PRETRAINED_CONFIG_ARCHIVE_MAP"),
        ("codegen", "CODEGEN_PRETRAINED_CONFIG_ARCHIVE_MAP"),
        ("cohere", "COHERE_PRETRAINED_CONFIG_ARCHIVE_MAP"),
        ("conditional_detr", "CONDITIONAL_DETR_PRETRAINED_CONFIG_ARCHIVE_MAP"),
        ("convbert", "CONVBERT_PRETRAINED_CONFIG_ARCHIVE_MAP"),
        ("convnext", "CONVNEXT_PRETRAINED_CONFIG_ARCHIVE_MAP"),
        ("convnextv2", "CONVNEXTV2_PRETRAINED_CONFIG_ARCHIVE_MAP"),
        ("cpmant", "CPMANT_PRETRAINED_CONFIG_ARCHIVE_MAP"),
        ("cpmbee", "CPMBEE_PRETRAINED_CONFIG_ARCHIVE_MAP"),
        ("ctrl", "CTRL_PRETRAINED_CONFIG_ARCHIVE_MAP"),
        ("cvt", "CVT_PRETRAINED_CONFIG_ARCHIVE_MAP"),
        ("data2vec-audio", "DATA2VEC_AUDIO_PRETRAINED_CONFIG_ARCHIVE_MAP"),
        ("data2vec-text", "DATA2VEC_TEXT_PRETRAINED_CONFIG_ARCHIVE_MAP"),
        ("data2vec-vision", "DATA2VEC_VISION_PRETRAINED_CONFIG_ARCHIVE_MAP"),
        ("deberta", "DEBERTA_PRETRAINED_CONFIG_ARCHIVE_MAP"),
        ("deberta-v2", "DEBERTA_V2_PRETRAINED_CONFIG_ARCHIVE_MAP"),
        ("decision_transformer", "DECISION_TRANSFORMER_PRETRAINED_CONFIG_ARCHIVE_MAP"),
        ("deformable_detr", "DEFORMABLE_DETR_PRETRAINED_CONFIG_ARCHIVE_MAP"),
        ("deit", "DEIT_PRETRAINED_CONFIG_ARCHIVE_MAP"),
        ("deta", "DETA_PRETRAINED_CONFIG_ARCHIVE_MAP"),
        ("detr", "DETR_PRETRAINED_CONFIG_ARCHIVE_MAP"),
        ("dinat", "DINAT_PRETRAINED_CONFIG_ARCHIVE_MAP"),
        ("dinov2", "DINOV2_PRETRAINED_CONFIG_ARCHIVE_MAP"),
        ("distilbert", "DISTILBERT_PRETRAINED_CONFIG_ARCHIVE_MAP"),
        ("donut-swin", "DONUT_SWIN_PRETRAINED_CONFIG_ARCHIVE_MAP"),
        ("dpr", "DPR_PRETRAINED_CONFIG_ARCHIVE_MAP"),
        ("dpt", "DPT_PRETRAINED_CONFIG_ARCHIVE_MAP"),
        ("efficientformer", "EFFICIENTFORMER_PRETRAINED_CONFIG_ARCHIVE_MAP"),
        ("efficientnet", "EFFICIENTNET_PRETRAINED_CONFIG_ARCHIVE_MAP"),
        ("electra", "ELECTRA_PRETRAINED_CONFIG_ARCHIVE_MAP"),
        ("encodec", "ENCODEC_PRETRAINED_CONFIG_ARCHIVE_MAP"),
        ("ernie", "ERNIE_PRETRAINED_CONFIG_ARCHIVE_MAP"),
        ("ernie_m", "ERNIE_M_PRETRAINED_CONFIG_ARCHIVE_MAP"),
        ("esm", "ESM_PRETRAINED_CONFIG_ARCHIVE_MAP"),
        ("falcon", "FALCON_PRETRAINED_CONFIG_ARCHIVE_MAP"),
        ("flaubert", "FLAUBERT_PRETRAINED_CONFIG_ARCHIVE_MAP"),
        ("flava", "FLAVA_PRETRAINED_CONFIG_ARCHIVE_MAP"),
        ("fnet", "FNET_PRETRAINED_CONFIG_ARCHIVE_MAP"),
        ("focalnet", "FOCALNET_PRETRAINED_CONFIG_ARCHIVE_MAP"),
        ("fsmt", "FSMT_PRETRAINED_CONFIG_ARCHIVE_MAP"),
        ("funnel", "FUNNEL_PRETRAINED_CONFIG_ARCHIVE_MAP"),
        ("fuyu", "FUYU_PRETRAINED_CONFIG_ARCHIVE_MAP"),
        ("gemma", "GEMMA_PRETRAINED_CONFIG_ARCHIVE_MAP"),
        ("git", "GIT_PRETRAINED_CONFIG_ARCHIVE_MAP"),
        ("glpn", "GLPN_PRETRAINED_CONFIG_ARCHIVE_MAP"),
        ("gpt2", "GPT2_PRETRAINED_CONFIG_ARCHIVE_MAP"),
        ("gpt_bigcode", "GPT_BIGCODE_PRETRAINED_CONFIG_ARCHIVE_MAP"),
        ("gpt_neo", "GPT_NEO_PRETRAINED_CONFIG_ARCHIVE_MAP"),
        ("gpt_neox", "GPT_NEOX_PRETRAINED_CONFIG_ARCHIVE_MAP"),
        ("gpt_neox_japanese", "GPT_NEOX_JAPANESE_PRETRAINED_CONFIG_ARCHIVE_MAP"),
        ("gpt_pangu", "GPTPANGU_PRETRAINED_CONFIG_ARCHIVE_MAP"),
        ("gptj", "GPTJ_PRETRAINED_CONFIG_ARCHIVE_MAP"),
        ("gptsan-japanese", "GPTSAN_JAPANESE_PRETRAINED_CONFIG_ARCHIVE_MAP"),
        ("graphormer", "GRAPHORMER_PRETRAINED_CONFIG_ARCHIVE_MAP"),
        ("groupvit", "GROUPVIT_PRETRAINED_CONFIG_ARCHIVE_MAP"),
        ("hubert", "HUBERT_PRETRAINED_CONFIG_ARCHIVE_MAP"),
        ("idefics", "IDEFICS_PRETRAINED_CONFIG_ARCHIVE_MAP"),
        ("imagegpt", "IMAGEGPT_PRETRAINED_CONFIG_ARCHIVE_MAP"),
        ("informer", "INFORMER_PRETRAINED_CONFIG_ARCHIVE_MAP"),
        ("instructblip", "INSTRUCTBLIP_PRETRAINED_CONFIG_ARCHIVE_MAP"),
        ("jukebox", "JUKEBOX_PRETRAINED_CONFIG_ARCHIVE_MAP"),
        ("kosmos-2", "KOSMOS2_PRETRAINED_CONFIG_ARCHIVE_MAP"),
        ("layoutlm", "LAYOUTLM_PRETRAINED_CONFIG_ARCHIVE_MAP"),
        ("layoutlmv2", "LAYOUTLMV2_PRETRAINED_CONFIG_ARCHIVE_MAP"),
        ("layoutlmv3", "LAYOUTLMV3_PRETRAINED_CONFIG_ARCHIVE_MAP"),
        ("led", "LED_PRETRAINED_CONFIG_ARCHIVE_MAP"),
        ("levit", "LEVIT_PRETRAINED_CONFIG_ARCHIVE_MAP"),
        ("lilt", "LILT_PRETRAINED_CONFIG_ARCHIVE_MAP"),
        ("llama", "LLAMA_PRETRAINED_CONFIG_ARCHIVE_MAP"),
        ("longformer", "LONGFORMER_PRETRAINED_CONFIG_ARCHIVE_MAP"),
        ("longt5", "LONGT5_PRETRAINED_CONFIG_ARCHIVE_MAP"),
        ("luke", "LUKE_PRETRAINED_CONFIG_ARCHIVE_MAP"),
        ("lxmert", "LXMERT_PRETRAINED_CONFIG_ARCHIVE_MAP"),
        ("m2m_100", "M2M_100_PRETRAINED_CONFIG_ARCHIVE_MAP"),
        ("mamba", "MAMBA_PRETRAINED_CONFIG_ARCHIVE_MAP"),
        ("marian", "MARIAN_PRETRAINED_CONFIG_ARCHIVE_MAP"),
        ("markuplm", "MARKUPLM_PRETRAINED_CONFIG_ARCHIVE_MAP"),
        ("mask2former", "MASK2FORMER_PRETRAINED_CONFIG_ARCHIVE_MAP"),
        ("maskformer", "MASKFORMER_PRETRAINED_CONFIG_ARCHIVE_MAP"),
        ("mbart", "MBART_PRETRAINED_CONFIG_ARCHIVE_MAP"),
        ("mctct", "MCTCT_PRETRAINED_CONFIG_ARCHIVE_MAP"),
        ("mega", "MEGA_PRETRAINED_CONFIG_ARCHIVE_MAP"),
        ("megatron-bert", "MEGATRON_BERT_PRETRAINED_CONFIG_ARCHIVE_MAP"),
        ("mgp-str", "MGP_STR_PRETRAINED_CONFIG_ARCHIVE_MAP"),
        ("mistral", "MISTRAL_PRETRAINED_CONFIG_ARCHIVE_MAP"),
        ("mixtral", "MIXTRAL_PRETRAINED_CONFIG_ARCHIVE_MAP"),
        ("mobilenet_v1", "MOBILENET_V1_PRETRAINED_CONFIG_ARCHIVE_MAP"),
        ("mobilenet_v2", "MOBILENET_V2_PRETRAINED_CONFIG_ARCHIVE_MAP"),
        ("mobilevit", "MOBILEVIT_PRETRAINED_CONFIG_ARCHIVE_MAP"),
        ("mobilevitv2", "MOBILEVITV2_PRETRAINED_CONFIG_ARCHIVE_MAP"),
        ("mpnet", "MPNET_PRETRAINED_CONFIG_ARCHIVE_MAP"),
        ("mpt", "MPT_PRETRAINED_CONFIG_ARCHIVE_MAP"),
        ("mra", "MRA_PRETRAINED_CONFIG_ARCHIVE_MAP"),
        ("musicgen", "MUSICGEN_PRETRAINED_CONFIG_ARCHIVE_MAP"),
        ("mvp", "MVP_PRETRAINED_CONFIG_ARCHIVE_MAP"),
        ("nat", "NAT_PRETRAINED_CONFIG_ARCHIVE_MAP"),
        ("nezha", "NEZHA_PRETRAINED_CONFIG_ARCHIVE_MAP"),
        ("nllb-moe", "NLLB_MOE_PRETRAINED_CONFIG_ARCHIVE_MAP"),
        ("nystromformer", "NYSTROMFORMER_PRETRAINED_CONFIG_ARCHIVE_MAP"),
        ("oneformer", "ONEFORMER_PRETRAINED_CONFIG_ARCHIVE_MAP"),
        ("open-llama", "OPEN_LLAMA_PRETRAINED_CONFIG_ARCHIVE_MAP"),
        ("openai-gpt", "OPENAI_GPT_PRETRAINED_CONFIG_ARCHIVE_MAP"),
        ("opt", "OPT_PRETRAINED_CONFIG_ARCHIVE_MAP"),
        ("owlv2", "OWLV2_PRETRAINED_CONFIG_ARCHIVE_MAP"),
        ("owlvit", "OWLVIT_PRETRAINED_CONFIG_ARCHIVE_MAP"),
        ("pegasus", "PEGASUS_PRETRAINED_CONFIG_ARCHIVE_MAP"),
        ("pegasus_x", "PEGASUS_X_PRETRAINED_CONFIG_ARCHIVE_MAP"),
        ("perceiver", "PERCEIVER_PRETRAINED_CONFIG_ARCHIVE_MAP"),
        ("persimmon", "PERSIMMON_PRETRAINED_CONFIG_ARCHIVE_MAP"),
        ("phi", "PHI_PRETRAINED_CONFIG_ARCHIVE_MAP"),
        ("pix2struct", "PIX2STRUCT_PRETRAINED_CONFIG_ARCHIVE_MAP"),
        ("plbart", "PLBART_PRETRAINED_CONFIG_ARCHIVE_MAP"),
        ("poolformer", "POOLFORMER_PRETRAINED_CONFIG_ARCHIVE_MAP"),
        ("pop2piano", "POP2PIANO_PRETRAINED_CONFIG_ARCHIVE_MAP"),
        ("prophetnet", "PROPHETNET_PRETRAINED_CONFIG_ARCHIVE_MAP"),
        ("pvt", "PVT_PRETRAINED_CONFIG_ARCHIVE_MAP"),
        ("qdqbert", "QDQBERT_PRETRAINED_CONFIG_ARCHIVE_MAP"),
        ("qwen2", "QWEN2_PRETRAINED_CONFIG_ARCHIVE_MAP"),
        ("realm", "REALM_PRETRAINED_CONFIG_ARCHIVE_MAP"),
        ("regnet", "REGNET_PRETRAINED_CONFIG_ARCHIVE_MAP"),
        ("rembert", "REMBERT_PRETRAINED_CONFIG_ARCHIVE_MAP"),
        ("resnet", "RESNET_PRETRAINED_CONFIG_ARCHIVE_MAP"),
        ("roberta", "ROBERTA_PRETRAINED_CONFIG_ARCHIVE_MAP"),
        ("roberta-prelayernorm", "ROBERTA_PRELAYERNORM_PRETRAINED_CONFIG_ARCHIVE_MAP"),
        ("roc_bert", "ROC_BERT_PRETRAINED_CONFIG_ARCHIVE_MAP"),
        ("roformer", "ROFORMER_PRETRAINED_CONFIG_ARCHIVE_MAP"),
        ("rwkv", "RWKV_PRETRAINED_CONFIG_ARCHIVE_MAP"),
        ("sam", "SAM_PRETRAINED_CONFIG_ARCHIVE_MAP"),
        ("seamless_m4t", "SEAMLESS_M4T_PRETRAINED_CONFIG_ARCHIVE_MAP"),
        ("segformer", "SEGFORMER_PRETRAINED_CONFIG_ARCHIVE_MAP"),
        ("sew", "SEW_PRETRAINED_CONFIG_ARCHIVE_MAP"),
        ("sew-d", "SEW_D_PRETRAINED_CONFIG_ARCHIVE_MAP"),
        ("speech_to_text", "SPEECH_TO_TEXT_PRETRAINED_CONFIG_ARCHIVE_MAP"),
        ("speech_to_text_2", "SPEECH_TO_TEXT_2_PRETRAINED_CONFIG_ARCHIVE_MAP"),
        ("speecht5", "SPEECHT5_PRETRAINED_CONFIG_ARCHIVE_MAP"),
        ("splinter", "SPLINTER_PRETRAINED_CONFIG_ARCHIVE_MAP"),
        ("squeezebert", "SQUEEZEBERT_PRETRAINED_CONFIG_ARCHIVE_MAP"),
        ("starcoder2", "STARCODER2_PRETRAINED_CONFIG_ARCHIVE_MAP"),
        ("swiftformer", "SWIFTFORMER_PRETRAINED_CONFIG_ARCHIVE_MAP"),
        ("swin", "SWIN_PRETRAINED_CONFIG_ARCHIVE_MAP"),
        ("swin2sr", "SWIN2SR_PRETRAINED_CONFIG_ARCHIVE_MAP"),
        ("swinv2", "SWINV2_PRETRAINED_CONFIG_ARCHIVE_MAP"),
        ("switch_transformers", "SWITCH_TRANSFORMERS_PRETRAINED_CONFIG_ARCHIVE_MAP"),
        ("t5", "T5_PRETRAINED_CONFIG_ARCHIVE_MAP"),
        ("table-transformer", "TABLE_TRANSFORMER_PRETRAINED_CONFIG_ARCHIVE_MAP"),
        ("tapas", "TAPAS_PRETRAINED_CONFIG_ARCHIVE_MAP"),
        (
            "time_series_transformer",
            "TIME_SERIES_TRANSFORMER_PRETRAINED_CONFIG_ARCHIVE_MAP",
        ),
        ("timesformer", "TIMESFORMER_PRETRAINED_CONFIG_ARCHIVE_MAP"),
        ("transfo-xl", "TRANSFO_XL_PRETRAINED_CONFIG_ARCHIVE_MAP"),
        ("tvlt", "TVLT_PRETRAINED_CONFIG_ARCHIVE_MAP"),
        ("unispeech", "UNISPEECH_PRETRAINED_CONFIG_ARCHIVE_MAP"),
        ("unispeech-sat", "UNISPEECH_SAT_PRETRAINED_CONFIG_ARCHIVE_MAP"),
        ("van", "VAN_PRETRAINED_CONFIG_ARCHIVE_MAP"),
        ("videomae", "VIDEOMAE_PRETRAINED_CONFIG_ARCHIVE_MAP"),
        ("vilt", "VILT_PRETRAINED_CONFIG_ARCHIVE_MAP"),
        ("visual_bert", "VISUAL_BERT_PRETRAINED_CONFIG_ARCHIVE_MAP"),
        ("vit", "VIT_PRETRAINED_CONFIG_ARCHIVE_MAP"),
        ("vit_hybrid", "VIT_HYBRID_PRETRAINED_CONFIG_ARCHIVE_MAP"),
        ("vit_mae", "VIT_MAE_PRETRAINED_CONFIG_ARCHIVE_MAP"),
        ("vit_msn", "VIT_MSN_PRETRAINED_CONFIG_ARCHIVE_MAP"),
        ("vitdet", "VITDET_PRETRAINED_CONFIG_ARCHIVE_MAP"),
        ("vitmatte", "VITMATTE_PRETRAINED_CONFIG_ARCHIVE_MAP"),
        ("vits", "VITS_PRETRAINED_CONFIG_ARCHIVE_MAP"),
        ("vivit", "VIVIT_PRETRAINED_CONFIG_ARCHIVE_MAP"),
        ("wav2vec2", "WAV_2_VEC_2_PRETRAINED_CONFIG_ARCHIVE_MAP"),
        ("wav2vec2-conformer", "WAV2VEC2_CONFORMER_PRETRAINED_CONFIG_ARCHIVE_MAP"),
        ("whisper", "WHISPER_PRETRAINED_CONFIG_ARCHIVE_MAP"),
        ("xclip", "XCLIP_PRETRAINED_CONFIG_ARCHIVE_MAP"),
        ("xglm", "XGLM_PRETRAINED_CONFIG_ARCHIVE_MAP"),
        ("xlm", "XLM_PRETRAINED_CONFIG_ARCHIVE_MAP"),
        ("xlm-prophetnet", "XLM_PROPHETNET_PRETRAINED_CONFIG_ARCHIVE_MAP"),
        ("xlm-roberta", "XLM_ROBERTA_PRETRAINED_CONFIG_ARCHIVE_MAP"),
        ("xlm-roberta-xl", "XLM_ROBERTA_XL_PRETRAINED_CONFIG_ARCHIVE_MAP"),
        ("xlnet", "XLNET_PRETRAINED_CONFIG_ARCHIVE_MAP"),
        ("xmod", "XMOD_PRETRAINED_CONFIG_ARCHIVE_MAP"),
        ("yolos", "YOLOS_PRETRAINED_CONFIG_ARCHIVE_MAP"),
        ("yoso", "YOSO_PRETRAINED_CONFIG_ARCHIVE_MAP"),
    ]
)

MODEL_NAMES_MAPPING = OrderedDict(
    [
        # Add full (and cased) model names here
        ("albert", "ALBERT"),
        ("align", "ALIGN"),
        ("altclip", "AltCLIP"),
        ("audio-spectrogram-transformer", "Audio Spectrogram Transformer"),
        ("autoformer", "Autoformer"),
        ("bark", "Bark"),
        ("bart", "BART"),
        ("barthez", "BARThez"),
        ("bartpho", "BARTpho"),
        ("beit", "BEiT"),
        ("bert", "BERT"),
        ("bert-generation", "Bert Generation"),
        ("bert-japanese", "BertJapanese"),
        ("bertweet", "BERTweet"),
        ("bge-m3", "BgeM3"),
        ("big_bird", "BigBird"),
        ("bigbird_pegasus", "BigBird-Pegasus"),
        ("biogpt", "BioGpt"),
        ("bit", "BiT"),
        ("blenderbot", "Blenderbot"),
        ("blenderbot-small", "BlenderbotSmall"),
        ("blip", "BLIP"),
        ("blip-2", "BLIP-2"),
        ("bloom", "BLOOM"),
        ("bort", "BORT"),
        ("bridgetower", "BridgeTower"),
        ("bros", "BROS"),
        ("byt5", "ByT5"),
        ("camembert", "CamemBERT"),
        ("canine", "CANINE"),
        ("chinese_clip", "Chinese-CLIP"),
        ("chatglm", "ChatGLM"),
        ("clap", "CLAP"),
        ("clip", "CLIP"),
        ("clip_vision_model", "CLIPVisionModel"),
        ("clipseg", "CLIPSeg"),
        ("clipseg_vision_model","CLIPSegVisionModel"),
        ("code_llama", "CodeLlama"),
        ("codegen", "CodeGen"),
        ("cohere", "Cohere"),
        ("conditional_detr", "Conditional DETR"),
        ("cogvlm", "CogVLM"),
        ("convbert", "ConvBERT"),
        ("convnext", "ConvNeXT"),
        ("convnextv2", "ConvNeXTV2"),
        ("cpm", "CPM"),
        ("cpmant", "CPM-Ant"),
        ("cpmbee", "CPM-Bee"),
        ("ctrl", "CTRL"),
        ("cvt", "CvT"),
        ("data2vec-audio", "Data2VecAudio"),
        ("data2vec-text", "Data2VecText"),
        ("data2vec-vision", "Data2VecVision"),
        ("deberta", "DeBERTa"),
        ("deberta-v2", "DeBERTa-v2"),
        ("decision_transformer", "Decision Transformer"),
        ("deformable_detr", "Deformable DETR"),
        ("deit", "DeiT"),
        ("deplot", "DePlot"),
        ("deta", "DETA"),
        ("detr", "DETR"),
        ("dialogpt", "DialoGPT"),
        ("dinat", "DiNAT"),
        ("dinov2", "DINOv2"),
        ("distilbert", "DistilBERT"),
        ("dit", "DiT"),
        ("donut-swin", "DonutSwin"),
        ("dpr", "DPR"),
        ("dpt", "DPT"),
        ("efficientformer", "EfficientFormer"),
        ("efficientnet", "EfficientNet"),
        ("electra", "ELECTRA"),
        ("encodec", "EnCodec"),
        ("encoder-decoder", "Encoder decoder"),
        ("ernie", "ERNIE"),
        ("ernie_m", "ErnieM"),
        ("esm", "ESM"),
        ("falcon", "Falcon"),
        ("fastspeech2_conformer", "FastSpeech2ConformerModel"),
        ("flan-t5", "FLAN-T5"),
        ("flan-ul2", "FLAN-UL2"),
        ("flaubert", "FlauBERT"),
        ("flava", "FLAVA"),
        ("fnet", "FNet"),
        ("focalnet", "FocalNet"),
        ("fsmt", "FairSeq Machine-Translation"),
        ("funnel", "Funnel Transformer"),
        ("fuyu", "Fuyu"),
        ("gemma", "Gemma"),
        ("git", "GIT"),
        ("glpn", "GLPN"),
        ("gpt-sw3", "GPT-Sw3"),
        ("gpt2", "OpenAI GPT-2"),
        ("gpt_bigcode", "GPTBigCode"),
        ("gpt_neo", "GPT Neo"),
        ("gpt_neox", "GPT NeoX"),
        ("gpt_neox_japanese", "GPT NeoX Japanese"),
        ("gpt_pangu", "GPTPangu"),
        ("gptj", "GPT-J"),
        ("gptsan-japanese", "GPTSAN-japanese"),
        ("graphormer", "Graphormer"),
        ("groupvit", "GroupViT"),
        ("herbert", "HerBERT"),
        ("hubert", "Hubert"),
        ("ibert", "I-BERT"),
        ("idefics", "IDEFICS"),
        ("imagegpt", "ImageGPT"),
        ("informer", "Informer"),
        ("instructblip", "InstructBLIP"),
        ("jukebox", "Jukebox"),
        ("jetmoe", "JetMoE"),
        ("kosmos-2", "KOSMOS-2"),
        ("layoutlm", "LayoutLM"),
        ("layoutlmv2", "LayoutLMv2"),
        ("layoutlmv3", "LayoutLMv3"),
        ("layoutxlm", "LayoutXLM"),
        ("led", "LED"),
        ("levit", "LeViT"),
        ("lilt", "LiLT"),
        ("llama", "LLaMA"),
        ("llama2", "Llama2"),
        ("llava", "LLaVa"),
        ("llava_next", "LLaVA-NeXT"),
        ("longformer", "Longformer"),
        ("longt5", "LongT5"),
        ("luke", "LUKE"),
        ("lxmert", "LXMERT"),
        ("m2m_100", "M2M100"),
        ("mamba", "Mamba"),
        ("marian", "Marian"),
        ("markuplm", "MarkupLM"),
        ("mask2former", "Mask2Former"),
        ("maskformer", "MaskFormer"),
        ("maskformer-swin", "MaskFormerSwin"),
        ("matcha", "MatCha"),
        ("mbart", "mBART"),
        ("mbart50", "mBART-50"),
        ("mctct", "M-CTC-T"),
        ("mega", "MEGA"),
        ("megatron-bert", "Megatron-BERT"),
        ("megatron_gpt2", "Megatron-GPT2"),
        ("mgp-str", "MGP-STR"),
        ("minicpm", "MiniCPM"),
        ("mistral", "Mistral"),
        ("mixtral", "Mixtral"),
        ("mluke", "mLUKE"),
        ("mms", "MMS"),
        ("mobilebert", "MobileBERT"),
        ("mobilenet_v1", "MobileNetV1"),
        ("mobilenet_v2", "MobileNetV2"),
        ("mobilevit", "MobileViT"),
        ("mobilevitv2", "MobileViTV2"),
        ("mpnet", "MPNet"),
        ("mpt", "MPT"),
        ("mra", "MRA"),
        ("mt5", "MT5"),
        ("musicgen", "MusicGen"),
        ("musicgen_melody", "MusicGen Melody"),
        ("mvp", "MVP"),
        ("nat", "NAT"),
        ("nezha", "Nezha"),
        ("nllb", "NLLB"),
        ("nllb-moe", "NLLB-MOE"),
        ("nougat", "Nougat"),
        ("nystromformer", "Nyströmformer"),
        ("olmo", "OLMo"),
        ("openelm", "OpenELM"),
        ("oneformer", "OneFormer"),
        ("open-llama", "OpenLlama"),
        ("openai-gpt", "OpenAI GPT"),
        ("opt", "OPT"),
        ("owlv2", "OWLv2"),
        ("owlvit", "OWL-ViT"),
        ("pegasus", "Pegasus"),
        ("pegasus_x", "PEGASUS-X"),
        ("perceiver", "Perceiver"),
        ("persimmon", "Persimmon"),
        ("phi", "Phi"),
        ("phi3", "Phi3"),
        ("phobert", "PhoBERT"),
        ("pix2struct", "Pix2Struct"),
        ("plbart", "PLBart"),
        ("poolformer", "PoolFormer"),
        ("pop2piano", "Pop2Piano"),
        ("prophetnet", "ProphetNet"),
        ("pvt", "PVT"),
        ("qdqbert", "QDQBert"),
        ("qwen2", "Qwen2"),
        ("qwen2_moe", "Qwen2MoE"),
        ("rag", "RAG"),
        ("realm", "REALM"),
        ("reformer", "Reformer"),
        ("regnet", "RegNet"),
        ("rembert", "RemBERT"),
        ("resnet", "ResNet"),
        ("roberta", "RoBERTa"),
        ("roberta-prelayernorm", "RoBERTa-PreLayerNorm"),
        ("roc_bert", "RoCBert"),
        ("roformer", "RoFormer"),
        ("rwkv", "RWKV"),
        ("sam", "SAM"),
        ("seamless_m4t", "SeamlessM4T"),
        ("segformer", "SegFormer"),
        ("sew", "SEW"),
        ("sew-d", "SEW-D"),
        ("speech-encoder-decoder", "Speech Encoder decoder"),
        ("speech_to_text", "Speech2Text"),
        ("speech_to_text_2", "Speech2Text2"),
        ("speecht5", "SpeechT5"),
        ("splinter", "Splinter"),
        ("squeezebert", "SqueezeBERT"),
        ("stablelm", "StableLm"),
        ("starcoder2", "Starcoder2"),
        ("swiftformer", "SwiftFormer"),
        ("swin", "Swin Transformer"),
        ("swin2sr", "Swin2SR"),
        ("swinv2", "Swin Transformer V2"),
        ("switch_transformers", "SwitchTransformers"),
        ("t5", "T5"),
        ("t5v1.1", "T5v1.1"),
        ("table-transformer", "Table Transformer"),
        ("tapas", "TAPAS"),
        ("tapex", "TAPEX"),
        ("time_series_transformer", "Time Series Transformer"),
        ("timesformer", "TimeSformer"),
        ("timm_backbone", "TimmBackbone"),
        ("trajectory_transformer", "Trajectory Transformer"),
        ("transfo-xl", "Transformer-XL"),
        ("trocr", "TrOCR"),
        ("tvlt", "TVLT"),
        ("ul2", "UL2"),
        ("umt5", "UMT5"),
        ("unispeech", "UniSpeech"),
        ("unispeech-sat", "UniSpeechSat"),
        ("univnet", "UnivNet"),
        ("upernet", "UPerNet"),
        ("van", "VAN"),
        ("videomae", "VideoMAE"),
        ("vilt", "ViLT"),
        ("vipllava", "VipLlava"),
        ("vision-encoder-decoder", "Vision Encoder decoder"),
        ("vision-text-dual-encoder", "VisionTextDualEncoder"),
        ("visual_bert", "VisualBERT"),
        ("vit", "ViT"),
        ("vit_hybrid", "ViT Hybrid"),
        ("vit_mae", "ViTMAE"),
        ("vit_msn", "ViTMSN"),
        ("vitdet", "VitDet"),
        ("vitmatte", "ViTMatte"),
        ("vits", "VITS"),
        ("vivit", "ViViT"),
        ("wav2vec2", "Wav2Vec2"),
        ("wav2vec2-bert", "Wav2Vec2-BERT"),
        ("wav2vec2-conformer", "Wav2Vec2-Conformer"),
        ("wav2vec2_phoneme", "Wav2Vec2Phoneme"),
        ("wavlm", "WavLM"),
        ("whisper", "Whisper"),
        ("xclip", "X-CLIP"),
        ("xglm", "XGLM"),
        ("xlm", "XLM"),
        ("xlm-prophetnet", "XLM-ProphetNet"),
        ("xlm-roberta", "XLM-RoBERTa"),
        ("xlm-roberta-xl", "XLM-RoBERTa-XL"),
        ("xlm-v", "XLM-V"),
        ("xlnet", "XLNet"),
        ("xls_r", "XLS-R"),
        ("xlsr_wav2vec2", "XLSR-Wav2Vec2"),
        ("xmod", "X-MOD"),
        ("yolos", "YOLOS"),
        ("yoso", "YOSO"),
    ]
)

DEPRECATED_MODELS = [
    # "bort",
    # "mctct",
    # "mmbt",
    # "open_llama",
    # "retribert",
    # "tapex",
    # "trajectory_transformer",
    # "van",
]

SPECIAL_MODEL_TYPE_TO_MODULE_NAME = OrderedDict(
    [
        ("openai-gpt", "openai"),
        ("data2vec-audio", "data2vec"),
        ("data2vec-text", "data2vec"),
        ("data2vec-vision", "data2vec"),
        ("donut-swin", "donut"),
        ("kosmos-2", "kosmos2"),
        ("maskformer-swin", "maskformer"),
        ("clip_vision_model", "clip"),
        ("clipseg_vision_model","clipseg"),
        ("xclip", "x_clip"),
    ]
)


def model_type_to_module_name(key):
    """Converts a config key to the corresponding module."""
    # Special treatment
    if key in SPECIAL_MODEL_TYPE_TO_MODULE_NAME:
        return SPECIAL_MODEL_TYPE_TO_MODULE_NAME[key]

    key = key.replace("-", "_")
    if key in DEPRECATED_MODELS:
        key = f"deprecated.{key}"

    return key


def config_class_to_model_type(config):
    """Converts a config class name to the corresponding model type"""
    for key, cls in CONFIG_MAPPING_NAMES.items():
        if cls == config:
            return key
    # if key not found check in extra content
    for key, cls in CONFIG_MAPPING._extra_content.items():
        if cls.__name__ == config:
            return key
    return None


class _LazyConfigMapping(OrderedDict):
    """
    A dictionary that lazily load its values when they are requested.
    """

    def __init__(self, mapping):
        """
        Initializes a new instance of the _LazyConfigMapping class.

        Args:
            self (object): The instance of the _LazyConfigMapping class.
            mapping (dict): A dictionary containing the initial mapping for the configuration.
                           The keys represent the configuration keys, and the values represent the corresponding values.
                           This parameter is required and must be of type dict.

        Returns:
            None: This method does not return any value.

        Raises:
            None: This method does not raise any exceptions.
        """
        self._mapping = mapping
        self._extra_content = {}
        self._modules = {}

    def __getitem__(self, key):
        """
                __getitem__

                Retrieve the value associated with the given key from the _LazyConfigMapping object.

                Args:
                    self (_LazyConfigMapping): The instance of the _LazyConfigMapping class.
                    key (str): The key used to retrieve the corresponding value. It should be a string.

                Returns:
                    None: If the key is present in the _extra_content, the associated value is returned. If the key is not in _extra_content but is in _mapping, the value associated with the key is returned after
        performing necessary module imports and attribute retrieval.

                Raises:
                    KeyError: If the key is not found in either _extra_content or _mapping, a KeyError is raised.
                    AttributeError: If the attribute associated with the value corresponding to the key is not found in the dynamically imported module, an AttributeError is raised.
                    ModuleNotFoundError: If the required module is not found during dynamic import, a ModuleNotFoundError is raised.
        """
        if key in self._extra_content:
            return self._extra_content[key]
        if key not in self._mapping:
            raise KeyError(key)
        value = self._mapping[key]
        module_name = model_type_to_module_name(key)
        if module_name not in self._modules:
            self._modules[module_name] = importlib.import_module(
                f".{module_name}", "mindnlp.transformers.models"
            )
        if hasattr(self._modules[module_name], value):
            return getattr(self._modules[module_name], value)

        # Some of the mappings have entries model_type -> config of another model type. In that case we try to grab the
        # object at the top level.
        transformers_module = importlib.import_module("mindnlp.transformers")
        return getattr(transformers_module, value)

    def keys(self):
        """
        This method returns a list of all the keys in the _LazyConfigMapping object.

        Args:
            self (_LazyConfigMapping): The instance of the _LazyConfigMapping class.

        Returns:
            list: A list containing all the keys in the _mapping and _extra_content attributes of the _LazyConfigMapping object.

        Raises:
            None
        """
        return list(self._mapping.keys()) + list(self._extra_content.keys())

    def values(self):
        """
        This method returns a list containing the values of the mapping and any extra content in the _LazyConfigMapping class.

        Args:
            self (_LazyConfigMapping): The instance of the _LazyConfigMapping class.
                This parameter is used to access the instance's mapping and extra content.

        Returns:
            list: A list containing the values of the mapping and any extra content in the _LazyConfigMapping class.

        Raises:
            N/A
        """
        return [self[k] for k in self._mapping.keys()] + list(
            self._extra_content.values()
        )

    def items(self):
        """
        items(self)
            This method returns a list of key-value pairs from the _LazyConfigMapping instance.

        Args:
            self (_LazyConfigMapping): The instance of the _LazyConfigMapping class.

        Returns:
            list: A list of key-value pairs from the _LazyConfigMapping instance.

        Raises:
            None.
        """
        return [(k, self[k]) for k in self._mapping.keys()] + list(
            self._extra_content.items()
        )

    def __iter__(self):
        """
        Iterates over the keys of the '_LazyConfigMapping' instance.

        Args:
            self (object): The instance of the '_LazyConfigMapping' class.

        Returns:
            None: This method does not return any value.

        Raises:
            None: This method does not raise any exceptions.
        """
        return iter(list(self._mapping.keys()) + list(self._extra_content.keys()))

    def __contains__(self, item):
        """
        Check if the given item is contained within the '_LazyConfigMapping' object.

        Args:
            self (_LazyConfigMapping): The instance of the '_LazyConfigMapping' class.
            item: The item to be checked for containment within the object. It can be of any type.

        Returns:
            None: This method does not return any value.

        Raises:
            None: This method does not raise any exceptions.
        """
        return item in self._mapping or item in self._extra_content

    def register(self, key, value, exist_ok=False):
        """
        Register a new configuration in this mapping.
        """
        if key in self._mapping.keys() and not exist_ok:
            raise ValueError(
                f"'{key}' is already used by a Transformers config, pick another name."
            )
        self._extra_content[key] = value


CONFIG_MAPPING = _LazyConfigMapping(CONFIG_MAPPING_NAMES)


class _LazyLoadAllMappings(OrderedDict):
    """
    A mapping that will load all pairs of key values at the first access (either by indexing, requestions keys, values,
    etc.)

    Args:
        mapping: The mapping to load.
    """

    def __init__(self, mapping):
        """
        Initializes an instance of the '_LazyLoadAllMappings' class.

        Args:
            self: An instance of the '_LazyLoadAllMappings' class.
            mapping: A dictionary containing the mapping data to be used by the instance.

        Returns:
            None. This method does not return any value.

        Raises:
            None.
        """
        self._mapping = mapping
        self._initialized = False
        self._data = {}

    def _initialize(self):
        """
        Initializes the lazy loading of all mappings for the _LazyLoadAllMappings class.

        Args:
            self: _LazyLoadAllMappings - The instance of the _LazyLoadAllMappings class.

        Returns:
            None. This method does not return any value.

        Raises:
            FutureWarning: If ALL_PRETRAINED_CONFIG_ARCHIVE_MAP is deprecated and will be removed in v5 of Transformers.
            It does not contain all available model checkpoints. Refer to hf.co/models for that.
        """
        if self._initialized:
            return
        warnings.warn(
            "ALL_PRETRAINED_CONFIG_ARCHIVE_MAP is deprecated and will be removed in v5 of Transformers. "
            "It does not contain all available model checkpoints, far from it. Checkout hf.co/models for that.",
            FutureWarning,
        )

        for model_type, map_name in self._mapping.items():
            module_name = model_type_to_module_name(model_type)
            module = importlib.import_module(f".{module_name}", "transformers.models")
            mapping = getattr(module, map_name)
            self._data.update(mapping)

        self._initialized = True

    def __getitem__(self, key):
        """
        __getitem__

        This method retrieves the value associated with the specified key from the _LazyLoadAllMappings instance.

        Args:
            self (_LazyLoadAllMappings): The instance of the _LazyLoadAllMappings class.
            key: The key for which the associated value needs to be retrieved. Type: Any hashable object.

        Returns:
            None: This method returns the value associated with the specified key. If the key is not found, a KeyError is raised.

        Raises:
            KeyError: If the specified key is not found in the _LazyLoadAllMappings instance.
        """
        self._initialize()
        return self._data[key]

    def keys(self):
        """
        Returns a list of all the keys in the mappings.

        Args:
            self (obj): An instance of the _LazyLoadAllMappings class.

        Returns:
            None: This method does not return anything.

        Raises:
            None: This method does not raise any exceptions.
        """
        self._initialize()
        return self._data.keys()

    def values(self):
        """
        Method 'values' in the class '_LazyLoadAllMappings' returns the values of the internal data dictionary after initialization.

        Args:
            self (object): The instance of the class.
                This parameter represents the current instance of the class '_LazyLoadAllMappings'.
                It is required to access the internal data and perform necessary operations.

        Returns:
            None.
            This method does not return any specific value but retrieves and returns the values of the internal data dictionary.

        Raises:
            No specific exceptions are raised by this method under normal circumstances.
            However, if there are any issues during the initialization process, unexpected behavior may occur.
        """
        self._initialize()
        return self._data.values()

    def items(self):
        """
        Method 'items' in the class '_LazyLoadAllMappings' retrieves the keys of the data after initialization.

        Args:
            self (object): The instance of the class.
                This parameter is required to access the instance attributes and methods.
                It must be an instance of the class '_LazyLoadAllMappings'.

        Returns:
            None.
            This method returns the keys of the data stored in the '_data' attribute after initialization.

        Raises:
            No exceptions are explicitly raised within this method.
        """
        self._initialize()
        return self._data.keys()

    def __iter__(self):
        """
        __iter__

        This method returns an iterator object for the _LazyLoadAllMappings instance.

        Args:
            self (_LazyLoadAllMappings): The instance of the _LazyLoadAllMappings class.

        Returns:
            iter: An iterator object for the _data attribute of the _LazyLoadAllMappings instance.

        Raises:
            None
        """
        self._initialize()
        return iter(self._data)

    def __contains__(self, item):
        """
        This method '__contains__' in the class '_LazyLoadAllMappings' determines if the specified item is contained within the data structure.

        Args:
            self (_LazyLoadAllMappings): The instance of the _LazyLoadAllMappings class.
                This parameter represents the current object instance.
            item: The item to check for existence within the data structure.
                Type: Any
                Purpose: To specify the item to be checked.
                Restrictions: None

        Returns:
            None: This method returns None if the specified item is found within the data structure, otherwise it returns False.

        Raises:
            None: This method does not explicitly raise any exceptions.
        """
        self._initialize()
        return item in self._data


ALL_PRETRAINED_CONFIG_ARCHIVE_MAP = _LazyLoadAllMappings(
    CONFIG_ARCHIVE_MAP_MAPPING_NAMES
)


def _get_class_name(model_class: Union[str, List[str]]):
    """
    This function returns a formatted string representing the class name or names provided as the 'model_class' parameter.

    Args:
        model_class (Union[str, List[str]]): The class name or names to be formatted. It can be a string or a list of strings.
            If 'model_class' is a list, the function will join the class names using ' or '. Empty strings or None values
            in the list will be ignored.

    Returns:
        str: A formatted string representing the class name or names provided. The class name(s) will be enclosed in
            backticks for clarity.

    Raises:
        None: This function does not raise any exceptions.

    Note:
        The function can be called with either a single class name or a list of class names. If the 'model_class' parameter
        is a list, the resulting string will represent the joined class names using ' or ' as the separator. Empty strings
        or None values will be ignored.
    """
    if isinstance(model_class, (list, tuple)):
        return " or ".join([f"[`{c}`]" for c in model_class if c is not None])
    return f"[`{model_class}`]"


def _list_model_options(indent, config_to_class=None, use_model_types=True):
    """
    Args:
        indent (str): The string used for indentation in the output.
        config_to_class (dict): A dictionary mapping model configurations to their corresponding classes.
            Defaults to None.
        use_model_types (bool): A flag indicating whether to use model types or configurations.
            Defaults to True.

    Returns:
        str: A formatted string containing the model options.

    Raises:
        ValueError: If `use_model_types` is set to False and `config_to_class` is not provided.
    """
    if config_to_class is None and not use_model_types:
        raise ValueError(
            "Using `use_model_types=False` requires a `config_to_class` dictionary."
        )
    if use_model_types:
        if config_to_class is None:
            model_type_to_name = {
                model_type: f"[`{config}`]"
                for model_type, config in CONFIG_MAPPING_NAMES.items()
            }
        else:
            model_type_to_name = {
                model_type: _get_class_name(model_class)
                for model_type, model_class in config_to_class.items()
                if model_type in MODEL_NAMES_MAPPING
            }
        lines = [
            f"{indent}- **{model_type}** -- {model_type_to_name[model_type]} ({MODEL_NAMES_MAPPING[model_type]} model)"
            for model_type in sorted(model_type_to_name.keys())
        ]
    else:
        config_to_name = {
            CONFIG_MAPPING_NAMES[config]: _get_class_name(clas)
            for config, clas in config_to_class.items()
            if config in CONFIG_MAPPING_NAMES
        }
        config_to_model_name = {
            config: MODEL_NAMES_MAPPING[model_type]
            for model_type, config in CONFIG_MAPPING_NAMES.items()
        }
        lines = [
            f"{indent}- [`{config_name}`] configuration class:"
            f" {config_to_name[config_name]} ({config_to_model_name[config_name]} model)"
            for config_name in sorted(config_to_name.keys())
        ]
    return "\n".join(lines)


def replace_list_option_in_docstrings(config_to_class=None, use_model_types=True):
    """
    This function decorates another function's docstring to include a section for listing options related to model types.

    Args:
        config_to_class (optional): A dictionary representing the configuration to class mapping. Defaults to None.
        use_model_types (optional): A boolean indicating whether model types should be used. Defaults to True.

    Returns:
        None: This function does not return any value.

    Raises:
        ValueError: If the input function's docstring does not contain an empty 'List options' section as a placeholder.
    """

    def docstring_decorator(fn):
        docstrings = fn.__doc__
        lines = docstrings.split("\n")
        i = 0
        while i < len(lines) and re.search(r"^(\s*)List options\s*$", lines[i]) is None:
            i += 1
        if i < len(lines):
            indent = re.search(r"^(\s*)List options\s*$", lines[i]).groups()[0]
            if use_model_types:
                indent = f"{indent}    "
            lines[i] = _list_model_options(
                indent, config_to_class=config_to_class, use_model_types=use_model_types
            )
            docstrings = "\n".join(lines)
        else:
            raise ValueError(
                f"The function {fn} should have an empty 'List options' in its docstring as placeholder, current"
                f" docstring is:\n{docstrings}"
            )
        fn.__doc__ = docstrings
        return fn

    return docstring_decorator


class AutoConfig:
    r"""
    This is a generic configuration class that will be instantiated as one of the configuration classes of the library
    when created with the [`~AutoConfig.from_pretrained`] class method.

    This class cannot be instantiated directly using `__init__()` (throws an error).
    """

    def __init__(self):
        """
        Initialize AutoConfig.

        Args:
            self: The instance of the AutoConfig class. It is automatically passed when the method is called.
                Purpose: Represents the instance of the AutoConfig class.
                Restrictions: None.

        Returns:
            None. This method does not return any value.

        Raises:
            EnvironmentError: If the AutoConfig is instantiated directly using the `__init__` method, it raises an EnvironmentError with the message
            'AutoConfig is designed to be instantiated using the `AutoConfig.from_pretrained(pretrained_model_name_or_path)` method.'.
        """
        raise EnvironmentError(
            "AutoConfig is designed to be instantiated "
            "using the `AutoConfig.from_pretrained(pretrained_model_name_or_path)` method."
        )

    @classmethod
    def for_model(cls, model_type: str, *args, **kwargs):
        """
                This class method 'for_model' in the 'AutoConfig' class is used to instantiate a configuration class based on the provided model type.

                Args:
                    cls (class): The class itself, automatically passed as the first parameter.
                    model_type (str): A string representing the type of the model for which the configuration class needs to be instantiated. It must be a key within the CONFIG_MAPPING dictionary.

                Returns:
                    None: This method does not return any value directly. It instantiates and returns an instance of the appropriate configuration class based on the model type.

                Raises:
                    ValueError: Raised when the provided 'model_type' is not recognized or is not found as a key in the CONFIG_MAPPING dictionary. The exception message indicates the unrecognized model identifier and
        lists all valid model identifiers available in the CONFIG_MAPPING dictionary.
        """
        if model_type in CONFIG_MAPPING:
            config_class = CONFIG_MAPPING[model_type]
            return config_class(*args, **kwargs)
        raise ValueError(
            f"Unrecognized model identifier: {model_type}. Should contain one of {', '.join(CONFIG_MAPPING.keys())}"
        )

    @classmethod
    @replace_list_option_in_docstrings()
    def from_pretrained(cls, pretrained_model_name_or_path, **kwargs):
        r"""
        Instantiate one of the configuration classes of the library from a pretrained model configuration.

        The configuration class to instantiate is selected based on the `model_type` property of the config object that
        is loaded, or when it's missing, by falling back to using pattern matching on `pretrained_model_name_or_path`:

        List options

        Args:
            pretrained_model_name_or_path (`str` or `os.PathLike`):
                Can be either:

                    - A string, the *model id* of a pretrained model configuration hosted inside a model repo on
                      hf-mirror.com. Valid model ids can be located at the root-level, like `bert-base-uncased`, or
                      namespaced under a user or organization name, like `dbmdz/bert-base-german-cased`.
                    - A path to a *directory* containing a configuration file saved using the
                      [`~PretrainedConfig.save_pretrained`] method, or the [`~PreTrainedModel.save_pretrained`] method,
                      e.g., `./my_model_directory/`.
                    - A path or url to a saved configuration JSON *file*, e.g.,
                      `./my_model_directory/configuration.json`.
            cache_dir (`str` or `os.PathLike`, *optional*):
                Path to a directory in which a downloaded pretrained model configuration should be cached if the
                standard cache should not be used.
            force_download (`bool`, *optional*, defaults to `False`):
                Whether or not to force the (re-)download the model weights and configuration files and override the
                cached versions if they exist.
            resume_download (`bool`, *optional*, defaults to `False`):
                Whether or not to delete incompletely received files. Will attempt to resume the download if such a
                file exists.
            proxies (`Dict[str, str]`, *optional*):
                A dictionary of proxy servers to use by protocol or endpoint, e.g., `{'http': 'foo.bar:3128',
                'http://hostname': 'foo.bar:4012'}`. The proxies are used on each request.
            revision (`str`, *optional*, defaults to `"main"`):
                The specific model version to use. It can be a branch name, a tag name, or a commit id, since we use a
                git-based system for storing models and other artifacts on hf-mirror.com, so `revision` can be any
                identifier allowed by git.
            return_unused_kwargs (`bool`, *optional*, defaults to `False`):
                If `False`, then this function returns just the final configuration object.

                If `True`, then this functions returns a `Tuple(config, unused_kwargs)` where *unused_kwargs* is a
                dictionary consisting of the key/value pairs whose keys are not configuration attributes: i.e., the
                part of `kwargs` which has not been used to update `config` and is otherwise ignored.
            trust_remote_code (`bool`, *optional*, defaults to `False`):
                Whether or not to allow for custom models defined on the Hub in their own modeling files. This option
                should only be set to `True` for repositories you trust and in which you have read the code, as it will
                execute code present on the Hub on your local machine.
            kwargs(additional keyword arguments, *optional*):
                The values in kwargs of any keys which are configuration attributes will be used to override the loaded
                values. Behavior concerning key/value pairs whose keys are *not* configuration attributes is controlled
                by the `return_unused_kwargs` keyword parameter.

        Examples:

        ```python
        >>> from transformers import AutoConfig

        >>> # Download configuration from hf-mirror.com and cache.
        >>> config = AutoConfig.from_pretrained("bert-base-uncased")

        >>> # Download configuration from hf-mirror.com (user-uploaded) and cache.
        >>> config = AutoConfig.from_pretrained("dbmdz/bert-base-german-cased")

        >>> # If configuration file is in a directory (e.g., was saved using *save_pretrained('./test/saved_model/')*).
        >>> config = AutoConfig.from_pretrained("./test/bert_saved_model/")

        >>> # Load a specific configuration file.
        >>> config = AutoConfig.from_pretrained("./test/bert_saved_model/my_configuration.json")

        >>> # Change some config attributes when loading a pretrained config.
        >>> config = AutoConfig.from_pretrained("bert-base-uncased", output_attentions=True, foo=False)
        >>> config.output_attentions
        True

        >>> config, unused_kwargs = AutoConfig.from_pretrained(
        ...     "bert-base-uncased", output_attentions=True, foo=False, return_unused_kwargs=True
        ... )
        >>> config.output_attentions
        True

        >>> unused_kwargs
        {'foo': False}
        ```"""
        kwargs["name_or_path"] = pretrained_model_name_or_path

        config_dict, unused_kwargs = PretrainedConfig.get_config_dict(
            pretrained_model_name_or_path, **kwargs
        )
        if "model_type" in config_dict:
            config_class = CONFIG_MAPPING[config_dict["model_type"]]
            return config_class.from_dict(config_dict, **unused_kwargs)
        # Fallback: use pattern matching on the string.
        # We go from longer names to shorter names to catch roberta before bert (for instance)
        for pattern in sorted(CONFIG_MAPPING.keys(), key=len, reverse=True):
            if pattern in str(pretrained_model_name_or_path).lower():
                return CONFIG_MAPPING[pattern].from_dict(config_dict, **unused_kwargs)

        raise ValueError(
            f"Unrecognized model in {pretrained_model_name_or_path}. "
            f"Should have a `model_type` key in its {CONFIG_NAME}, or contain one of the following strings "
            f"in its name: {', '.join(CONFIG_MAPPING.keys())}"
        )

    @staticmethod
    def register(model_type, config, exist_ok=False):
        """
        Register a new configuration for this class.

        Args:
            model_type (`str`): The model type like "bert" or "gpt".
            config ([`PretrainedConfig`]): The config to register.
        """
        if issubclass(config, PretrainedConfig) and config.model_type != model_type:
            raise ValueError(
                "The config you are passing has a `model_type` attribute that is not consistent with the model type "
                f"you passed (config has {config.model_type} and you passed {model_type}. Fix one of those so they "
                "match!"
            )
        CONFIG_MAPPING.register(model_type, config, exist_ok=exist_ok)<|MERGE_RESOLUTION|>--- conflicted
+++ resolved
@@ -151,11 +151,8 @@
         ("tapas", "TapasConfig"),
         ("time_series_transformer", "TimeSeriesTransformerConfig"),
         ("timesformer", "TimesformerConfig"),
-<<<<<<< HEAD
         ("umt5", "UMT5Config"),
-=======
         ("univnet", "UnivNetConfig"),
->>>>>>> 913dacd7
         ("videomae", "VideoMAEConfig"),
         ("vit", "ViTConfig"),
         ("vit_hybrid", "ViTHybridConfig"),
