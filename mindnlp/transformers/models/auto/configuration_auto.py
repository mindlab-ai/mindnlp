# coding=utf-8
# Copyright 2018 The HuggingFace Inc. team.
#
# Licensed under the Apache License, Version 2.0 (the "License");
# you may not use this file except in compliance with the License.
# You may obtain a copy of the License at
#
#     http://www.apache.org/licenses/LICENSE-2.0
#
# Unless required by applicable law or agreed to in writing, software
# distributed under the License is distributed on an "AS IS" BASIS,
# WITHOUT WARRANTIES OR CONDITIONS OF ANY KIND, either express or implied.
# See the License for the specific language governing permissions and
# limitations under the License.
# ============================================================================
""" Auto Config class."""
import importlib
import re
import warnings
from collections import OrderedDict
from typing import List, Union

from mindnlp.configs import CONFIG_NAME
from mindnlp.utils import logging
from mindnlp.transformers.configuration_utils import PretrainedConfig

logger = logging.get_logger(__name__)

CONFIG_MAPPING_NAMES = OrderedDict(
    [
        # Add configs here
        ("albert", "AlbertConfig"),
        ("align", "AlignConfig"),
        ("altclip", "AltCLIPConfig"),
        ("audio-spectrogram-transformer", "ASTConfig"),
        ("autoformer", "AutoformerConfig"),
        ("bark", "BarkConfig"),
        ("bart", "BartConfig"),
        ("beit", "BeitConfig"),
        ("bert", "BertConfig"),
        ("bert-generation", "BertGenerationConfig"),
        ("bge-m3", "BgeM3Config"),
        ("big_bird", "BigBirdConfig"),
        ("bigbird_pegasus", "BigBirdPegasusConfig"),
        ("biogpt", "BioGptConfig"),
        ("bit", "BitConfig"),
        ("blenderbot", "BlenderbotConfig"),
        ("blenderbot-small", "BlenderbotSmallConfig"),
        ("blip", "BlipConfig"),
        ("blip-2", "Blip2Config"),
        ("bloom", "BloomConfig"),
        ("bridgetower", "BridgeTowerConfig"),
        ("bros", "BrosConfig"),
        ("camembert", "CamembertConfig"),
        ("canine", "CanineConfig"),
        ("chatglm", "ChatGLMConfig"),
        ("clip", "CLIPConfig"),
        ("clip_vision_model", "CLIPVisionConfig"),
        ("codegen", "CodeGenConfig"),
        ("cohere", "CohereConfig"),
        ("cogvlm","CogVLMConfig"),
        ("convbert", "ConvBertConfig"),
        ("convnext", "ConvNextConfig"),
        ("cpmant", "CpmAntConfig"),
        ("ctrl", "CTRLConfig"),
        ("cpmbee", "CpmBeeConfig"),
        ("cvt", "CvtConfig"),
        ("deberta", "DebertaConfig"),
        ("deberta-v2", "DebertaV2Config"),
        ("distilbert", "DistilBertConfig"),
        ("efficientformer", "EfficientFormerConfig"),
        ("encodec", "EncodecConfig"),
        ("esm", "EsmConfig"),
        ("falcon", "FalconConfig"),
        ("funnel", "FunnelConfig"),
        ("gemma", "GemmaConfig"),
        ("git", "GitConfig"),
        ("gpt2", "GPT2Config"),
        ("gpt_bigcode", "GPTBigCodeConfig"),
        ("gpt_neox", "GPTNeoXConfig"),
        ("gpt_pangu", "GPTPanguConfig"),
        ("groupvit", "GroupViTConfig"),
        ("hubert", "HubertConfig"),
        ("jetmoe", "JetMoEConfig"),
        ("llama", "LlamaConfig"),
        ("llava", "LlavaConfig"),
        ("llava_next", "LlavaNextConfig"),
        ("mamba", "MambaConfig"),
        ("marian", "MarianConfig"),
        ("mbart", "MBartConfig"),
        ("minicpm", "MiniCPMConfig"),
        ("mistral", "MistralConfig"),
        ("mixtral", "MixtralConfig"),
        ("mobilevit", "MobileViTConfig"),
        ("musicgen", "MusicgenConfig"),
        ("musicgen_melody", "MusicgenMelodyConfig"),
        ("mt5", "MT5Config"),
        ("nystromformer","NystromformerConfig"),
        ("olmo", "OlmoConfig"),
        ("openelm", "OpenELMConfig"),
        ("opt", "OPTConfig"),
        ("owlvit", "OwlViTConfig"),
        ("pegasus", "PegasusConfig"),
        ("phi", "PhiConfig"),
        ("phi3", "Phi3Config"),
        ("qwen2", "Qwen2Config"),
        ("qwen2_moe", "Qwen2MoeConfig"),
        ("reformer", "ReformerConfig"),
        ("rembert", "RemBertConfig"),
        ("resnet", "ResNetConfig"),
        ("roberta", "RobertaConfig"),
        ("roc_bert", "RoCBertConfig"),
        ("sam", "SamConfig"),
        ("segformer", "SegformerConfig"),
        ("speech-encoder-decoder", "SpeechEncoderDecoderConfig"),
        ("speech_to_text", "Speech2TextConfig"),
        ("stablelm", "StableLmConfig"),
        ("squeezebert", "SqueezeBertConfig"),
        ("starcoder2", "Starcoder2Config"),
        ("swiftformer", "SwiftFormerConfig"),
        ("switch_transformers", "SwitchTransformersConfig"),
        ("t5", "T5Config"),
        ("timesformer", "TimesformerConfig"),
        ("vit", "ViTConfig"),
        ("vision-text-dual-encoder", "VisionTextDualEncoderConfig"),
        ("vipllava", "VipLlavaConfig"),
        ("visual_bert", "VisualBertConfig"),
        ("wav2vec2", "Wav2Vec2Config"),
<<<<<<< HEAD
        ("wavlm", "WavLMConfig"),
=======
        ("wav2vec2-conformer", "Wav2Vec2ConformerConfig"),
>>>>>>> fba81cd6
        ("whisper", "WhisperConfig"),
        ("xclip", "XCLIPConfig"),
        ("xlm-roberta", "XLMRobertaConfig"),
        ("xlm-roberta-xl", "XLMRobertaXLConfig"),
        ("layoutlmv2", "LayoutLMv2Config"),
        ("xlnet", "XLNetConfig"),
    ]
)

CONFIG_ARCHIVE_MAP_MAPPING_NAMES = OrderedDict(
    [
        # Add archive maps here)
        ("albert", "ALBERT_PRETRAINED_CONFIG_ARCHIVE_MAP"),
        ("align", "ALIGN_PRETRAINED_CONFIG_ARCHIVE_MAP"),
        ("altclip", "ALTCLIP_PRETRAINED_CONFIG_ARCHIVE_MAP"),
        (
            "audio-spectrogram-transformer",
            "AUDIO_SPECTROGRAM_TRANSFORMER_PRETRAINED_CONFIG_ARCHIVE_MAP",
        ),
        ("autoformer", "AUTOFORMER_PRETRAINED_CONFIG_ARCHIVE_MAP"),
        ("bark", "BARK_PRETRAINED_CONFIG_ARCHIVE_MAP"),
        ("bart", "BART_PRETRAINED_CONFIG_ARCHIVE_MAP"),
        ("beit", "BEIT_PRETRAINED_CONFIG_ARCHIVE_MAP"),
        ("bert", "BERT_PRETRAINED_CONFIG_ARCHIVE_MAP"),
        ("big_bird", "BIG_BIRD_PRETRAINED_CONFIG_ARCHIVE_MAP"),
        ("bigbird_pegasus", "BIGBIRD_PEGASUS_PRETRAINED_CONFIG_ARCHIVE_MAP"),
        ("biogpt", "BIOGPT_PRETRAINED_CONFIG_ARCHIVE_MAP"),
        ("bit", "BIT_PRETRAINED_CONFIG_ARCHIVE_MAP"),
        ("blenderbot", "BLENDERBOT_PRETRAINED_CONFIG_ARCHIVE_MAP"),
        ("blenderbot-small", "BLENDERBOT_SMALL_PRETRAINED_CONFIG_ARCHIVE_MAP"),
        ("blip", "BLIP_PRETRAINED_CONFIG_ARCHIVE_MAP"),
        ("blip-2", "BLIP_2_PRETRAINED_CONFIG_ARCHIVE_MAP"),
        ("bloom", "BLOOM_PRETRAINED_CONFIG_ARCHIVE_MAP"),
        ("bridgetower", "BRIDGETOWER_PRETRAINED_CONFIG_ARCHIVE_MAP"),
        ("bros", "BROS_PRETRAINED_CONFIG_ARCHIVE_MAP"),
        ("camembert", "CAMEMBERT_PRETRAINED_CONFIG_ARCHIVE_MAP"),
        ("canine", "CANINE_PRETRAINED_CONFIG_ARCHIVE_MAP"),
        ("chinese_clip", "CHINESE_CLIP_PRETRAINED_CONFIG_ARCHIVE_MAP"),
        ("chatglm", "CHATGLM_6B_PRETRAINED_MODEL_ARCHIVE_LIST"),
        ("clap", "CLAP_PRETRAINED_MODEL_ARCHIVE_LIST"),
        ("clip", "CLIP_PRETRAINED_CONFIG_ARCHIVE_MAP"),
        ("clipseg", "CLIPSEG_PRETRAINED_CONFIG_ARCHIVE_MAP"),
        ("codegen", "CODEGEN_PRETRAINED_CONFIG_ARCHIVE_MAP"),
        ("cohere", "COHERE_PRETRAINED_CONFIG_ARCHIVE_MAP"),
        ("conditional_detr", "CONDITIONAL_DETR_PRETRAINED_CONFIG_ARCHIVE_MAP"),
        ("convbert", "CONVBERT_PRETRAINED_CONFIG_ARCHIVE_MAP"),
        ("convnext", "CONVNEXT_PRETRAINED_CONFIG_ARCHIVE_MAP"),
        ("convnextv2", "CONVNEXTV2_PRETRAINED_CONFIG_ARCHIVE_MAP"),
        ("cpmant", "CPMANT_PRETRAINED_CONFIG_ARCHIVE_MAP"),
        ("cpmbee", "CPMBEE_PRETRAINED_CONFIG_ARCHIVE_MAP"),
        ("ctrl", "CTRL_PRETRAINED_CONFIG_ARCHIVE_MAP"),
        ("cvt", "CVT_PRETRAINED_CONFIG_ARCHIVE_MAP"),
        ("data2vec-audio", "DATA2VEC_AUDIO_PRETRAINED_CONFIG_ARCHIVE_MAP"),
        ("data2vec-text", "DATA2VEC_TEXT_PRETRAINED_CONFIG_ARCHIVE_MAP"),
        ("data2vec-vision", "DATA2VEC_VISION_PRETRAINED_CONFIG_ARCHIVE_MAP"),
        ("deberta", "DEBERTA_PRETRAINED_CONFIG_ARCHIVE_MAP"),
        ("deberta-v2", "DEBERTA_V2_PRETRAINED_CONFIG_ARCHIVE_MAP"),
        ("decision_transformer", "DECISION_TRANSFORMER_PRETRAINED_CONFIG_ARCHIVE_MAP"),
        ("deformable_detr", "DEFORMABLE_DETR_PRETRAINED_CONFIG_ARCHIVE_MAP"),
        ("deit", "DEIT_PRETRAINED_CONFIG_ARCHIVE_MAP"),
        ("deta", "DETA_PRETRAINED_CONFIG_ARCHIVE_MAP"),
        ("detr", "DETR_PRETRAINED_CONFIG_ARCHIVE_MAP"),
        ("dinat", "DINAT_PRETRAINED_CONFIG_ARCHIVE_MAP"),
        ("dinov2", "DINOV2_PRETRAINED_CONFIG_ARCHIVE_MAP"),
        ("distilbert", "DISTILBERT_PRETRAINED_CONFIG_ARCHIVE_MAP"),
        ("donut-swin", "DONUT_SWIN_PRETRAINED_CONFIG_ARCHIVE_MAP"),
        ("dpr", "DPR_PRETRAINED_CONFIG_ARCHIVE_MAP"),
        ("dpt", "DPT_PRETRAINED_CONFIG_ARCHIVE_MAP"),
        ("efficientformer", "EFFICIENTFORMER_PRETRAINED_CONFIG_ARCHIVE_MAP"),
        ("efficientnet", "EFFICIENTNET_PRETRAINED_CONFIG_ARCHIVE_MAP"),
        ("electra", "ELECTRA_PRETRAINED_CONFIG_ARCHIVE_MAP"),
        ("encodec", "ENCODEC_PRETRAINED_CONFIG_ARCHIVE_MAP"),
        ("ernie", "ERNIE_PRETRAINED_CONFIG_ARCHIVE_MAP"),
        ("ernie_m", "ERNIE_M_PRETRAINED_CONFIG_ARCHIVE_MAP"),
        ("esm", "ESM_PRETRAINED_CONFIG_ARCHIVE_MAP"),
        ("falcon", "FALCON_PRETRAINED_CONFIG_ARCHIVE_MAP"),
        ("flaubert", "FLAUBERT_PRETRAINED_CONFIG_ARCHIVE_MAP"),
        ("flava", "FLAVA_PRETRAINED_CONFIG_ARCHIVE_MAP"),
        ("fnet", "FNET_PRETRAINED_CONFIG_ARCHIVE_MAP"),
        ("focalnet", "FOCALNET_PRETRAINED_CONFIG_ARCHIVE_MAP"),
        ("fsmt", "FSMT_PRETRAINED_CONFIG_ARCHIVE_MAP"),
        ("funnel", "FUNNEL_PRETRAINED_CONFIG_ARCHIVE_MAP"),
        ("fuyu", "FUYU_PRETRAINED_CONFIG_ARCHIVE_MAP"),
        ("gemma", "GEMMA_PRETRAINED_CONFIG_ARCHIVE_MAP"),
        ("git", "GIT_PRETRAINED_CONFIG_ARCHIVE_MAP"),
        ("glpn", "GLPN_PRETRAINED_CONFIG_ARCHIVE_MAP"),
        ("gpt2", "GPT2_PRETRAINED_CONFIG_ARCHIVE_MAP"),
        ("gpt_bigcode", "GPT_BIGCODE_PRETRAINED_CONFIG_ARCHIVE_MAP"),
        ("gpt_neo", "GPT_NEO_PRETRAINED_CONFIG_ARCHIVE_MAP"),
        ("gpt_neox", "GPT_NEOX_PRETRAINED_CONFIG_ARCHIVE_MAP"),
        ("gpt_neox_japanese", "GPT_NEOX_JAPANESE_PRETRAINED_CONFIG_ARCHIVE_MAP"),
        ("gpt_pangu", "GPTPANGU_PRETRAINED_CONFIG_ARCHIVE_MAP"),
        ("gptj", "GPTJ_PRETRAINED_CONFIG_ARCHIVE_MAP"),
        ("gptsan-japanese", "GPTSAN_JAPANESE_PRETRAINED_CONFIG_ARCHIVE_MAP"),
        ("graphormer", "GRAPHORMER_PRETRAINED_CONFIG_ARCHIVE_MAP"),
        ("groupvit", "GROUPVIT_PRETRAINED_CONFIG_ARCHIVE_MAP"),
        ("hubert", "HUBERT_PRETRAINED_CONFIG_ARCHIVE_MAP"),
        ("ibert", "IBERT_PRETRAINED_CONFIG_ARCHIVE_MAP"),
        ("idefics", "IDEFICS_PRETRAINED_CONFIG_ARCHIVE_MAP"),
        ("imagegpt", "IMAGEGPT_PRETRAINED_CONFIG_ARCHIVE_MAP"),
        ("informer", "INFORMER_PRETRAINED_CONFIG_ARCHIVE_MAP"),
        ("instructblip", "INSTRUCTBLIP_PRETRAINED_CONFIG_ARCHIVE_MAP"),
        ("jukebox", "JUKEBOX_PRETRAINED_CONFIG_ARCHIVE_MAP"),
        ("kosmos-2", "KOSMOS2_PRETRAINED_CONFIG_ARCHIVE_MAP"),
        ("layoutlm", "LAYOUTLM_PRETRAINED_CONFIG_ARCHIVE_MAP"),
        ("layoutlmv2", "LAYOUTLMV2_PRETRAINED_CONFIG_ARCHIVE_MAP"),
        ("layoutlmv3", "LAYOUTLMV3_PRETRAINED_CONFIG_ARCHIVE_MAP"),
        ("led", "LED_PRETRAINED_CONFIG_ARCHIVE_MAP"),
        ("levit", "LEVIT_PRETRAINED_CONFIG_ARCHIVE_MAP"),
        ("lilt", "LILT_PRETRAINED_CONFIG_ARCHIVE_MAP"),
        ("llama", "LLAMA_PRETRAINED_CONFIG_ARCHIVE_MAP"),
        ("longformer", "LONGFORMER_PRETRAINED_CONFIG_ARCHIVE_MAP"),
        ("longt5", "LONGT5_PRETRAINED_CONFIG_ARCHIVE_MAP"),
        ("luke", "LUKE_PRETRAINED_CONFIG_ARCHIVE_MAP"),
        ("lxmert", "LXMERT_PRETRAINED_CONFIG_ARCHIVE_MAP"),
        ("m2m_100", "M2M_100_PRETRAINED_CONFIG_ARCHIVE_MAP"),
        ("mamba", "MAMBA_PRETRAINED_CONFIG_ARCHIVE_MAP"),
        ("marian", "MARIAN_PRETRAINED_CONFIG_ARCHIVE_MAP"),
        ("markuplm", "MARKUPLM_PRETRAINED_CONFIG_ARCHIVE_MAP"),
        ("mask2former", "MASK2FORMER_PRETRAINED_CONFIG_ARCHIVE_MAP"),
        ("maskformer", "MASKFORMER_PRETRAINED_CONFIG_ARCHIVE_MAP"),
        ("mbart", "MBART_PRETRAINED_CONFIG_ARCHIVE_MAP"),
        ("mctct", "MCTCT_PRETRAINED_CONFIG_ARCHIVE_MAP"),
        ("mega", "MEGA_PRETRAINED_CONFIG_ARCHIVE_MAP"),
        ("megatron-bert", "MEGATRON_BERT_PRETRAINED_CONFIG_ARCHIVE_MAP"),
        ("mgp-str", "MGP_STR_PRETRAINED_CONFIG_ARCHIVE_MAP"),
        ("mistral", "MISTRAL_PRETRAINED_CONFIG_ARCHIVE_MAP"),
        ("mixtral", "MIXTRAL_PRETRAINED_CONFIG_ARCHIVE_MAP"),
        ("mobilenet_v1", "MOBILENET_V1_PRETRAINED_CONFIG_ARCHIVE_MAP"),
        ("mobilenet_v2", "MOBILENET_V2_PRETRAINED_CONFIG_ARCHIVE_MAP"),
        ("mobilevit", "MOBILEVIT_PRETRAINED_CONFIG_ARCHIVE_MAP"),
        ("mobilevitv2", "MOBILEVITV2_PRETRAINED_CONFIG_ARCHIVE_MAP"),
        ("mpnet", "MPNET_PRETRAINED_CONFIG_ARCHIVE_MAP"),
        ("mpt", "MPT_PRETRAINED_CONFIG_ARCHIVE_MAP"),
        ("mra", "MRA_PRETRAINED_CONFIG_ARCHIVE_MAP"),
        ("musicgen", "MUSICGEN_PRETRAINED_CONFIG_ARCHIVE_MAP"),
        ("mvp", "MVP_PRETRAINED_CONFIG_ARCHIVE_MAP"),
        ("nat", "NAT_PRETRAINED_CONFIG_ARCHIVE_MAP"),
        ("nezha", "NEZHA_PRETRAINED_CONFIG_ARCHIVE_MAP"),
        ("nllb-moe", "NLLB_MOE_PRETRAINED_CONFIG_ARCHIVE_MAP"),
        ("nystromformer", "NYSTROMFORMER_PRETRAINED_CONFIG_ARCHIVE_MAP"),
        ("oneformer", "ONEFORMER_PRETRAINED_CONFIG_ARCHIVE_MAP"),
        ("open-llama", "OPEN_LLAMA_PRETRAINED_CONFIG_ARCHIVE_MAP"),
        ("openai-gpt", "OPENAI_GPT_PRETRAINED_CONFIG_ARCHIVE_MAP"),
        ("opt", "OPT_PRETRAINED_CONFIG_ARCHIVE_MAP"),
        ("owlv2", "OWLV2_PRETRAINED_CONFIG_ARCHIVE_MAP"),
        ("owlvit", "OWLVIT_PRETRAINED_CONFIG_ARCHIVE_MAP"),
        ("pegasus", "PEGASUS_PRETRAINED_CONFIG_ARCHIVE_MAP"),
        ("pegasus_x", "PEGASUS_X_PRETRAINED_CONFIG_ARCHIVE_MAP"),
        ("perceiver", "PERCEIVER_PRETRAINED_CONFIG_ARCHIVE_MAP"),
        ("persimmon", "PERSIMMON_PRETRAINED_CONFIG_ARCHIVE_MAP"),
        ("phi", "PHI_PRETRAINED_CONFIG_ARCHIVE_MAP"),
        ("pix2struct", "PIX2STRUCT_PRETRAINED_CONFIG_ARCHIVE_MAP"),
        ("plbart", "PLBART_PRETRAINED_CONFIG_ARCHIVE_MAP"),
        ("poolformer", "POOLFORMER_PRETRAINED_CONFIG_ARCHIVE_MAP"),
        ("pop2piano", "POP2PIANO_PRETRAINED_CONFIG_ARCHIVE_MAP"),
        ("prophetnet", "PROPHETNET_PRETRAINED_CONFIG_ARCHIVE_MAP"),
        ("pvt", "PVT_PRETRAINED_CONFIG_ARCHIVE_MAP"),
        ("qdqbert", "QDQBERT_PRETRAINED_CONFIG_ARCHIVE_MAP"),
        ("qwen2", "QWEN2_PRETRAINED_CONFIG_ARCHIVE_MAP"),
        ("realm", "REALM_PRETRAINED_CONFIG_ARCHIVE_MAP"),
        ("regnet", "REGNET_PRETRAINED_CONFIG_ARCHIVE_MAP"),
        ("rembert", "REMBERT_PRETRAINED_CONFIG_ARCHIVE_MAP"),
        ("resnet", "RESNET_PRETRAINED_CONFIG_ARCHIVE_MAP"),
        ("retribert", "RETRIBERT_PRETRAINED_CONFIG_ARCHIVE_MAP"),
        ("roberta", "ROBERTA_PRETRAINED_CONFIG_ARCHIVE_MAP"),
        ("roberta-prelayernorm", "ROBERTA_PRELAYERNORM_PRETRAINED_CONFIG_ARCHIVE_MAP"),
        ("roc_bert", "ROC_BERT_PRETRAINED_CONFIG_ARCHIVE_MAP"),
        ("roformer", "ROFORMER_PRETRAINED_CONFIG_ARCHIVE_MAP"),
        ("rwkv", "RWKV_PRETRAINED_CONFIG_ARCHIVE_MAP"),
        ("sam", "SAM_PRETRAINED_CONFIG_ARCHIVE_MAP"),
        ("seamless_m4t", "SEAMLESS_M4T_PRETRAINED_CONFIG_ARCHIVE_MAP"),
        ("segformer", "SEGFORMER_PRETRAINED_CONFIG_ARCHIVE_MAP"),
        ("sew", "SEW_PRETRAINED_CONFIG_ARCHIVE_MAP"),
        ("sew-d", "SEW_D_PRETRAINED_CONFIG_ARCHIVE_MAP"),
        ("speech_to_text", "SPEECH_TO_TEXT_PRETRAINED_CONFIG_ARCHIVE_MAP"),
        ("speech_to_text_2", "SPEECH_TO_TEXT_2_PRETRAINED_CONFIG_ARCHIVE_MAP"),
        ("speecht5", "SPEECHT5_PRETRAINED_CONFIG_ARCHIVE_MAP"),
        ("splinter", "SPLINTER_PRETRAINED_CONFIG_ARCHIVE_MAP"),
        ("squeezebert", "SQUEEZEBERT_PRETRAINED_CONFIG_ARCHIVE_MAP"),
        ("starcoder2", "STARCODER2_PRETRAINED_CONFIG_ARCHIVE_MAP"),
        ("swiftformer", "SWIFTFORMER_PRETRAINED_CONFIG_ARCHIVE_MAP"),
        ("swin", "SWIN_PRETRAINED_CONFIG_ARCHIVE_MAP"),
        ("swin2sr", "SWIN2SR_PRETRAINED_CONFIG_ARCHIVE_MAP"),
        ("swinv2", "SWINV2_PRETRAINED_CONFIG_ARCHIVE_MAP"),
        ("switch_transformers", "SWITCH_TRANSFORMERS_PRETRAINED_CONFIG_ARCHIVE_MAP"),
        ("t5", "T5_PRETRAINED_CONFIG_ARCHIVE_MAP"),
        ("table-transformer", "TABLE_TRANSFORMER_PRETRAINED_CONFIG_ARCHIVE_MAP"),
        ("tapas", "TAPAS_PRETRAINED_CONFIG_ARCHIVE_MAP"),
        (
            "time_series_transformer",
            "TIME_SERIES_TRANSFORMER_PRETRAINED_CONFIG_ARCHIVE_MAP",
        ),
        ("timesformer", "TIMESFORMER_PRETRAINED_CONFIG_ARCHIVE_MAP"),
        ("transfo-xl", "TRANSFO_XL_PRETRAINED_CONFIG_ARCHIVE_MAP"),
        ("tvlt", "TVLT_PRETRAINED_CONFIG_ARCHIVE_MAP"),
        ("unispeech", "UNISPEECH_PRETRAINED_CONFIG_ARCHIVE_MAP"),
        ("unispeech-sat", "UNISPEECH_SAT_PRETRAINED_CONFIG_ARCHIVE_MAP"),
        ("van", "VAN_PRETRAINED_CONFIG_ARCHIVE_MAP"),
        ("videomae", "VIDEOMAE_PRETRAINED_CONFIG_ARCHIVE_MAP"),
        ("vilt", "VILT_PRETRAINED_CONFIG_ARCHIVE_MAP"),
        ("visual_bert", "VISUAL_BERT_PRETRAINED_CONFIG_ARCHIVE_MAP"),
        ("vit", "VIT_PRETRAINED_CONFIG_ARCHIVE_MAP"),
        ("vit_hybrid", "VIT_HYBRID_PRETRAINED_CONFIG_ARCHIVE_MAP"),
        ("vit_mae", "VIT_MAE_PRETRAINED_CONFIG_ARCHIVE_MAP"),
        ("vit_msn", "VIT_MSN_PRETRAINED_CONFIG_ARCHIVE_MAP"),
        ("vitdet", "VITDET_PRETRAINED_CONFIG_ARCHIVE_MAP"),
        ("vitmatte", "VITMATTE_PRETRAINED_CONFIG_ARCHIVE_MAP"),
        ("vits", "VITS_PRETRAINED_CONFIG_ARCHIVE_MAP"),
        ("vivit", "VIVIT_PRETRAINED_CONFIG_ARCHIVE_MAP"),
        ("wav2vec2", "WAV_2_VEC_2_PRETRAINED_CONFIG_ARCHIVE_MAP"),
        ("wav2vec2-conformer", "WAV2VEC2_CONFORMER_PRETRAINED_CONFIG_ARCHIVE_MAP"),
        ("whisper", "WHISPER_PRETRAINED_CONFIG_ARCHIVE_MAP"),
        ("xclip", "XCLIP_PRETRAINED_CONFIG_ARCHIVE_MAP"),
        ("xglm", "XGLM_PRETRAINED_CONFIG_ARCHIVE_MAP"),
        ("xlm", "XLM_PRETRAINED_CONFIG_ARCHIVE_MAP"),
        ("xlm-prophetnet", "XLM_PROPHETNET_PRETRAINED_CONFIG_ARCHIVE_MAP"),
        ("xlm-roberta", "XLM_ROBERTA_PRETRAINED_CONFIG_ARCHIVE_MAP"),
        ("xlm-roberta-xl", "XLM_ROBERTA_XL_PRETRAINED_CONFIG_ARCHIVE_MAP"),
        ("xlnet", "XLNET_PRETRAINED_CONFIG_ARCHIVE_MAP"),
        ("xmod", "XMOD_PRETRAINED_CONFIG_ARCHIVE_MAP"),
        ("yolos", "YOLOS_PRETRAINED_CONFIG_ARCHIVE_MAP"),
        ("yoso", "YOSO_PRETRAINED_CONFIG_ARCHIVE_MAP"),
    ]
)

MODEL_NAMES_MAPPING = OrderedDict(
    [
        # Add full (and cased) model names here
        ("albert", "ALBERT"),
        ("align", "ALIGN"),
        ("altclip", "AltCLIP"),
        ("audio-spectrogram-transformer", "Audio Spectrogram Transformer"),
        ("autoformer", "Autoformer"),
        ("bark", "Bark"),
        ("bart", "BART"),
        ("barthez", "BARThez"),
        ("bartpho", "BARTpho"),
        ("beit", "BEiT"),
        ("bert", "BERT"),
        ("bert-generation", "Bert Generation"),
        ("bert-japanese", "BertJapanese"),
        ("bertweet", "BERTweet"),
        ("bge-m3", "BgeM3"),
        ("big_bird", "BigBird"),
        ("bigbird_pegasus", "BigBird-Pegasus"),
        ("biogpt", "BioGpt"),
        ("bit", "BiT"),
        ("blenderbot", "Blenderbot"),
        ("blenderbot-small", "BlenderbotSmall"),
        ("blip", "BLIP"),
        ("blip-2", "BLIP-2"),
        ("bloom", "BLOOM"),
        ("bort", "BORT"),
        ("bridgetower", "BridgeTower"),
        ("bros", "BROS"),
        ("byt5", "ByT5"),
        ("camembert", "CamemBERT"),
        ("canine", "CANINE"),
        ("chinese_clip", "Chinese-CLIP"),
        ("chatglm", "ChatGLM"),
        ("clap", "CLAP"),
        ("clip", "CLIP"),
        ("clip_vision_model", "CLIPVisionModel"),
        ("clipseg", "CLIPSeg"),
        ("code_llama", "CodeLlama"),
        ("codegen", "CodeGen"),
        ("cohere", "Cohere"),
        ("conditional_detr", "Conditional DETR"),
        ("cogvlm","CogVLM"),
        ("convbert", "ConvBERT"),
        ("convnext", "ConvNeXT"),
        ("convnextv2", "ConvNeXTV2"),
        ("cpm", "CPM"),
        ("cpmant", "CPM-Ant"),
        ("cpmbee", "CPM-Bee"),
        ("ctrl", "CTRL"),
        ("cvt", "CvT"),
        ("data2vec-audio", "Data2VecAudio"),
        ("data2vec-text", "Data2VecText"),
        ("data2vec-vision", "Data2VecVision"),
        ("deberta", "DeBERTa"),
        ("deberta-v2", "DeBERTa-v2"),
        ("decision_transformer", "Decision Transformer"),
        ("deformable_detr", "Deformable DETR"),
        ("deit", "DeiT"),
        ("deplot", "DePlot"),
        ("deta", "DETA"),
        ("detr", "DETR"),
        ("dialogpt", "DialoGPT"),
        ("dinat", "DiNAT"),
        ("dinov2", "DINOv2"),
        ("distilbert", "DistilBERT"),
        ("dit", "DiT"),
        ("donut-swin", "DonutSwin"),
        ("dpr", "DPR"),
        ("dpt", "DPT"),
        ("efficientformer", "EfficientFormer"),
        ("efficientnet", "EfficientNet"),
        ("electra", "ELECTRA"),
        ("encodec", "EnCodec"),
        ("encoder-decoder", "Encoder decoder"),
        ("ernie", "ERNIE"),
        ("ernie_m", "ErnieM"),
        ("esm", "ESM"),
        ("falcon", "Falcon"),
        ("flan-t5", "FLAN-T5"),
        ("flan-ul2", "FLAN-UL2"),
        ("flaubert", "FlauBERT"),
        ("flava", "FLAVA"),
        ("fnet", "FNet"),
        ("focalnet", "FocalNet"),
        ("fsmt", "FairSeq Machine-Translation"),
        ("funnel", "Funnel Transformer"),
        ("fuyu", "Fuyu"),
        ("gemma", "Gemma"),
        ("git", "GIT"),
        ("glpn", "GLPN"),
        ("gpt-sw3", "GPT-Sw3"),
        ("gpt2", "OpenAI GPT-2"),
        ("gpt_bigcode", "GPTBigCode"),
        ("gpt_neo", "GPT Neo"),
        ("gpt_neox", "GPT NeoX"),
        ("gpt_neox_japanese", "GPT NeoX Japanese"),
        ("gpt_pangu", "GPTPangu"),
        ("gptj", "GPT-J"),
        ("gptsan-japanese", "GPTSAN-japanese"),
        ("graphormer", "Graphormer"),
        ("groupvit", "GroupViT"),
        ("herbert", "HerBERT"),
        ("hubert", "Hubert"),
        ("ibert", "I-BERT"),
        ("idefics", "IDEFICS"),
        ("imagegpt", "ImageGPT"),
        ("informer", "Informer"),
        ("instructblip", "InstructBLIP"),
        ("jukebox", "Jukebox"),
        ("jetmoe", "JetMoE"),
        ("kosmos-2", "KOSMOS-2"),
        ("layoutlm", "LayoutLM"),
        ("layoutlmv2", "LayoutLMv2"),
        ("layoutlmv3", "LayoutLMv3"),
        ("layoutxlm", "LayoutXLM"),
        ("led", "LED"),
        ("levit", "LeViT"),
        ("lilt", "LiLT"),
        ("llama", "LLaMA"),
        ("llama2", "Llama2"),
        ("llava", "LLaVa"),
        ("llava_next", "LLaVA-NeXT"),
        ("longformer", "Longformer"),
        ("longt5", "LongT5"),
        ("luke", "LUKE"),
        ("lxmert", "LXMERT"),
        ("m2m_100", "M2M100"),
        ("mamba", "Mamba"),
        ("marian", "Marian"),
        ("markuplm", "MarkupLM"),
        ("mask2former", "Mask2Former"),
        ("maskformer", "MaskFormer"),
        ("maskformer-swin", "MaskFormerSwin"),
        ("matcha", "MatCha"),
        ("mbart", "mBART"),
        ("mbart50", "mBART-50"),
        ("mctct", "M-CTC-T"),
        ("mega", "MEGA"),
        ("megatron-bert", "Megatron-BERT"),
        ("megatron_gpt2", "Megatron-GPT2"),
        ("mgp-str", "MGP-STR"),
        ("minicpm", "MiniCPM"),
        ("mistral", "Mistral"),
        ("mixtral", "Mixtral"),
        ("mluke", "mLUKE"),
        ("mms", "MMS"),
        ("mobilebert", "MobileBERT"),
        ("mobilenet_v1", "MobileNetV1"),
        ("mobilenet_v2", "MobileNetV2"),
        ("mobilevit", "MobileViT"),
        ("mobilevitv2", "MobileViTV2"),
        ("mpnet", "MPNet"),
        ("mpt", "MPT"),
        ("mra", "MRA"),
        ("mt5", "MT5"),
        ("musicgen", "MusicGen"),
        ("musicgen_melody", "MusicGen Melody"),
        ("nat", "NAT"),
        ("nezha", "Nezha"),
        ("nllb", "NLLB"),
        ("nllb-moe", "NLLB-MOE"),
        ("nougat", "Nougat"),
        ("nystromformer", "Nyströmformer"),
        ("olmo", "OLMo"),
        ("openelm", "OpenELM"),
        ("oneformer", "OneFormer"),
        ("open-llama", "OpenLlama"),
        ("openai-gpt", "OpenAI GPT"),
        ("opt", "OPT"),
        ("owlv2", "OWLv2"),
        ("owlvit", "OWL-ViT"),
        ("pegasus", "Pegasus"),
        ("pegasus_x", "PEGASUS-X"),
        ("perceiver", "Perceiver"),
        ("persimmon", "Persimmon"),
        ("phi", "Phi"),
        ("phi3", "Phi3"),
        ("phobert", "PhoBERT"),
        ("pix2struct", "Pix2Struct"),
        ("plbart", "PLBart"),
        ("poolformer", "PoolFormer"),
        ("pop2piano", "Pop2Piano"),
        ("prophetnet", "ProphetNet"),
        ("pvt", "PVT"),
        ("qdqbert", "QDQBert"),
        ("qwen2", "Qwen2"),
        ("qwen2_moe", "Qwen2MoE"),
        ("rag", "RAG"),
        ("realm", "REALM"),
        ("reformer", "Reformer"),
        ("regnet", "RegNet"),
        ("rembert", "RemBERT"),
        ("resnet", "ResNet"),
        ("retribert", "RetriBERT"),
        ("roberta", "RoBERTa"),
        ("roberta-prelayernorm", "RoBERTa-PreLayerNorm"),
        ("roc_bert", "RoCBert"),
        ("roformer", "RoFormer"),
        ("rwkv", "RWKV"),
        ("sam", "SAM"),
        ("seamless_m4t", "SeamlessM4T"),
        ("segformer", "SegFormer"),
        ("sew", "SEW"),
        ("sew-d", "SEW-D"),
        ("speech-encoder-decoder", "Speech Encoder decoder"),
        ("speech_to_text", "Speech2Text"),
        ("speech_to_text_2", "Speech2Text2"),
        ("speecht5", "SpeechT5"),
        ("splinter", "Splinter"),
        ("squeezebert", "SqueezeBERT"),
        ("stablelm", "StableLm"),
        ("starcoder2", "Starcoder2"),
        ("swiftformer", "SwiftFormer"),
        ("swin", "Swin Transformer"),
        ("swin2sr", "Swin2SR"),
        ("swinv2", "Swin Transformer V2"),
        ("switch_transformers", "SwitchTransformers"),
        ("t5", "T5"),
        ("t5v1.1", "T5v1.1"),
        ("table-transformer", "Table Transformer"),
        ("tapas", "TAPAS"),
        ("tapex", "TAPEX"),
        ("time_series_transformer", "Time Series Transformer"),
        ("timesformer", "TimeSformer"),
        ("timm_backbone", "TimmBackbone"),
        ("trajectory_transformer", "Trajectory Transformer"),
        ("transfo-xl", "Transformer-XL"),
        ("trocr", "TrOCR"),
        ("tvlt", "TVLT"),
        ("ul2", "UL2"),
        ("umt5", "UMT5"),
        ("unispeech", "UniSpeech"),
        ("unispeech-sat", "UniSpeechSat"),
        ("upernet", "UPerNet"),
        ("van", "VAN"),
        ("videomae", "VideoMAE"),
        ("vilt", "ViLT"),
        ("vipllava", "VipLlava"),
        ("vision-encoder-decoder", "Vision Encoder decoder"),
        ("vision-text-dual-encoder", "VisionTextDualEncoder"),
        ("visual_bert", "VisualBERT"),
        ("vit", "ViT"),
        ("vit_hybrid", "ViT Hybrid"),
        ("vit_mae", "ViTMAE"),
        ("vit_msn", "ViTMSN"),
        ("vitdet", "VitDet"),
        ("vitmatte", "ViTMatte"),
        ("vits", "VITS"),
        ("vivit", "ViViT"),
        ("wav2vec2", "Wav2Vec2"),
        ("wav2vec2-conformer", "Wav2Vec2-Conformer"),
        ("wav2vec2_phoneme", "Wav2Vec2Phoneme"),
        ("wavlm", "WavLM"),
        ("whisper", "Whisper"),
        ("xclip", "X-CLIP"),
        ("xglm", "XGLM"),
        ("xlm", "XLM"),
        ("xlm-prophetnet", "XLM-ProphetNet"),
        ("xlm-roberta", "XLM-RoBERTa"),
        ("xlm-roberta-xl", "XLM-RoBERTa-XL"),
        ("xlm-v", "XLM-V"),
        ("xlnet", "XLNet"),
        ("xls_r", "XLS-R"),
        ("xlsr_wav2vec2", "XLSR-Wav2Vec2"),
        ("xmod", "X-MOD"),
        ("yolos", "YOLOS"),
        ("yoso", "YOSO"),
    ]
)

DEPRECATED_MODELS = [
    # "bort",
    # "mctct",
    # "mmbt",
    # "open_llama",
    # "retribert",
    # "tapex",
    # "trajectory_transformer",
    # "van",
]

SPECIAL_MODEL_TYPE_TO_MODULE_NAME = OrderedDict(
    [
        ("openai-gpt", "openai"),
        ("data2vec-audio", "data2vec"),
        ("data2vec-text", "data2vec"),
        ("data2vec-vision", "data2vec"),
        ("donut-swin", "donut"),
        ("kosmos-2", "kosmos2"),
        ("maskformer-swin", "maskformer"),
        ("clip_vision_model", "clip"),
        ("xclip", "x_clip"),
    ]
)


def model_type_to_module_name(key):
    """Converts a config key to the corresponding module."""
    # Special treatment
    if key in SPECIAL_MODEL_TYPE_TO_MODULE_NAME:
        return SPECIAL_MODEL_TYPE_TO_MODULE_NAME[key]

    key = key.replace("-", "_")
    if key in DEPRECATED_MODELS:
        key = f"deprecated.{key}"

    return key


def config_class_to_model_type(config):
    """Converts a config class name to the corresponding model type"""
    for key, cls in CONFIG_MAPPING_NAMES.items():
        if cls == config:
            return key
    # if key not found check in extra content
    for key, cls in CONFIG_MAPPING._extra_content.items():
        if cls.__name__ == config:
            return key
    return None


class _LazyConfigMapping(OrderedDict):
    """
    A dictionary that lazily load its values when they are requested.
    """
    def __init__(self, mapping):
        """
        Initializes a new instance of the _LazyConfigMapping class.

        Args:
            self (object): The instance of the _LazyConfigMapping class.
            mapping (dict): A dictionary containing the initial mapping for the configuration.
                           The keys represent the configuration keys, and the values represent the corresponding values.
                           This parameter is required and must be of type dict.

        Returns:
            None: This method does not return any value.

        Raises:
            None: This method does not raise any exceptions.
        """
        self._mapping = mapping
        self._extra_content = {}
        self._modules = {}

    def __getitem__(self, key):
        """
        __getitem__

        Retrieve the value associated with the given key from the _LazyConfigMapping object.

        Args:
            self (_LazyConfigMapping): The instance of the _LazyConfigMapping class.
            key (str): The key used to retrieve the corresponding value. It should be a string.

        Returns:
            None: If the key is present in the _extra_content, the associated value is returned. If the key is not in _extra_content but is in _mapping, the value associated with the key is returned after
performing necessary module imports and attribute retrieval.

        Raises:
            KeyError: If the key is not found in either _extra_content or _mapping, a KeyError is raised.
            AttributeError: If the attribute associated with the value corresponding to the key is not found in the dynamically imported module, an AttributeError is raised.
            ModuleNotFoundError: If the required module is not found during dynamic import, a ModuleNotFoundError is raised.
        """
        if key in self._extra_content:
            return self._extra_content[key]
        if key not in self._mapping:
            raise KeyError(key)
        value = self._mapping[key]
        module_name = model_type_to_module_name(key)
        if module_name not in self._modules:
            self._modules[module_name] = importlib.import_module(
                f".{module_name}", "mindnlp.transformers.models"
            )
        if hasattr(self._modules[module_name], value):
            return getattr(self._modules[module_name], value)

        # Some of the mappings have entries model_type -> config of another model type. In that case we try to grab the
        # object at the top level.
        transformers_module = importlib.import_module("mindnlp.transformers")
        return getattr(transformers_module, value)

    def keys(self):
        """
        This method returns a list of all the keys in the _LazyConfigMapping object.

        Args:
            self (_LazyConfigMapping): The instance of the _LazyConfigMapping class.

        Returns:
            list: A list containing all the keys in the _mapping and _extra_content attributes of the _LazyConfigMapping object.

        Raises:
            None
        """
        return list(self._mapping.keys()) + list(self._extra_content.keys())

    def values(self):
        """
        This method returns a list containing the values of the mapping and any extra content in the _LazyConfigMapping class.

        Args:
            self (_LazyConfigMapping): The instance of the _LazyConfigMapping class.
                This parameter is used to access the instance's mapping and extra content.

        Returns:
            list: A list containing the values of the mapping and any extra content in the _LazyConfigMapping class.

        Raises:
            N/A
        """
        return [self[k] for k in self._mapping.keys()] + list(
            self._extra_content.values()
        )

    def items(self):
        """
        items(self)
            This method returns a list of key-value pairs from the _LazyConfigMapping instance.

        Args:
            self (_LazyConfigMapping): The instance of the _LazyConfigMapping class.

        Returns:
            list: A list of key-value pairs from the _LazyConfigMapping instance.

        Raises:
            None.
        """
        return [(k, self[k]) for k in self._mapping.keys()] + list(
            self._extra_content.items()
        )

    def __iter__(self):
        """
        Iterates over the keys of the '_LazyConfigMapping' instance.

        Args:
            self (object): The instance of the '_LazyConfigMapping' class.

        Returns:
            None: This method does not return any value.

        Raises:
            None: This method does not raise any exceptions.
        """
        return iter(list(self._mapping.keys()) + list(self._extra_content.keys()))

    def __contains__(self, item):
        """
        Check if the given item is contained within the '_LazyConfigMapping' object.

        Args:
            self (_LazyConfigMapping): The instance of the '_LazyConfigMapping' class.
            item: The item to be checked for containment within the object. It can be of any type.

        Returns:
            None: This method does not return any value.

        Raises:
            None: This method does not raise any exceptions.
        """
        return item in self._mapping or item in self._extra_content

    def register(self, key, value, exist_ok=False):
        """
        Register a new configuration in this mapping.
        """
        if key in self._mapping.keys() and not exist_ok:
            raise ValueError(
                f"'{key}' is already used by a Transformers config, pick another name."
            )
        self._extra_content[key] = value


CONFIG_MAPPING = _LazyConfigMapping(CONFIG_MAPPING_NAMES)


class _LazyLoadAllMappings(OrderedDict):
    """
    A mapping that will load all pairs of key values at the first access (either by indexing, requestions keys, values,
    etc.)

    Args:
        mapping: The mapping to load.
    """
    def __init__(self, mapping):
        """
        Initializes an instance of the '_LazyLoadAllMappings' class.

        Args:
            self: An instance of the '_LazyLoadAllMappings' class.
            mapping: A dictionary containing the mapping data to be used by the instance.

        Returns:
            None. This method does not return any value.

        Raises:
            None.
        """
        self._mapping = mapping
        self._initialized = False
        self._data = {}

    def _initialize(self):
        """
        Initializes the lazy loading of all mappings for the _LazyLoadAllMappings class.

        Args:
            self: _LazyLoadAllMappings - The instance of the _LazyLoadAllMappings class.

        Returns:
            None. This method does not return any value.

        Raises:
            FutureWarning: If ALL_PRETRAINED_CONFIG_ARCHIVE_MAP is deprecated and will be removed in v5 of Transformers.
            It does not contain all available model checkpoints. Refer to hf.co/models for that.
        """
        if self._initialized:
            return
        warnings.warn(
            "ALL_PRETRAINED_CONFIG_ARCHIVE_MAP is deprecated and will be removed in v5 of Transformers. "
            "It does not contain all available model checkpoints, far from it. Checkout hf.co/models for that.",
            FutureWarning,
        )

        for model_type, map_name in self._mapping.items():
            module_name = model_type_to_module_name(model_type)
            module = importlib.import_module(f".{module_name}", "transformers.models")
            mapping = getattr(module, map_name)
            self._data.update(mapping)

        self._initialized = True

    def __getitem__(self, key):
        """
        __getitem__

        This method retrieves the value associated with the specified key from the _LazyLoadAllMappings instance.

        Args:
            self (_LazyLoadAllMappings): The instance of the _LazyLoadAllMappings class.
            key: The key for which the associated value needs to be retrieved. Type: Any hashable object.

        Returns:
            None: This method returns the value associated with the specified key. If the key is not found, a KeyError is raised.

        Raises:
            KeyError: If the specified key is not found in the _LazyLoadAllMappings instance.
        """
        self._initialize()
        return self._data[key]

    def keys(self):
        """
        Returns a list of all the keys in the mappings.

        Args:
            self (obj): An instance of the _LazyLoadAllMappings class.

        Returns:
            None: This method does not return anything.

        Raises:
            None: This method does not raise any exceptions.
        """
        self._initialize()
        return self._data.keys()

    def values(self):
        """
        Method 'values' in the class '_LazyLoadAllMappings' returns the values of the internal data dictionary after initialization.

        Args:
            self (object): The instance of the class.
                This parameter represents the current instance of the class '_LazyLoadAllMappings'.
                It is required to access the internal data and perform necessary operations.

        Returns:
            None.
            This method does not return any specific value but retrieves and returns the values of the internal data dictionary.

        Raises:
            No specific exceptions are raised by this method under normal circumstances.
            However, if there are any issues during the initialization process, unexpected behavior may occur.
        """
        self._initialize()
        return self._data.values()

    def items(self):
        """
        Method 'items' in the class '_LazyLoadAllMappings' retrieves the keys of the data after initialization.

        Args:
            self (object): The instance of the class.
                This parameter is required to access the instance attributes and methods.
                It must be an instance of the class '_LazyLoadAllMappings'.

        Returns:
            None.
            This method returns the keys of the data stored in the '_data' attribute after initialization.

        Raises:
            No exceptions are explicitly raised within this method.
        """
        self._initialize()
        return self._data.keys()

    def __iter__(self):
        """
        __iter__

        This method returns an iterator object for the _LazyLoadAllMappings instance.

        Args:
            self (_LazyLoadAllMappings): The instance of the _LazyLoadAllMappings class.

        Returns:
            iter: An iterator object for the _data attribute of the _LazyLoadAllMappings instance.

        Raises:
            None
        """
        self._initialize()
        return iter(self._data)

    def __contains__(self, item):
        """
        This method '__contains__' in the class '_LazyLoadAllMappings' determines if the specified item is contained within the data structure.

        Args:
            self (_LazyLoadAllMappings): The instance of the _LazyLoadAllMappings class.
                This parameter represents the current object instance.
            item: The item to check for existence within the data structure.
                Type: Any
                Purpose: To specify the item to be checked.
                Restrictions: None

        Returns:
            None: This method returns None if the specified item is found within the data structure, otherwise it returns False.

        Raises:
            None: This method does not explicitly raise any exceptions.
        """
        self._initialize()
        return item in self._data


ALL_PRETRAINED_CONFIG_ARCHIVE_MAP = _LazyLoadAllMappings(
    CONFIG_ARCHIVE_MAP_MAPPING_NAMES
)


def _get_class_name(model_class: Union[str, List[str]]):
    """
    This function returns a formatted string representing the class name or names provided as the 'model_class' parameter.

    Args:
        model_class (Union[str, List[str]]): The class name or names to be formatted. It can be a string or a list of strings.
            If 'model_class' is a list, the function will join the class names using ' or '. Empty strings or None values
            in the list will be ignored.

    Returns:
        str: A formatted string representing the class name or names provided. The class name(s) will be enclosed in
            backticks for clarity.

    Raises:
        None: This function does not raise any exceptions.

    Note:
        The function can be called with either a single class name or a list of class names. If the 'model_class' parameter
        is a list, the resulting string will represent the joined class names using ' or ' as the separator. Empty strings
        or None values will be ignored.
    """
    if isinstance(model_class, (list, tuple)):
        return " or ".join([f"[`{c}`]" for c in model_class if c is not None])
    return f"[`{model_class}`]"


def _list_model_options(indent, config_to_class=None, use_model_types=True):
    """
    Args:
        indent (str): The string used for indentation in the output.
        config_to_class (dict): A dictionary mapping model configurations to their corresponding classes.
            Defaults to None.
        use_model_types (bool): A flag indicating whether to use model types or configurations.
            Defaults to True.

    Returns:
        str: A formatted string containing the model options.

    Raises:
        ValueError: If `use_model_types` is set to False and `config_to_class` is not provided.
    """
    if config_to_class is None and not use_model_types:
        raise ValueError(
            "Using `use_model_types=False` requires a `config_to_class` dictionary."
        )
    if use_model_types:
        if config_to_class is None:
            model_type_to_name = {
                model_type: f"[`{config}`]"
                for model_type, config in CONFIG_MAPPING_NAMES.items()
            }
        else:
            model_type_to_name = {
                model_type: _get_class_name(model_class)
                for model_type, model_class in config_to_class.items()
                if model_type in MODEL_NAMES_MAPPING
            }
        lines = [
            f"{indent}- **{model_type}** -- {model_type_to_name[model_type]} ({MODEL_NAMES_MAPPING[model_type]} model)"
            for model_type in sorted(model_type_to_name.keys())
        ]
    else:
        config_to_name = {
            CONFIG_MAPPING_NAMES[config]: _get_class_name(clas)
            for config, clas in config_to_class.items()
            if config in CONFIG_MAPPING_NAMES
        }
        config_to_model_name = {
            config: MODEL_NAMES_MAPPING[model_type]
            for model_type, config in CONFIG_MAPPING_NAMES.items()
        }
        lines = [
            f"{indent}- [`{config_name}`] configuration class:"
            f" {config_to_name[config_name]} ({config_to_model_name[config_name]} model)"
            for config_name in sorted(config_to_name.keys())
        ]
    return "\n".join(lines)


def replace_list_option_in_docstrings(config_to_class=None, use_model_types=True):
    """
    This function decorates another function's docstring to include a section for listing options related to model types.

    Args:
        config_to_class (optional): A dictionary representing the configuration to class mapping. Defaults to None.
        use_model_types (optional): A boolean indicating whether model types should be used. Defaults to True.

    Returns:
        None: This function does not return any value.

    Raises:
        ValueError: If the input function's docstring does not contain an empty 'List options' section as a placeholder.
    """
    def docstring_decorator(fn):
        docstrings = fn.__doc__
        lines = docstrings.split("\n")
        i = 0
        while i < len(lines) and re.search(r"^(\s*)List options\s*$", lines[i]) is None:
            i += 1
        if i < len(lines):
            indent = re.search(r"^(\s*)List options\s*$", lines[i]).groups()[0]
            if use_model_types:
                indent = f"{indent}    "
            lines[i] = _list_model_options(
                indent, config_to_class=config_to_class, use_model_types=use_model_types
            )
            docstrings = "\n".join(lines)
        else:
            raise ValueError(
                f"The function {fn} should have an empty 'List options' in its docstring as placeholder, current"
                f" docstring is:\n{docstrings}"
            )
        fn.__doc__ = docstrings
        return fn

    return docstring_decorator


class AutoConfig:
    r"""
    This is a generic configuration class that will be instantiated as one of the configuration classes of the library
    when created with the [`~AutoConfig.from_pretrained`] class method.

    This class cannot be instantiated directly using `__init__()` (throws an error).
    """
    def __init__(self):
        """
        Initialize AutoConfig.

        Args:
            self: The instance of the AutoConfig class. It is automatically passed when the method is called.
                Purpose: Represents the instance of the AutoConfig class.
                Restrictions: None.

        Returns:
            None. This method does not return any value.

        Raises:
            EnvironmentError: If the AutoConfig is instantiated directly using the `__init__` method, it raises an EnvironmentError with the message
            'AutoConfig is designed to be instantiated using the `AutoConfig.from_pretrained(pretrained_model_name_or_path)` method.'.
        """
        raise EnvironmentError(
            "AutoConfig is designed to be instantiated "
            "using the `AutoConfig.from_pretrained(pretrained_model_name_or_path)` method."
        )

    @classmethod
    def for_model(cls, model_type: str, *args, **kwargs):
        """
        This class method 'for_model' in the 'AutoConfig' class is used to instantiate a configuration class based on the provided model type.

        Args:
            cls (class): The class itself, automatically passed as the first parameter.
            model_type (str): A string representing the type of the model for which the configuration class needs to be instantiated. It must be a key within the CONFIG_MAPPING dictionary.

        Returns:
            None: This method does not return any value directly. It instantiates and returns an instance of the appropriate configuration class based on the model type.

        Raises:
            ValueError: Raised when the provided 'model_type' is not recognized or is not found as a key in the CONFIG_MAPPING dictionary. The exception message indicates the unrecognized model identifier and
lists all valid model identifiers available in the CONFIG_MAPPING dictionary.
        """
        if model_type in CONFIG_MAPPING:
            config_class = CONFIG_MAPPING[model_type]
            return config_class(*args, **kwargs)
        raise ValueError(
            f"Unrecognized model identifier: {model_type}. Should contain one of {', '.join(CONFIG_MAPPING.keys())}"
        )

    @classmethod
    @replace_list_option_in_docstrings()
    def from_pretrained(cls, pretrained_model_name_or_path, **kwargs):
        r"""
        Instantiate one of the configuration classes of the library from a pretrained model configuration.

        The configuration class to instantiate is selected based on the `model_type` property of the config object that
        is loaded, or when it's missing, by falling back to using pattern matching on `pretrained_model_name_or_path`:

        List options

        Args:
            pretrained_model_name_or_path (`str` or `os.PathLike`):
                Can be either:

                    - A string, the *model id* of a pretrained model configuration hosted inside a model repo on
                      hf-mirror.com. Valid model ids can be located at the root-level, like `bert-base-uncased`, or
                      namespaced under a user or organization name, like `dbmdz/bert-base-german-cased`.
                    - A path to a *directory* containing a configuration file saved using the
                      [`~PretrainedConfig.save_pretrained`] method, or the [`~PreTrainedModel.save_pretrained`] method,
                      e.g., `./my_model_directory/`.
                    - A path or url to a saved configuration JSON *file*, e.g.,
                      `./my_model_directory/configuration.json`.
            cache_dir (`str` or `os.PathLike`, *optional*):
                Path to a directory in which a downloaded pretrained model configuration should be cached if the
                standard cache should not be used.
            force_download (`bool`, *optional*, defaults to `False`):
                Whether or not to force the (re-)download the model weights and configuration files and override the
                cached versions if they exist.
            resume_download (`bool`, *optional*, defaults to `False`):
                Whether or not to delete incompletely received files. Will attempt to resume the download if such a
                file exists.
            proxies (`Dict[str, str]`, *optional*):
                A dictionary of proxy servers to use by protocol or endpoint, e.g., `{'http': 'foo.bar:3128',
                'http://hostname': 'foo.bar:4012'}`. The proxies are used on each request.
            revision (`str`, *optional*, defaults to `"main"`):
                The specific model version to use. It can be a branch name, a tag name, or a commit id, since we use a
                git-based system for storing models and other artifacts on hf-mirror.com, so `revision` can be any
                identifier allowed by git.
            return_unused_kwargs (`bool`, *optional*, defaults to `False`):
                If `False`, then this function returns just the final configuration object.

                If `True`, then this functions returns a `Tuple(config, unused_kwargs)` where *unused_kwargs* is a
                dictionary consisting of the key/value pairs whose keys are not configuration attributes: i.e., the
                part of `kwargs` which has not been used to update `config` and is otherwise ignored.
            trust_remote_code (`bool`, *optional*, defaults to `False`):
                Whether or not to allow for custom models defined on the Hub in their own modeling files. This option
                should only be set to `True` for repositories you trust and in which you have read the code, as it will
                execute code present on the Hub on your local machine.
            kwargs(additional keyword arguments, *optional*):
                The values in kwargs of any keys which are configuration attributes will be used to override the loaded
                values. Behavior concerning key/value pairs whose keys are *not* configuration attributes is controlled
                by the `return_unused_kwargs` keyword parameter.

        Examples:

        ```python
        >>> from transformers import AutoConfig

        >>> # Download configuration from hf-mirror.com and cache.
        >>> config = AutoConfig.from_pretrained("bert-base-uncased")

        >>> # Download configuration from hf-mirror.com (user-uploaded) and cache.
        >>> config = AutoConfig.from_pretrained("dbmdz/bert-base-german-cased")

        >>> # If configuration file is in a directory (e.g., was saved using *save_pretrained('./test/saved_model/')*).
        >>> config = AutoConfig.from_pretrained("./test/bert_saved_model/")

        >>> # Load a specific configuration file.
        >>> config = AutoConfig.from_pretrained("./test/bert_saved_model/my_configuration.json")

        >>> # Change some config attributes when loading a pretrained config.
        >>> config = AutoConfig.from_pretrained("bert-base-uncased", output_attentions=True, foo=False)
        >>> config.output_attentions
        True

        >>> config, unused_kwargs = AutoConfig.from_pretrained(
        ...     "bert-base-uncased", output_attentions=True, foo=False, return_unused_kwargs=True
        ... )
        >>> config.output_attentions
        True

        >>> unused_kwargs
        {'foo': False}
        ```"""
        kwargs["name_or_path"] = pretrained_model_name_or_path

        config_dict, unused_kwargs = PretrainedConfig.get_config_dict(
            pretrained_model_name_or_path, **kwargs
        )
        if "model_type" in config_dict:
            config_class = CONFIG_MAPPING[config_dict["model_type"]]
            return config_class.from_dict(config_dict, **unused_kwargs)
        # Fallback: use pattern matching on the string.
        # We go from longer names to shorter names to catch roberta before bert (for instance)
        for pattern in sorted(CONFIG_MAPPING.keys(), key=len, reverse=True):
            if pattern in str(pretrained_model_name_or_path).lower():
                return CONFIG_MAPPING[pattern].from_dict(config_dict, **unused_kwargs)

        raise ValueError(
            f"Unrecognized model in {pretrained_model_name_or_path}. "
            f"Should have a `model_type` key in its {CONFIG_NAME}, or contain one of the following strings "
            f"in its name: {', '.join(CONFIG_MAPPING.keys())}"
        )

    @staticmethod
    def register(model_type, config, exist_ok=False):
        """
        Register a new configuration for this class.

        Args:
            model_type (`str`): The model type like "bert" or "gpt".
            config ([`PretrainedConfig`]): The config to register.
        """
        if issubclass(config, PretrainedConfig) and config.model_type != model_type:
            raise ValueError(
                "The config you are passing has a `model_type` attribute that is not consistent with the model type "
                f"you passed (config has {config.model_type} and you passed {model_type}. Fix one of those so they "
                "match!"
            )
        CONFIG_MAPPING.register(model_type, config, exist_ok=exist_ok)<|MERGE_RESOLUTION|>--- conflicted
+++ resolved
@@ -126,11 +126,8 @@
         ("vipllava", "VipLlavaConfig"),
         ("visual_bert", "VisualBertConfig"),
         ("wav2vec2", "Wav2Vec2Config"),
-<<<<<<< HEAD
         ("wavlm", "WavLMConfig"),
-=======
         ("wav2vec2-conformer", "Wav2Vec2ConformerConfig"),
->>>>>>> fba81cd6
         ("whisper", "WhisperConfig"),
         ("xclip", "XCLIPConfig"),
         ("xlm-roberta", "XLMRobertaConfig"),
