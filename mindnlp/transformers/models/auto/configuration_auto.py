# coding=utf-8
# Copyright 2018 The HuggingFace Inc. team.
#
# Licensed under the Apache License, Version 2.0 (the "License");
# you may not use this file except in compliance with the License.
# You may obtain a copy of the License at
#
#     http://www.apache.org/licenses/LICENSE-2.0
#
# Unless required by applicable law or agreed to in writing, software
# distributed under the License is distributed on an "AS IS" BASIS,
# WITHOUT WARRANTIES OR CONDITIONS OF ANY KIND, either express or implied.
# See the License for the specific language governing permissions and
# limitations under the License.
# ============================================================================
""" Auto Config class."""
import importlib
import re
import warnings
from collections import OrderedDict
from typing import List, Union

from mindnlp.configs import CONFIG_NAME
from mindnlp.utils import logging
from mindnlp.transformers.configuration_utils import PretrainedConfig

logger = logging.get_logger(__name__)

CONFIG_MAPPING_NAMES = OrderedDict(
    [
        # Add configs here
        ("albert", "AlbertConfig"),
        ("align", "AlignConfig"),
        ("altclip", "AltCLIPConfig"),
        ("audio-spectrogram-transformer", "ASTConfig"),
        ("autoformer", "AutoformerConfig"),
        ("bark", "BarkConfig"),
        ("bart", "BartConfig"),
        ("beit", "BeitConfig"),
        ("bert", "BertConfig"),
        ("bert-generation", "BertGenerationConfig"),
        ("bge-m3", "BgeM3Config"),
        ("big_bird", "BigBirdConfig"),
        ("bigbird_pegasus", "BigBirdPegasusConfig"),
        ("biogpt", "BioGptConfig"),
        ("bit", "BitConfig"),
        ("blenderbot", "BlenderbotConfig"),
        ("blenderbot-small", "BlenderbotSmallConfig"),
        ("blip", "BlipConfig"),
        ("blip-2", "Blip2Config"),
        ("bloom", "BloomConfig"),
        ("bridgetower", "BridgeTowerConfig"),
        ("bros", "BrosConfig"),
        ("camembert", "CamembertConfig"),
        ("chatglm", "ChatGLMConfig"),
        ("clip", "CLIPConfig"),
        ("clip_vision_model", "CLIPVisionConfig"),
        ("codegen", "CodeGenConfig"),
<<<<<<< HEAD
        ("cohere", "CohereConfig"),
        ("cogvlm","CogVLMConfig"),
=======
        ("cogvlm", "CogVLMConfig"),
>>>>>>> 06c2cac0
        ("convbert", "ConvBertConfig"),
        ("convnext", "ConvNextConfig"),
        ("cpmant", "CpmAntConfig"),
        ("ctrl", "CTRLConfig"),
        ("cpmbee", "CpmBeeConfig"),
        ("cvt", "CvtConfig"),
        ("deberta", "DebertaConfig"),
        ("distilbert", "DistilBertConfig"),
        ("encodec", "EncodecConfig"),
        ("esm", "EsmConfig"),
        ("falcon", "FalconConfig"),
        ("gemma", "GemmaConfig"),
        ("gpt2", "GPT2Config"),
        ("gpt_bigcode", "GPTBigCodeConfig"),
        ("gpt_neox", "GPTNeoXConfig"),
        ("gpt_pangu", "GPTPanguConfig"),
        ("groupvit", "GroupViTConfig"),
        ("hubert", "HubertConfig"),
        ("jetmoe", "JetMoEConfig"),
        ("llama", "LlamaConfig"),
        ("llava", "LlavaConfig"),
        ("llava_next", "LlavaNextConfig"),
        ("mamba", "MambaConfig"),
        ("mbart", "MBartConfig"),
        ("minicpm", "MiniCPMConfig"),
        ("mistral", "MistralConfig"),
        ("mixtral", "MixtralConfig"),
        ("mobilevit", "MobileViTConfig"),
        ("musicgen", "MusicgenConfig"),
        ("musicgen_melody", "MusicgenMelodyConfig"),
        ("mt5", "MT5Config"),
        ("nystromformer","NystromformerConfig"),
        ("olmo", "OlmoConfig"),
        ("openelm", "OpenELMConfig"),
        ("opt", "OPTConfig"),
        ("owlvit", "OwlViTConfig"),
        ("pegasus", "PegasusConfig"),
        ("phi", "PhiConfig"),
        ("phi3", "Phi3Config"),
        ("qwen2", "Qwen2Config"),
        ("qwen2_moe", "Qwen2MoeConfig"),
        ("reformer", "ReformerConfig"),
        ("rembert", "RemBertConfig"),
        ("resnet", "ResNetConfig"),
        ("roberta", "RobertaConfig"),
        ("sam", "SamConfig"),
        ("segformer", "SegformerConfig"),
        ("stablelm", "StableLmConfig"),
        ("squeezebert", "SqueezeBertConfig"),
        ("starcoder2", "Starcoder2Config"),
        ("swiftformer", "SwiftFormer"),
        ("t5", "T5Config"),
        ("timesformer", "TimesformerConfig"),
        ("vipllava", "VipLlavaConfig"),
        ("visual_bert", "VisualBertConfig"),
        ("wav2vec2", "Wav2Vec2Config"),
        ("whisper", "WhisperConfig"),
        ("xclip", "XCLIPConfig"),
        ("xlm-roberta", "XLMRobertaConfig"),
        ("layoutlmv2", "LayoutLMv2Config"),
        ("xlnet", "XLNetConfig"),
    ]
)

CONFIG_ARCHIVE_MAP_MAPPING_NAMES = OrderedDict(
    [
        # Add archive maps here)
        ("albert", "ALBERT_PRETRAINED_CONFIG_ARCHIVE_MAP"),
        ("align", "ALIGN_PRETRAINED_CONFIG_ARCHIVE_MAP"),
        ("altclip", "ALTCLIP_PRETRAINED_CONFIG_ARCHIVE_MAP"),
        (
            "audio-spectrogram-transformer",
            "AUDIO_SPECTROGRAM_TRANSFORMER_PRETRAINED_CONFIG_ARCHIVE_MAP",
        ),
        ("autoformer", "AUTOFORMER_PRETRAINED_CONFIG_ARCHIVE_MAP"),
        ("bark", "BARK_PRETRAINED_CONFIG_ARCHIVE_MAP"),
        ("bart", "BART_PRETRAINED_CONFIG_ARCHIVE_MAP"),
        ("beit", "BEIT_PRETRAINED_CONFIG_ARCHIVE_MAP"),
        ("bert", "BERT_PRETRAINED_CONFIG_ARCHIVE_MAP"),
        ("big_bird", "BIG_BIRD_PRETRAINED_CONFIG_ARCHIVE_MAP"),
        ("bigbird_pegasus", "BIGBIRD_PEGASUS_PRETRAINED_CONFIG_ARCHIVE_MAP"),
        ("biogpt", "BIOGPT_PRETRAINED_CONFIG_ARCHIVE_MAP"),
        ("bit", "BIT_PRETRAINED_CONFIG_ARCHIVE_MAP"),
        ("blenderbot", "BLENDERBOT_PRETRAINED_CONFIG_ARCHIVE_MAP"),
        ("blenderbot-small", "BLENDERBOT_SMALL_PRETRAINED_CONFIG_ARCHIVE_MAP"),
        ("blip", "BLIP_PRETRAINED_CONFIG_ARCHIVE_MAP"),
        ("blip-2", "BLIP_2_PRETRAINED_CONFIG_ARCHIVE_MAP"),
        ("bloom", "BLOOM_PRETRAINED_CONFIG_ARCHIVE_MAP"),
        ("bridgetower", "BRIDGETOWER_PRETRAINED_CONFIG_ARCHIVE_MAP"),
        ("bros", "BROS_PRETRAINED_CONFIG_ARCHIVE_MAP"),
        ("camembert", "CAMEMBERT_PRETRAINED_CONFIG_ARCHIVE_MAP"),
        ("canine", "CANINE_PRETRAINED_CONFIG_ARCHIVE_MAP"),
        ("chinese_clip", "CHINESE_CLIP_PRETRAINED_CONFIG_ARCHIVE_MAP"),
        ("chatglm", "CHATGLM_6B_PRETRAINED_MODEL_ARCHIVE_LIST"),
        ("clap", "CLAP_PRETRAINED_MODEL_ARCHIVE_LIST"),
        ("clip", "CLIP_PRETRAINED_CONFIG_ARCHIVE_MAP"),
        ("clipseg", "CLIPSEG_PRETRAINED_CONFIG_ARCHIVE_MAP"),
        ("codegen", "CODEGEN_PRETRAINED_CONFIG_ARCHIVE_MAP"),
        ("cohere", "COHERE_PRETRAINED_CONFIG_ARCHIVE_MAP"),
        ("conditional_detr", "CONDITIONAL_DETR_PRETRAINED_CONFIG_ARCHIVE_MAP"),
        ("convbert", "CONVBERT_PRETRAINED_CONFIG_ARCHIVE_MAP"),
        ("convnext", "CONVNEXT_PRETRAINED_CONFIG_ARCHIVE_MAP"),
        ("convnextv2", "CONVNEXTV2_PRETRAINED_CONFIG_ARCHIVE_MAP"),
        ("cpmant", "CPMANT_PRETRAINED_CONFIG_ARCHIVE_MAP"),
        ("cpmbee", "CPMBEE_PRETRAINED_CONFIG_ARCHIVE_MAP"),
        ("ctrl", "CTRL_PRETRAINED_CONFIG_ARCHIVE_MAP"),
        ("cvt", "CVT_PRETRAINED_CONFIG_ARCHIVE_MAP"),
        ("data2vec-audio", "DATA2VEC_AUDIO_PRETRAINED_CONFIG_ARCHIVE_MAP"),
        ("data2vec-text", "DATA2VEC_TEXT_PRETRAINED_CONFIG_ARCHIVE_MAP"),
        ("data2vec-vision", "DATA2VEC_VISION_PRETRAINED_CONFIG_ARCHIVE_MAP"),
        ("deberta", "DEBERTA_PRETRAINED_CONFIG_ARCHIVE_MAP"),
        ("deberta-v2", "DEBERTA_V2_PRETRAINED_CONFIG_ARCHIVE_MAP"),
        ("deformable_detr", "DEFORMABLE_DETR_PRETRAINED_CONFIG_ARCHIVE_MAP"),
        ("deit", "DEIT_PRETRAINED_CONFIG_ARCHIVE_MAP"),
        ("deta", "DETA_PRETRAINED_CONFIG_ARCHIVE_MAP"),
        ("detr", "DETR_PRETRAINED_CONFIG_ARCHIVE_MAP"),
        ("dinat", "DINAT_PRETRAINED_CONFIG_ARCHIVE_MAP"),
        ("dinov2", "DINOV2_PRETRAINED_CONFIG_ARCHIVE_MAP"),
        ("distilbert", "DISTILBERT_PRETRAINED_CONFIG_ARCHIVE_MAP"),
        ("donut-swin", "DONUT_SWIN_PRETRAINED_CONFIG_ARCHIVE_MAP"),
        ("dpr", "DPR_PRETRAINED_CONFIG_ARCHIVE_MAP"),
        ("dpt", "DPT_PRETRAINED_CONFIG_ARCHIVE_MAP"),
        ("efficientformer", "EFFICIENTFORMER_PRETRAINED_CONFIG_ARCHIVE_MAP"),
        ("efficientnet", "EFFICIENTNET_PRETRAINED_CONFIG_ARCHIVE_MAP"),
        ("electra", "ELECTRA_PRETRAINED_CONFIG_ARCHIVE_MAP"),
        ("encodec", "ENCODEC_PRETRAINED_CONFIG_ARCHIVE_MAP"),
        ("ernie", "ERNIE_PRETRAINED_CONFIG_ARCHIVE_MAP"),
        ("ernie_m", "ERNIE_M_PRETRAINED_CONFIG_ARCHIVE_MAP"),
        ("esm", "ESM_PRETRAINED_CONFIG_ARCHIVE_MAP"),
        ("falcon", "FALCON_PRETRAINED_CONFIG_ARCHIVE_MAP"),
        ("flaubert", "FLAUBERT_PRETRAINED_CONFIG_ARCHIVE_MAP"),
        ("flava", "FLAVA_PRETRAINED_CONFIG_ARCHIVE_MAP"),
        ("fnet", "FNET_PRETRAINED_CONFIG_ARCHIVE_MAP"),
        ("focalnet", "FOCALNET_PRETRAINED_CONFIG_ARCHIVE_MAP"),
        ("fsmt", "FSMT_PRETRAINED_CONFIG_ARCHIVE_MAP"),
        ("funnel", "FUNNEL_PRETRAINED_CONFIG_ARCHIVE_MAP"),
        ("fuyu", "FUYU_PRETRAINED_CONFIG_ARCHIVE_MAP"),
        ("gemma", "GEMMA_PRETRAINED_CONFIG_ARCHIVE_MAP"),
        ("git", "GIT_PRETRAINED_CONFIG_ARCHIVE_MAP"),
        ("glpn", "GLPN_PRETRAINED_CONFIG_ARCHIVE_MAP"),
        ("gpt2", "GPT2_PRETRAINED_CONFIG_ARCHIVE_MAP"),
        ("gpt_bigcode", "GPT_BIGCODE_PRETRAINED_CONFIG_ARCHIVE_MAP"),
        ("gpt_neo", "GPT_NEO_PRETRAINED_CONFIG_ARCHIVE_MAP"),
        ("gpt_neox", "GPT_NEOX_PRETRAINED_CONFIG_ARCHIVE_MAP"),
        ("gpt_neox_japanese", "GPT_NEOX_JAPANESE_PRETRAINED_CONFIG_ARCHIVE_MAP"),
        ("gpt_pangu", "GPTPANGU_PRETRAINED_CONFIG_ARCHIVE_MAP"),
        ("gptj", "GPTJ_PRETRAINED_CONFIG_ARCHIVE_MAP"),
        ("gptsan-japanese", "GPTSAN_JAPANESE_PRETRAINED_CONFIG_ARCHIVE_MAP"),
        ("graphormer", "GRAPHORMER_PRETRAINED_CONFIG_ARCHIVE_MAP"),
        ("groupvit", "GROUPVIT_PRETRAINED_CONFIG_ARCHIVE_MAP"),
        ("hubert", "HUBERT_PRETRAINED_CONFIG_ARCHIVE_MAP"),
        ("ibert", "IBERT_PRETRAINED_CONFIG_ARCHIVE_MAP"),
        ("idefics", "IDEFICS_PRETRAINED_CONFIG_ARCHIVE_MAP"),
        ("imagegpt", "IMAGEGPT_PRETRAINED_CONFIG_ARCHIVE_MAP"),
        ("informer", "INFORMER_PRETRAINED_CONFIG_ARCHIVE_MAP"),
        ("instructblip", "INSTRUCTBLIP_PRETRAINED_CONFIG_ARCHIVE_MAP"),
        ("jukebox", "JUKEBOX_PRETRAINED_CONFIG_ARCHIVE_MAP"),
        ("kosmos-2", "KOSMOS2_PRETRAINED_CONFIG_ARCHIVE_MAP"),
        ("layoutlm", "LAYOUTLM_PRETRAINED_CONFIG_ARCHIVE_MAP"),
        ("layoutlmv2", "LAYOUTLMV2_PRETRAINED_CONFIG_ARCHIVE_MAP"),
        ("layoutlmv3", "LAYOUTLMV3_PRETRAINED_CONFIG_ARCHIVE_MAP"),
        ("led", "LED_PRETRAINED_CONFIG_ARCHIVE_MAP"),
        ("levit", "LEVIT_PRETRAINED_CONFIG_ARCHIVE_MAP"),
        ("lilt", "LILT_PRETRAINED_CONFIG_ARCHIVE_MAP"),
        ("llama", "LLAMA_PRETRAINED_CONFIG_ARCHIVE_MAP"),
        ("longformer", "LONGFORMER_PRETRAINED_CONFIG_ARCHIVE_MAP"),
        ("longt5", "LONGT5_PRETRAINED_CONFIG_ARCHIVE_MAP"),
        ("luke", "LUKE_PRETRAINED_CONFIG_ARCHIVE_MAP"),
        ("lxmert", "LXMERT_PRETRAINED_CONFIG_ARCHIVE_MAP"),
        ("m2m_100", "M2M_100_PRETRAINED_CONFIG_ARCHIVE_MAP"),
        ("mamba", "MAMBA_PRETRAINED_CONFIG_ARCHIVE_MAP"),
        ("markuplm", "MARKUPLM_PRETRAINED_CONFIG_ARCHIVE_MAP"),
        ("mask2former", "MASK2FORMER_PRETRAINED_CONFIG_ARCHIVE_MAP"),
        ("maskformer", "MASKFORMER_PRETRAINED_CONFIG_ARCHIVE_MAP"),
        ("mbart", "MBART_PRETRAINED_CONFIG_ARCHIVE_MAP"),
        ("mctct", "MCTCT_PRETRAINED_CONFIG_ARCHIVE_MAP"),
        ("mega", "MEGA_PRETRAINED_CONFIG_ARCHIVE_MAP"),
        ("megatron-bert", "MEGATRON_BERT_PRETRAINED_CONFIG_ARCHIVE_MAP"),
        ("mgp-str", "MGP_STR_PRETRAINED_CONFIG_ARCHIVE_MAP"),
        ("mistral", "MISTRAL_PRETRAINED_CONFIG_ARCHIVE_MAP"),
        ("mixtral", "MIXTRAL_PRETRAINED_CONFIG_ARCHIVE_MAP"),
        ("mobilenet_v1", "MOBILENET_V1_PRETRAINED_CONFIG_ARCHIVE_MAP"),
        ("mobilenet_v2", "MOBILENET_V2_PRETRAINED_CONFIG_ARCHIVE_MAP"),
        ("mobilevit", "MOBILEVIT_PRETRAINED_CONFIG_ARCHIVE_MAP"),
        ("mobilevitv2", "MOBILEVITV2_PRETRAINED_CONFIG_ARCHIVE_MAP"),
        ("mpnet", "MPNET_PRETRAINED_CONFIG_ARCHIVE_MAP"),
        ("mpt", "MPT_PRETRAINED_CONFIG_ARCHIVE_MAP"),
        ("mra", "MRA_PRETRAINED_CONFIG_ARCHIVE_MAP"),
        ("musicgen", "MUSICGEN_PRETRAINED_CONFIG_ARCHIVE_MAP"),
        ("mvp", "MVP_PRETRAINED_CONFIG_ARCHIVE_MAP"),
        ("nat", "NAT_PRETRAINED_CONFIG_ARCHIVE_MAP"),
        ("nezha", "NEZHA_PRETRAINED_CONFIG_ARCHIVE_MAP"),
        ("nllb-moe", "NLLB_MOE_PRETRAINED_CONFIG_ARCHIVE_MAP"),
        ("nystromformer", "NYSTROMFORMER_PRETRAINED_CONFIG_ARCHIVE_MAP"),
        ("oneformer", "ONEFORMER_PRETRAINED_CONFIG_ARCHIVE_MAP"),
        ("open-llama", "OPEN_LLAMA_PRETRAINED_CONFIG_ARCHIVE_MAP"),
        ("openai-gpt", "OPENAI_GPT_PRETRAINED_CONFIG_ARCHIVE_MAP"),
        ("opt", "OPT_PRETRAINED_CONFIG_ARCHIVE_MAP"),
        ("owlv2", "OWLV2_PRETRAINED_CONFIG_ARCHIVE_MAP"),
        ("owlvit", "OWLVIT_PRETRAINED_CONFIG_ARCHIVE_MAP"),
        ("pegasus", "PEGASUS_PRETRAINED_CONFIG_ARCHIVE_MAP"),
        ("pegasus_x", "PEGASUS_X_PRETRAINED_CONFIG_ARCHIVE_MAP"),
        ("perceiver", "PERCEIVER_PRETRAINED_CONFIG_ARCHIVE_MAP"),
        ("persimmon", "PERSIMMON_PRETRAINED_CONFIG_ARCHIVE_MAP"),
        ("phi", "PHI_PRETRAINED_CONFIG_ARCHIVE_MAP"),
        ("pix2struct", "PIX2STRUCT_PRETRAINED_CONFIG_ARCHIVE_MAP"),
        ("plbart", "PLBART_PRETRAINED_CONFIG_ARCHIVE_MAP"),
        ("poolformer", "POOLFORMER_PRETRAINED_CONFIG_ARCHIVE_MAP"),
        ("pop2piano", "POP2PIANO_PRETRAINED_CONFIG_ARCHIVE_MAP"),
        ("prophetnet", "PROPHETNET_PRETRAINED_CONFIG_ARCHIVE_MAP"),
        ("pvt", "PVT_PRETRAINED_CONFIG_ARCHIVE_MAP"),
        ("qdqbert", "QDQBERT_PRETRAINED_CONFIG_ARCHIVE_MAP"),
        ("qwen2", "QWEN2_PRETRAINED_CONFIG_ARCHIVE_MAP"),
        ("realm", "REALM_PRETRAINED_CONFIG_ARCHIVE_MAP"),
        ("regnet", "REGNET_PRETRAINED_CONFIG_ARCHIVE_MAP"),
        ("rembert", "REMBERT_PRETRAINED_CONFIG_ARCHIVE_MAP"),
        ("resnet", "RESNET_PRETRAINED_CONFIG_ARCHIVE_MAP"),
        ("retribert", "RETRIBERT_PRETRAINED_CONFIG_ARCHIVE_MAP"),
        ("roberta", "ROBERTA_PRETRAINED_CONFIG_ARCHIVE_MAP"),
        ("roberta-prelayernorm", "ROBERTA_PRELAYERNORM_PRETRAINED_CONFIG_ARCHIVE_MAP"),
        ("roc_bert", "ROC_BERT_PRETRAINED_CONFIG_ARCHIVE_MAP"),
        ("roformer", "ROFORMER_PRETRAINED_CONFIG_ARCHIVE_MAP"),
        ("rwkv", "RWKV_PRETRAINED_CONFIG_ARCHIVE_MAP"),
        ("sam", "SAM_PRETRAINED_CONFIG_ARCHIVE_MAP"),
        ("seamless_m4t", "SEAMLESS_M4T_PRETRAINED_CONFIG_ARCHIVE_MAP"),
        ("segformer", "SEGFORMER_PRETRAINED_CONFIG_ARCHIVE_MAP"),
        ("sew", "SEW_PRETRAINED_CONFIG_ARCHIVE_MAP"),
        ("sew-d", "SEW_D_PRETRAINED_CONFIG_ARCHIVE_MAP"),
        ("speech_to_text", "SPEECH_TO_TEXT_PRETRAINED_CONFIG_ARCHIVE_MAP"),
        ("speech_to_text_2", "SPEECH_TO_TEXT_2_PRETRAINED_CONFIG_ARCHIVE_MAP"),
        ("speecht5", "SPEECHT5_PRETRAINED_CONFIG_ARCHIVE_MAP"),
        ("splinter", "SPLINTER_PRETRAINED_CONFIG_ARCHIVE_MAP"),
        ("squeezebert", "SQUEEZEBERT_PRETRAINED_CONFIG_ARCHIVE_MAP"),
        ("starcoder2", "STARCODER2_PRETRAINED_CONFIG_ARCHIVE_MAP"),
        ("swiftformer", "SWIFTFORMER_PRETRAINED_CONFIG_ARCHIVE_MAP"),
        ("swin", "SWIN_PRETRAINED_CONFIG_ARCHIVE_MAP"),
        ("swin2sr", "SWIN2SR_PRETRAINED_CONFIG_ARCHIVE_MAP"),
        ("swinv2", "SWINV2_PRETRAINED_CONFIG_ARCHIVE_MAP"),
        ("switch_transformers", "SWITCH_TRANSFORMERS_PRETRAINED_CONFIG_ARCHIVE_MAP"),
        ("t5", "T5_PRETRAINED_CONFIG_ARCHIVE_MAP"),
        ("table-transformer", "TABLE_TRANSFORMER_PRETRAINED_CONFIG_ARCHIVE_MAP"),
        ("tapas", "TAPAS_PRETRAINED_CONFIG_ARCHIVE_MAP"),
        (
            "time_series_transformer",
            "TIME_SERIES_TRANSFORMER_PRETRAINED_CONFIG_ARCHIVE_MAP",
        ),
        ("timesformer", "TIMESFORMER_PRETRAINED_CONFIG_ARCHIVE_MAP"),
        ("transfo-xl", "TRANSFO_XL_PRETRAINED_CONFIG_ARCHIVE_MAP"),
        ("tvlt", "TVLT_PRETRAINED_CONFIG_ARCHIVE_MAP"),
        ("unispeech", "UNISPEECH_PRETRAINED_CONFIG_ARCHIVE_MAP"),
        ("unispeech-sat", "UNISPEECH_SAT_PRETRAINED_CONFIG_ARCHIVE_MAP"),
        ("van", "VAN_PRETRAINED_CONFIG_ARCHIVE_MAP"),
        ("videomae", "VIDEOMAE_PRETRAINED_CONFIG_ARCHIVE_MAP"),
        ("vilt", "VILT_PRETRAINED_CONFIG_ARCHIVE_MAP"),
        ("visual_bert", "VISUAL_BERT_PRETRAINED_CONFIG_ARCHIVE_MAP"),
        ("vit", "VIT_PRETRAINED_CONFIG_ARCHIVE_MAP"),
        ("vit_hybrid", "VIT_HYBRID_PRETRAINED_CONFIG_ARCHIVE_MAP"),
        ("vit_mae", "VIT_MAE_PRETRAINED_CONFIG_ARCHIVE_MAP"),
        ("vit_msn", "VIT_MSN_PRETRAINED_CONFIG_ARCHIVE_MAP"),
        ("vitdet", "VITDET_PRETRAINED_CONFIG_ARCHIVE_MAP"),
        ("vitmatte", "VITMATTE_PRETRAINED_CONFIG_ARCHIVE_MAP"),
        ("vits", "VITS_PRETRAINED_CONFIG_ARCHIVE_MAP"),
        ("vivit", "VIVIT_PRETRAINED_CONFIG_ARCHIVE_MAP"),
        ("wav2vec2", "WAV_2_VEC_2_PRETRAINED_CONFIG_ARCHIVE_MAP"),
        ("wav2vec2-conformer", "WAV2VEC2_CONFORMER_PRETRAINED_CONFIG_ARCHIVE_MAP"),
        ("whisper", "WHISPER_PRETRAINED_CONFIG_ARCHIVE_MAP"),
        ("xclip", "XCLIP_PRETRAINED_CONFIG_ARCHIVE_MAP"),
        ("xglm", "XGLM_PRETRAINED_CONFIG_ARCHIVE_MAP"),
        ("xlm", "XLM_PRETRAINED_CONFIG_ARCHIVE_MAP"),
        ("xlm-prophetnet", "XLM_PROPHETNET_PRETRAINED_CONFIG_ARCHIVE_MAP"),
        ("xlm-roberta", "XLM_ROBERTA_PRETRAINED_CONFIG_ARCHIVE_MAP"),
        ("xlnet", "XLNET_PRETRAINED_CONFIG_ARCHIVE_MAP"),
        ("xmod", "XMOD_PRETRAINED_CONFIG_ARCHIVE_MAP"),
        ("yolos", "YOLOS_PRETRAINED_CONFIG_ARCHIVE_MAP"),
        ("yoso", "YOSO_PRETRAINED_CONFIG_ARCHIVE_MAP"),
    ]
)

MODEL_NAMES_MAPPING = OrderedDict(
    [
        # Add full (and cased) model names here
        ("albert", "ALBERT"),
        ("align", "ALIGN"),
        ("altclip", "AltCLIP"),
        ("audio-spectrogram-transformer", "Audio Spectrogram Transformer"),
        ("autoformer", "Autoformer"),
        ("bark", "Bark"),
        ("bart", "BART"),
        ("barthez", "BARThez"),
        ("bartpho", "BARTpho"),
        ("beit", "BEiT"),
        ("bert", "BERT"),
        ("bert-generation", "Bert Generation"),
        ("bert-japanese", "BertJapanese"),
        ("bertweet", "BERTweet"),
        ("bge-m3", "BgeM3"),
        ("big_bird", "BigBird"),
        ("bigbird_pegasus", "BigBird-Pegasus"),
        ("biogpt", "BioGpt"),
        ("bit", "BiT"),
        ("blenderbot", "Blenderbot"),
        ("blenderbot-small", "BlenderbotSmall"),
        ("blip", "BLIP"),
        ("blip-2", "BLIP-2"),
        ("bloom", "BLOOM"),
        ("bort", "BORT"),
        ("bridgetower", "BridgeTower"),
        ("bros", "BROS"),
        ("byt5", "ByT5"),
        ("camembert", "CamemBERT"),
        ("canine", "CANINE"),
        ("chinese_clip", "Chinese-CLIP"),
        ("chatglm", "ChatGLM"),
        ("clap", "CLAP"),
        ("clip", "CLIP"),
        ("clip_vision_model", "CLIPVisionModel"),
        ("clipseg", "CLIPSeg"),
        ("code_llama", "CodeLlama"),
        ("codegen", "CodeGen"),
        ("cohere", "Cohere"),
        ("conditional_detr", "Conditional DETR"),
        ("cogvlm","CogVLM"),
        ("convbert", "ConvBERT"),
        ("convnext", "ConvNeXT"),
        ("convnextv2", "ConvNeXTV2"),
        ("cpm", "CPM"),
        ("cpmant", "CPM-Ant"),
        ("cpmbee", "CPM-Bee"),
        ("ctrl", "CTRL"),
        ("cvt", "CvT"),
        ("data2vec-audio", "Data2VecAudio"),
        ("data2vec-text", "Data2VecText"),
        ("data2vec-vision", "Data2VecVision"),
        ("deberta", "DeBERTa"),
        ("deberta-v2", "DeBERTa-v2"),
        ("decision_transformer", "Decision Transformer"),
        ("deformable_detr", "Deformable DETR"),
        ("deit", "DeiT"),
        ("deplot", "DePlot"),
        ("deta", "DETA"),
        ("detr", "DETR"),
        ("dialogpt", "DialoGPT"),
        ("dinat", "DiNAT"),
        ("dinov2", "DINOv2"),
        ("distilbert", "DistilBERT"),
        ("dit", "DiT"),
        ("donut-swin", "DonutSwin"),
        ("dpr", "DPR"),
        ("dpt", "DPT"),
        ("efficientformer", "EfficientFormer"),
        ("efficientnet", "EfficientNet"),
        ("electra", "ELECTRA"),
        ("encodec", "EnCodec"),
        ("encoder-decoder", "Encoder decoder"),
        ("ernie", "ERNIE"),
        ("ernie_m", "ErnieM"),
        ("esm", "ESM"),
        ("falcon", "Falcon"),
        ("flan-t5", "FLAN-T5"),
        ("flan-ul2", "FLAN-UL2"),
        ("flaubert", "FlauBERT"),
        ("flava", "FLAVA"),
        ("fnet", "FNet"),
        ("focalnet", "FocalNet"),
        ("fsmt", "FairSeq Machine-Translation"),
        ("funnel", "Funnel Transformer"),
        ("fuyu", "Fuyu"),
        ("gemma", "Gemma"),
        ("git", "GIT"),
        ("glpn", "GLPN"),
        ("gpt-sw3", "GPT-Sw3"),
        ("gpt2", "OpenAI GPT-2"),
        ("gpt_bigcode", "GPTBigCode"),
        ("gpt_neo", "GPT Neo"),
        ("gpt_neox", "GPT NeoX"),
        ("gpt_neox_japanese", "GPT NeoX Japanese"),
        ("gpt_pangu", "GPTPangu"),
        ("gptj", "GPT-J"),
        ("gptsan-japanese", "GPTSAN-japanese"),
        ("graphormer", "Graphormer"),
        ("groupvit", "GroupViT"),
        ("herbert", "HerBERT"),
        ("hubert", "Hubert"),
        ("ibert", "I-BERT"),
        ("idefics", "IDEFICS"),
        ("imagegpt", "ImageGPT"),
        ("informer", "Informer"),
        ("instructblip", "InstructBLIP"),
        ("jukebox", "Jukebox"),
        ("jetmoe", "JetMoE"),
        ("kosmos-2", "KOSMOS-2"),
        ("layoutlm", "LayoutLM"),
        ("layoutlmv2", "LayoutLMv2"),
        ("layoutlmv3", "LayoutLMv3"),
        ("layoutxlm", "LayoutXLM"),
        ("led", "LED"),
        ("levit", "LeViT"),
        ("lilt", "LiLT"),
        ("llama", "LLaMA"),
        ("llama2", "Llama2"),
        ("llava", "LLaVa"),
        ("llava_next", "LLaVA-NeXT"),
        ("longformer", "Longformer"),
        ("longt5", "LongT5"),
        ("luke", "LUKE"),
        ("lxmert", "LXMERT"),
        ("m2m_100", "M2M100"),
        ("mamba", "Mamba"),
        ("marian", "Marian"),
        ("markuplm", "MarkupLM"),
        ("mask2former", "Mask2Former"),
        ("maskformer", "MaskFormer"),
        ("maskformer-swin", "MaskFormerSwin"),
        ("matcha", "MatCha"),
        ("mbart", "mBART"),
        ("mbart50", "mBART-50"),
        ("mctct", "M-CTC-T"),
        ("mega", "MEGA"),
        ("megatron-bert", "Megatron-BERT"),
        ("megatron_gpt2", "Megatron-GPT2"),
        ("mgp-str", "MGP-STR"),
        ("minicpm", "MiniCPM"),
        ("mistral", "Mistral"),
        ("mixtral", "Mixtral"),
        ("mluke", "mLUKE"),
        ("mms", "MMS"),
        ("mobilebert", "MobileBERT"),
        ("mobilenet_v1", "MobileNetV1"),
        ("mobilenet_v2", "MobileNetV2"),
        ("mobilevit", "MobileViT"),
        ("mobilevitv2", "MobileViTV2"),
        ("mpnet", "MPNet"),
        ("mpt", "MPT"),
        ("mra", "MRA"),
        ("mt5", "MT5"),
        ("musicgen", "MusicGen"),
        ("musicgen_melody", "MusicGen Melody"),
        ("mvp", "MVP"),
        ("nat", "NAT"),
        ("nezha", "Nezha"),
        ("nllb", "NLLB"),
        ("nllb-moe", "NLLB-MOE"),
        ("nougat", "Nougat"),
        ("nystromformer", "Nyströmformer"),
        ("olmo", "OLMo"),
        ("openelm", "OpenELM"),
        ("oneformer", "OneFormer"),
        ("open-llama", "OpenLlama"),
        ("openai-gpt", "OpenAI GPT"),
        ("opt", "OPT"),
        ("owlv2", "OWLv2"),
        ("owlvit", "OWL-ViT"),
        ("pegasus", "Pegasus"),
        ("pegasus_x", "PEGASUS-X"),
        ("perceiver", "Perceiver"),
        ("persimmon", "Persimmon"),
        ("phi", "Phi"),
        ("phi3", "Phi3"),
        ("phobert", "PhoBERT"),
        ("pix2struct", "Pix2Struct"),
        ("plbart", "PLBart"),
        ("poolformer", "PoolFormer"),
        ("pop2piano", "Pop2Piano"),
        ("prophetnet", "ProphetNet"),
        ("pvt", "PVT"),
        ("qdqbert", "QDQBert"),
        ("qwen2", "Qwen2"),
        ("qwen2_moe", "Qwen2MoE"),
        ("rag", "RAG"),
        ("realm", "REALM"),
        ("reformer", "Reformer"),
        ("regnet", "RegNet"),
        ("rembert", "RemBERT"),
        ("resnet", "ResNet"),
        ("retribert", "RetriBERT"),
        ("roberta", "RoBERTa"),
        ("roberta-prelayernorm", "RoBERTa-PreLayerNorm"),
        ("roc_bert", "RoCBert"),
        ("roformer", "RoFormer"),
        ("rwkv", "RWKV"),
        ("sam", "SAM"),
        ("seamless_m4t", "SeamlessM4T"),
        ("segformer", "SegFormer"),
        ("sew", "SEW"),
        ("sew-d", "SEW-D"),
        ("speech-encoder-decoder", "Speech Encoder decoder"),
        ("speech_to_text", "Speech2Text"),
        ("speech_to_text_2", "Speech2Text2"),
        ("speecht5", "SpeechT5"),
        ("splinter", "Splinter"),
        ("squeezebert", "SqueezeBERT"),
        ("stablelm", "StableLm"),
        ("starcoder2", "Starcoder2"),
        ("swiftformer", "SwiftFormer"),
        ("swin", "Swin Transformer"),
        ("swin2sr", "Swin2SR"),
        ("swinv2", "Swin Transformer V2"),
        ("switch_transformers", "SwitchTransformers"),
        ("t5", "T5"),
        ("t5v1.1", "T5v1.1"),
        ("table-transformer", "Table Transformer"),
        ("tapas", "TAPAS"),
        ("tapex", "TAPEX"),
        ("time_series_transformer", "Time Series Transformer"),
        ("timesformer", "TimeSformer"),
        ("timm_backbone", "TimmBackbone"),
        ("trajectory_transformer", "Trajectory Transformer"),
        ("transfo-xl", "Transformer-XL"),
        ("trocr", "TrOCR"),
        ("tvlt", "TVLT"),
        ("ul2", "UL2"),
        ("umt5", "UMT5"),
        ("unispeech", "UniSpeech"),
        ("unispeech-sat", "UniSpeechSat"),
        ("upernet", "UPerNet"),
        ("van", "VAN"),
        ("videomae", "VideoMAE"),
        ("vilt", "ViLT"),
        ("vipllava", "VipLlava"),
        ("vision-encoder-decoder", "Vision Encoder decoder"),
        ("vision-text-dual-encoder", "VisionTextDualEncoder"),
        ("visual_bert", "VisualBERT"),
        ("vit", "ViT"),
        ("vit_hybrid", "ViT Hybrid"),
        ("vit_mae", "ViTMAE"),
        ("vit_msn", "ViTMSN"),
        ("vitdet", "VitDet"),
        ("vitmatte", "ViTMatte"),
        ("vits", "VITS"),
        ("vivit", "ViViT"),
        ("wav2vec2", "Wav2Vec2"),
        ("wav2vec2-conformer", "Wav2Vec2-Conformer"),
        ("wav2vec2_phoneme", "Wav2Vec2Phoneme"),
        ("wavlm", "WavLM"),
        ("whisper", "Whisper"),
        ("xclip", "X-CLIP"),
        ("xglm", "XGLM"),
        ("xlm", "XLM"),
        ("xlm-prophetnet", "XLM-ProphetNet"),
        ("xlm-roberta", "XLM-RoBERTa"),
        ("xlm-roberta-xl", "XLM-RoBERTa-XL"),
        ("xlm-v", "XLM-V"),
        ("xlnet", "XLNet"),
        ("xls_r", "XLS-R"),
        ("xlsr_wav2vec2", "XLSR-Wav2Vec2"),
        ("xmod", "X-MOD"),
        ("yolos", "YOLOS"),
        ("yoso", "YOSO"),
    ]
)

DEPRECATED_MODELS = [
    # "bort",
    # "mctct",
    # "mmbt",
    # "open_llama",
    # "retribert",
    # "tapex",
    # "trajectory_transformer",
    # "van",
]

SPECIAL_MODEL_TYPE_TO_MODULE_NAME = OrderedDict(
    [
        ("openai-gpt", "openai"),
        ("data2vec-audio", "data2vec"),
        ("data2vec-text", "data2vec"),
        ("data2vec-vision", "data2vec"),
        ("donut-swin", "donut"),
        ("kosmos-2", "kosmos2"),
        ("maskformer-swin", "maskformer"),
        ("clip_vision_model", "clip"),
        ("xclip", "x_clip"),
    ]
)


def model_type_to_module_name(key):
    """Converts a config key to the corresponding module."""
    # Special treatment
    if key in SPECIAL_MODEL_TYPE_TO_MODULE_NAME:
        return SPECIAL_MODEL_TYPE_TO_MODULE_NAME[key]

    key = key.replace("-", "_")
    if key in DEPRECATED_MODELS:
        key = f"deprecated.{key}"

    return key


def config_class_to_model_type(config):
    """Converts a config class name to the corresponding model type"""
    for key, cls in CONFIG_MAPPING_NAMES.items():
        if cls == config:
            return key
    # if key not found check in extra content
    for key, cls in CONFIG_MAPPING._extra_content.items():
        if cls.__name__ == config:
            return key
    return None


class _LazyConfigMapping(OrderedDict):
    """
    A dictionary that lazily load its values when they are requested.
    """
    def __init__(self, mapping):
        """
        Initializes a new instance of the _LazyConfigMapping class.

        Args:
            self (object): The instance of the _LazyConfigMapping class.
            mapping (dict): A dictionary containing the initial mapping for the configuration.
                           The keys represent the configuration keys, and the values represent the corresponding values.
                           This parameter is required and must be of type dict.

        Returns:
            None: This method does not return any value.

        Raises:
            None: This method does not raise any exceptions.
        """
        self._mapping = mapping
        self._extra_content = {}
        self._modules = {}

    def __getitem__(self, key):
        """
        __getitem__

        Retrieve the value associated with the given key from the _LazyConfigMapping object.

        Args:
            self (_LazyConfigMapping): The instance of the _LazyConfigMapping class.
            key (str): The key used to retrieve the corresponding value. It should be a string.

        Returns:
            None: If the key is present in the _extra_content, the associated value is returned. If the key is not in _extra_content but is in _mapping, the value associated with the key is returned after
performing necessary module imports and attribute retrieval.

        Raises:
            KeyError: If the key is not found in either _extra_content or _mapping, a KeyError is raised.
            AttributeError: If the attribute associated with the value corresponding to the key is not found in the dynamically imported module, an AttributeError is raised.
            ModuleNotFoundError: If the required module is not found during dynamic import, a ModuleNotFoundError is raised.
        """
        if key in self._extra_content:
            return self._extra_content[key]
        if key not in self._mapping:
            raise KeyError(key)
        value = self._mapping[key]
        module_name = model_type_to_module_name(key)
        if module_name not in self._modules:
            self._modules[module_name] = importlib.import_module(
                f".{module_name}", "mindnlp.transformers.models"
            )
        if hasattr(self._modules[module_name], value):
            return getattr(self._modules[module_name], value)

        # Some of the mappings have entries model_type -> config of another model type. In that case we try to grab the
        # object at the top level.
        transformers_module = importlib.import_module("mindnlp.transformers")
        return getattr(transformers_module, value)

    def keys(self):
        """
        This method returns a list of all the keys in the _LazyConfigMapping object.

        Args:
            self (_LazyConfigMapping): The instance of the _LazyConfigMapping class.

        Returns:
            list: A list containing all the keys in the _mapping and _extra_content attributes of the _LazyConfigMapping object.

        Raises:
            None
        """
        return list(self._mapping.keys()) + list(self._extra_content.keys())

    def values(self):
        """
        This method returns a list containing the values of the mapping and any extra content in the _LazyConfigMapping class.

        Args:
            self (_LazyConfigMapping): The instance of the _LazyConfigMapping class.
                This parameter is used to access the instance's mapping and extra content.

        Returns:
            list: A list containing the values of the mapping and any extra content in the _LazyConfigMapping class.

        Raises:
            N/A
        """
        return [self[k] for k in self._mapping.keys()] + list(
            self._extra_content.values()
        )

    def items(self):
        """
        items(self)
            This method returns a list of key-value pairs from the _LazyConfigMapping instance.

        Args:
            self (_LazyConfigMapping): The instance of the _LazyConfigMapping class.

        Returns:
            list: A list of key-value pairs from the _LazyConfigMapping instance.

        Raises:
            None.
        """
        return [(k, self[k]) for k in self._mapping.keys()] + list(
            self._extra_content.items()
        )

    def __iter__(self):
        """
        Iterates over the keys of the '_LazyConfigMapping' instance.

        Args:
            self (object): The instance of the '_LazyConfigMapping' class.

        Returns:
            None: This method does not return any value.

        Raises:
            None: This method does not raise any exceptions.
        """
        return iter(list(self._mapping.keys()) + list(self._extra_content.keys()))

    def __contains__(self, item):
        """
        Check if the given item is contained within the '_LazyConfigMapping' object.

        Args:
            self (_LazyConfigMapping): The instance of the '_LazyConfigMapping' class.
            item: The item to be checked for containment within the object. It can be of any type.

        Returns:
            None: This method does not return any value.

        Raises:
            None: This method does not raise any exceptions.
        """
        return item in self._mapping or item in self._extra_content

    def register(self, key, value, exist_ok=False):
        """
        Register a new configuration in this mapping.
        """
        if key in self._mapping.keys() and not exist_ok:
            raise ValueError(
                f"'{key}' is already used by a Transformers config, pick another name."
            )
        self._extra_content[key] = value


CONFIG_MAPPING = _LazyConfigMapping(CONFIG_MAPPING_NAMES)


class _LazyLoadAllMappings(OrderedDict):
    """
    A mapping that will load all pairs of key values at the first access (either by indexing, requestions keys, values,
    etc.)

    Args:
        mapping: The mapping to load.
    """
    def __init__(self, mapping):
        """
        Initializes an instance of the '_LazyLoadAllMappings' class.

        Args:
            self: An instance of the '_LazyLoadAllMappings' class.
            mapping: A dictionary containing the mapping data to be used by the instance.

        Returns:
            None. This method does not return any value.

        Raises:
            None.
        """
        self._mapping = mapping
        self._initialized = False
        self._data = {}

    def _initialize(self):
        """
        Initializes the lazy loading of all mappings for the _LazyLoadAllMappings class.

        Args:
            self: _LazyLoadAllMappings - The instance of the _LazyLoadAllMappings class.

        Returns:
            None. This method does not return any value.

        Raises:
            FutureWarning: If ALL_PRETRAINED_CONFIG_ARCHIVE_MAP is deprecated and will be removed in v5 of Transformers.
            It does not contain all available model checkpoints. Refer to hf.co/models for that.
        """
        if self._initialized:
            return
        warnings.warn(
            "ALL_PRETRAINED_CONFIG_ARCHIVE_MAP is deprecated and will be removed in v5 of Transformers. "
            "It does not contain all available model checkpoints, far from it. Checkout hf.co/models for that.",
            FutureWarning,
        )

        for model_type, map_name in self._mapping.items():
            module_name = model_type_to_module_name(model_type)
            module = importlib.import_module(f".{module_name}", "transformers.models")
            mapping = getattr(module, map_name)
            self._data.update(mapping)

        self._initialized = True

    def __getitem__(self, key):
        """
        __getitem__

        This method retrieves the value associated with the specified key from the _LazyLoadAllMappings instance.

        Args:
            self (_LazyLoadAllMappings): The instance of the _LazyLoadAllMappings class.
            key: The key for which the associated value needs to be retrieved. Type: Any hashable object.

        Returns:
            None: This method returns the value associated with the specified key. If the key is not found, a KeyError is raised.

        Raises:
            KeyError: If the specified key is not found in the _LazyLoadAllMappings instance.
        """
        self._initialize()
        return self._data[key]

    def keys(self):
        """
        Returns a list of all the keys in the mappings.

        Args:
            self (obj): An instance of the _LazyLoadAllMappings class.

        Returns:
            None: This method does not return anything.

        Raises:
            None: This method does not raise any exceptions.
        """
        self._initialize()
        return self._data.keys()

    def values(self):
        """
        Method 'values' in the class '_LazyLoadAllMappings' returns the values of the internal data dictionary after initialization.

        Args:
            self (object): The instance of the class.
                This parameter represents the current instance of the class '_LazyLoadAllMappings'.
                It is required to access the internal data and perform necessary operations.

        Returns:
            None.
            This method does not return any specific value but retrieves and returns the values of the internal data dictionary.

        Raises:
            No specific exceptions are raised by this method under normal circumstances.
            However, if there are any issues during the initialization process, unexpected behavior may occur.
        """
        self._initialize()
        return self._data.values()

    def items(self):
        """
        Method 'items' in the class '_LazyLoadAllMappings' retrieves the keys of the data after initialization.

        Args:
            self (object): The instance of the class.
                This parameter is required to access the instance attributes and methods.
                It must be an instance of the class '_LazyLoadAllMappings'.

        Returns:
            None.
            This method returns the keys of the data stored in the '_data' attribute after initialization.

        Raises:
            No exceptions are explicitly raised within this method.
        """
        self._initialize()
        return self._data.keys()

    def __iter__(self):
        """
        __iter__

        This method returns an iterator object for the _LazyLoadAllMappings instance.

        Args:
            self (_LazyLoadAllMappings): The instance of the _LazyLoadAllMappings class.

        Returns:
            iter: An iterator object for the _data attribute of the _LazyLoadAllMappings instance.

        Raises:
            None
        """
        self._initialize()
        return iter(self._data)

    def __contains__(self, item):
        """
        This method '__contains__' in the class '_LazyLoadAllMappings' determines if the specified item is contained within the data structure.

        Args:
            self (_LazyLoadAllMappings): The instance of the _LazyLoadAllMappings class.
                This parameter represents the current object instance.
            item: The item to check for existence within the data structure.
                Type: Any
                Purpose: To specify the item to be checked.
                Restrictions: None

        Returns:
            None: This method returns None if the specified item is found within the data structure, otherwise it returns False.

        Raises:
            None: This method does not explicitly raise any exceptions.
        """
        self._initialize()
        return item in self._data


ALL_PRETRAINED_CONFIG_ARCHIVE_MAP = _LazyLoadAllMappings(
    CONFIG_ARCHIVE_MAP_MAPPING_NAMES
)


def _get_class_name(model_class: Union[str, List[str]]):
    """
    This function returns a formatted string representing the class name or names provided as the 'model_class' parameter.

    Args:
        model_class (Union[str, List[str]]): The class name or names to be formatted. It can be a string or a list of strings.
            If 'model_class' is a list, the function will join the class names using ' or '. Empty strings or None values
            in the list will be ignored.

    Returns:
        str: A formatted string representing the class name or names provided. The class name(s) will be enclosed in
            backticks for clarity.

    Raises:
        None: This function does not raise any exceptions.

    Note:
        The function can be called with either a single class name or a list of class names. If the 'model_class' parameter
        is a list, the resulting string will represent the joined class names using ' or ' as the separator. Empty strings
        or None values will be ignored.
    """
    if isinstance(model_class, (list, tuple)):
        return " or ".join([f"[`{c}`]" for c in model_class if c is not None])
    return f"[`{model_class}`]"


def _list_model_options(indent, config_to_class=None, use_model_types=True):
    """
    Args:
        indent (str): The string used for indentation in the output.
        config_to_class (dict): A dictionary mapping model configurations to their corresponding classes.
            Defaults to None.
        use_model_types (bool): A flag indicating whether to use model types or configurations.
            Defaults to True.

    Returns:
        str: A formatted string containing the model options.

    Raises:
        ValueError: If `use_model_types` is set to False and `config_to_class` is not provided.
    """
    if config_to_class is None and not use_model_types:
        raise ValueError(
            "Using `use_model_types=False` requires a `config_to_class` dictionary."
        )
    if use_model_types:
        if config_to_class is None:
            model_type_to_name = {
                model_type: f"[`{config}`]"
                for model_type, config in CONFIG_MAPPING_NAMES.items()
            }
        else:
            model_type_to_name = {
                model_type: _get_class_name(model_class)
                for model_type, model_class in config_to_class.items()
                if model_type in MODEL_NAMES_MAPPING
            }
        lines = [
            f"{indent}- **{model_type}** -- {model_type_to_name[model_type]} ({MODEL_NAMES_MAPPING[model_type]} model)"
            for model_type in sorted(model_type_to_name.keys())
        ]
    else:
        config_to_name = {
            CONFIG_MAPPING_NAMES[config]: _get_class_name(clas)
            for config, clas in config_to_class.items()
            if config in CONFIG_MAPPING_NAMES
        }
        config_to_model_name = {
            config: MODEL_NAMES_MAPPING[model_type]
            for model_type, config in CONFIG_MAPPING_NAMES.items()
        }
        lines = [
            f"{indent}- [`{config_name}`] configuration class:"
            f" {config_to_name[config_name]} ({config_to_model_name[config_name]} model)"
            for config_name in sorted(config_to_name.keys())
        ]
    return "\n".join(lines)


def replace_list_option_in_docstrings(config_to_class=None, use_model_types=True):
    """
    This function decorates another function's docstring to include a section for listing options related to model types.

    Args:
        config_to_class (optional): A dictionary representing the configuration to class mapping. Defaults to None.
        use_model_types (optional): A boolean indicating whether model types should be used. Defaults to True.

    Returns:
        None: This function does not return any value.

    Raises:
        ValueError: If the input function's docstring does not contain an empty 'List options' section as a placeholder.
    """
    def docstring_decorator(fn):
        docstrings = fn.__doc__
        lines = docstrings.split("\n")
        i = 0
        while i < len(lines) and re.search(r"^(\s*)List options\s*$", lines[i]) is None:
            i += 1
        if i < len(lines):
            indent = re.search(r"^(\s*)List options\s*$", lines[i]).groups()[0]
            if use_model_types:
                indent = f"{indent}    "
            lines[i] = _list_model_options(
                indent, config_to_class=config_to_class, use_model_types=use_model_types
            )
            docstrings = "\n".join(lines)
        else:
            raise ValueError(
                f"The function {fn} should have an empty 'List options' in its docstring as placeholder, current"
                f" docstring is:\n{docstrings}"
            )
        fn.__doc__ = docstrings
        return fn

    return docstring_decorator


class AutoConfig:
    r"""
    This is a generic configuration class that will be instantiated as one of the configuration classes of the library
    when created with the [`~AutoConfig.from_pretrained`] class method.

    This class cannot be instantiated directly using `__init__()` (throws an error).
    """
    def __init__(self):
        """
        Initialize AutoConfig.

        Args:
            self: The instance of the AutoConfig class. It is automatically passed when the method is called.
                Purpose: Represents the instance of the AutoConfig class.
                Restrictions: None.

        Returns:
            None. This method does not return any value.

        Raises:
            EnvironmentError: If the AutoConfig is instantiated directly using the `__init__` method, it raises an EnvironmentError with the message
            'AutoConfig is designed to be instantiated using the `AutoConfig.from_pretrained(pretrained_model_name_or_path)` method.'.
        """
        raise EnvironmentError(
            "AutoConfig is designed to be instantiated "
            "using the `AutoConfig.from_pretrained(pretrained_model_name_or_path)` method."
        )

    @classmethod
    def for_model(cls, model_type: str, *args, **kwargs):
        """
        This class method 'for_model' in the 'AutoConfig' class is used to instantiate a configuration class based on the provided model type.

        Args:
            cls (class): The class itself, automatically passed as the first parameter.
            model_type (str): A string representing the type of the model for which the configuration class needs to be instantiated. It must be a key within the CONFIG_MAPPING dictionary.

        Returns:
            None: This method does not return any value directly. It instantiates and returns an instance of the appropriate configuration class based on the model type.

        Raises:
            ValueError: Raised when the provided 'model_type' is not recognized or is not found as a key in the CONFIG_MAPPING dictionary. The exception message indicates the unrecognized model identifier and
lists all valid model identifiers available in the CONFIG_MAPPING dictionary.
        """
        if model_type in CONFIG_MAPPING:
            config_class = CONFIG_MAPPING[model_type]
            return config_class(*args, **kwargs)
        raise ValueError(
            f"Unrecognized model identifier: {model_type}. Should contain one of {', '.join(CONFIG_MAPPING.keys())}"
        )

    @classmethod
    @replace_list_option_in_docstrings()
    def from_pretrained(cls, pretrained_model_name_or_path, **kwargs):
        r"""
        Instantiate one of the configuration classes of the library from a pretrained model configuration.

        The configuration class to instantiate is selected based on the `model_type` property of the config object that
        is loaded, or when it's missing, by falling back to using pattern matching on `pretrained_model_name_or_path`:

        List options

        Args:
            pretrained_model_name_or_path (`str` or `os.PathLike`):
                Can be either:

                    - A string, the *model id* of a pretrained model configuration hosted inside a model repo on
                      hf-mirror.com. Valid model ids can be located at the root-level, like `bert-base-uncased`, or
                      namespaced under a user or organization name, like `dbmdz/bert-base-german-cased`.
                    - A path to a *directory* containing a configuration file saved using the
                      [`~PretrainedConfig.save_pretrained`] method, or the [`~PreTrainedModel.save_pretrained`] method,
                      e.g., `./my_model_directory/`.
                    - A path or url to a saved configuration JSON *file*, e.g.,
                      `./my_model_directory/configuration.json`.
            cache_dir (`str` or `os.PathLike`, *optional*):
                Path to a directory in which a downloaded pretrained model configuration should be cached if the
                standard cache should not be used.
            force_download (`bool`, *optional*, defaults to `False`):
                Whether or not to force the (re-)download the model weights and configuration files and override the
                cached versions if they exist.
            resume_download (`bool`, *optional*, defaults to `False`):
                Whether or not to delete incompletely received files. Will attempt to resume the download if such a
                file exists.
            proxies (`Dict[str, str]`, *optional*):
                A dictionary of proxy servers to use by protocol or endpoint, e.g., `{'http': 'foo.bar:3128',
                'http://hostname': 'foo.bar:4012'}`. The proxies are used on each request.
            revision (`str`, *optional*, defaults to `"main"`):
                The specific model version to use. It can be a branch name, a tag name, or a commit id, since we use a
                git-based system for storing models and other artifacts on hf-mirror.com, so `revision` can be any
                identifier allowed by git.
            return_unused_kwargs (`bool`, *optional*, defaults to `False`):
                If `False`, then this function returns just the final configuration object.

                If `True`, then this functions returns a `Tuple(config, unused_kwargs)` where *unused_kwargs* is a
                dictionary consisting of the key/value pairs whose keys are not configuration attributes: i.e., the
                part of `kwargs` which has not been used to update `config` and is otherwise ignored.
            trust_remote_code (`bool`, *optional*, defaults to `False`):
                Whether or not to allow for custom models defined on the Hub in their own modeling files. This option
                should only be set to `True` for repositories you trust and in which you have read the code, as it will
                execute code present on the Hub on your local machine.
            kwargs(additional keyword arguments, *optional*):
                The values in kwargs of any keys which are configuration attributes will be used to override the loaded
                values. Behavior concerning key/value pairs whose keys are *not* configuration attributes is controlled
                by the `return_unused_kwargs` keyword parameter.

        Examples:

        ```python
        >>> from transformers import AutoConfig

        >>> # Download configuration from hf-mirror.com and cache.
        >>> config = AutoConfig.from_pretrained("bert-base-uncased")

        >>> # Download configuration from hf-mirror.com (user-uploaded) and cache.
        >>> config = AutoConfig.from_pretrained("dbmdz/bert-base-german-cased")

        >>> # If configuration file is in a directory (e.g., was saved using *save_pretrained('./test/saved_model/')*).
        >>> config = AutoConfig.from_pretrained("./test/bert_saved_model/")

        >>> # Load a specific configuration file.
        >>> config = AutoConfig.from_pretrained("./test/bert_saved_model/my_configuration.json")

        >>> # Change some config attributes when loading a pretrained config.
        >>> config = AutoConfig.from_pretrained("bert-base-uncased", output_attentions=True, foo=False)
        >>> config.output_attentions
        True

        >>> config, unused_kwargs = AutoConfig.from_pretrained(
        ...     "bert-base-uncased", output_attentions=True, foo=False, return_unused_kwargs=True
        ... )
        >>> config.output_attentions
        True

        >>> unused_kwargs
        {'foo': False}
        ```"""
        kwargs["name_or_path"] = pretrained_model_name_or_path

        config_dict, unused_kwargs = PretrainedConfig.get_config_dict(
            pretrained_model_name_or_path, **kwargs
        )
        if "model_type" in config_dict:
            config_class = CONFIG_MAPPING[config_dict["model_type"]]
            return config_class.from_dict(config_dict, **unused_kwargs)
        # Fallback: use pattern matching on the string.
        # We go from longer names to shorter names to catch roberta before bert (for instance)
        for pattern in sorted(CONFIG_MAPPING.keys(), key=len, reverse=True):
            if pattern in str(pretrained_model_name_or_path).lower():
                return CONFIG_MAPPING[pattern].from_dict(config_dict, **unused_kwargs)

        raise ValueError(
            f"Unrecognized model in {pretrained_model_name_or_path}. "
            f"Should have a `model_type` key in its {CONFIG_NAME}, or contain one of the following strings "
            f"in its name: {', '.join(CONFIG_MAPPING.keys())}"
        )

    @staticmethod
    def register(model_type, config, exist_ok=False):
        """
        Register a new configuration for this class.

        Args:
            model_type (`str`): The model type like "bert" or "gpt".
            config ([`PretrainedConfig`]): The config to register.
        """
        if issubclass(config, PretrainedConfig) and config.model_type != model_type:
            raise ValueError(
                "The config you are passing has a `model_type` attribute that is not consistent with the model type "
                f"you passed (config has {config.model_type} and you passed {model_type}. Fix one of those so they "
                "match!"
            )
        CONFIG_MAPPING.register(model_type, config, exist_ok=exist_ok)<|MERGE_RESOLUTION|>--- conflicted
+++ resolved
@@ -56,12 +56,8 @@
         ("clip", "CLIPConfig"),
         ("clip_vision_model", "CLIPVisionConfig"),
         ("codegen", "CodeGenConfig"),
-<<<<<<< HEAD
         ("cohere", "CohereConfig"),
         ("cogvlm","CogVLMConfig"),
-=======
-        ("cogvlm", "CogVLMConfig"),
->>>>>>> 06c2cac0
         ("convbert", "ConvBertConfig"),
         ("convnext", "ConvNextConfig"),
         ("cpmant", "CpmAntConfig"),
