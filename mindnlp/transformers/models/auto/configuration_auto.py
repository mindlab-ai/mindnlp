--- conflicted
+++ resolved
@@ -149,11 +149,8 @@
         ("qdqbert", "QDQBertConfig"),
         ("qwen2", "Qwen2Config"),
         ("qwen2_moe", "Qwen2MoeConfig"),
-<<<<<<< HEAD
         ("rag", "RagConfig"),
-=======
         ("realm","RealmConfig"),
->>>>>>> cdf4aeb8
         ("reformer", "ReformerConfig"),
         ("rembert", "RemBertConfig"),
         ("resnet", "ResNetConfig"),
