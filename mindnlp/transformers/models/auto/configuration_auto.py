# coding=utf-8
# Copyright 2018 The HuggingFace Inc. team.
#
# Licensed under the Apache License, Version 2.0 (the "License");
# you may not use this file except in compliance with the License.
# You may obtain a copy of the License at
#
#     http://www.apache.org/licenses/LICENSE-2.0
#
# Unless required by applicable law or agreed to in writing, software
# distributed under the License is distributed on an "AS IS" BASIS,
# WITHOUT WARRANTIES OR CONDITIONS OF ANY KIND, either express or implied.
# See the License for the specific language governing permissions and
# limitations under the License.
# pylint: disable=C0116
# pylint: disable=C0103
""" Auto Config class."""
import importlib
import re
import warnings
from collections import OrderedDict
from typing import List, Union

from mindnlp.configs import CONFIG_NAME
from mindnlp.utils import logging
from mindnlp.transformers.configuration_utils import PretrainedConfig # pylint: disable=R0401


logger = logging.get_logger(__name__)

CONFIG_MAPPING_NAMES = OrderedDict(
    [
        # Add configs here
        ("roberta", "RobertaConfig"),
        ("bert", "BertConfig"),
        ("gpt2", "GPT2Config"),
        ('mt5', 'MT5Config'),
        ('t5', 'T5Config'),
        ('chatglm', 'ChatGLMConfig'),
<<<<<<< HEAD
        ("falcon", "FalconConfig"),
=======
        ('gpt_bigcode', 'GPTBigCodeConfig')
>>>>>>> 9814ec7d
    ]
)

CONFIG_ARCHIVE_MAP_MAPPING_NAMES = OrderedDict(
    [
        # Add archive maps here)
        ("albert", "ALBERT_PRETRAINED_CONFIG_ARCHIVE_MAP"),
        ("align", "ALIGN_PRETRAINED_CONFIG_ARCHIVE_MAP"),
        ("altclip", "ALTCLIP_PRETRAINED_CONFIG_ARCHIVE_MAP"),
        ("audio-spectrogram-transformer", "AUDIO_SPECTROGRAM_TRANSFORMER_PRETRAINED_CONFIG_ARCHIVE_MAP"),
        ("autoformer", "AUTOFORMER_PRETRAINED_CONFIG_ARCHIVE_MAP"),
        ("bark", "BARK_PRETRAINED_CONFIG_ARCHIVE_MAP"),
        ("bart", "BART_PRETRAINED_CONFIG_ARCHIVE_MAP"),
        ("beit", "BEIT_PRETRAINED_CONFIG_ARCHIVE_MAP"),
        ("bert", "BERT_PRETRAINED_CONFIG_ARCHIVE_MAP"),
        ("big_bird", "BIG_BIRD_PRETRAINED_CONFIG_ARCHIVE_MAP"),
        ("bigbird_pegasus", "BIGBIRD_PEGASUS_PRETRAINED_CONFIG_ARCHIVE_MAP"),
        ("biogpt", "BIOGPT_PRETRAINED_CONFIG_ARCHIVE_MAP"),
        ("bit", "BIT_PRETRAINED_CONFIG_ARCHIVE_MAP"),
        ("blenderbot", "BLENDERBOT_PRETRAINED_CONFIG_ARCHIVE_MAP"),
        ("blenderbot-small", "BLENDERBOT_SMALL_PRETRAINED_CONFIG_ARCHIVE_MAP"),
        ("blip", "BLIP_PRETRAINED_CONFIG_ARCHIVE_MAP"),
        ("blip-2", "BLIP_2_PRETRAINED_CONFIG_ARCHIVE_MAP"),
        ("bloom", "BLOOM_PRETRAINED_CONFIG_ARCHIVE_MAP"),
        ("bridgetower", "BRIDGETOWER_PRETRAINED_CONFIG_ARCHIVE_MAP"),
        ("bros", "BROS_PRETRAINED_CONFIG_ARCHIVE_MAP"),
        ("camembert", "CAMEMBERT_PRETRAINED_CONFIG_ARCHIVE_MAP"),
        ("canine", "CANINE_PRETRAINED_CONFIG_ARCHIVE_MAP"),
        ("chinese_clip", "CHINESE_CLIP_PRETRAINED_CONFIG_ARCHIVE_MAP"),
        ("chatglm", "CHATGLM_6B_PRETRAINED_MODEL_ARCHIVE_LIST"),
        ("clap", "CLAP_PRETRAINED_MODEL_ARCHIVE_LIST"),
        ("clip", "CLIP_PRETRAINED_CONFIG_ARCHIVE_MAP"),
        ("clipseg", "CLIPSEG_PRETRAINED_CONFIG_ARCHIVE_MAP"),
        ("codegen", "CODEGEN_PRETRAINED_CONFIG_ARCHIVE_MAP"),
        ("conditional_detr", "CONDITIONAL_DETR_PRETRAINED_CONFIG_ARCHIVE_MAP"),
        ("convbert", "CONVBERT_PRETRAINED_CONFIG_ARCHIVE_MAP"),
        ("convnext", "CONVNEXT_PRETRAINED_CONFIG_ARCHIVE_MAP"),
        ("convnextv2", "CONVNEXTV2_PRETRAINED_CONFIG_ARCHIVE_MAP"),
        ("cpmant", "CPMANT_PRETRAINED_CONFIG_ARCHIVE_MAP"),
        ("ctrl", "CTRL_PRETRAINED_CONFIG_ARCHIVE_MAP"),
        ("cvt", "CVT_PRETRAINED_CONFIG_ARCHIVE_MAP"),
        ("data2vec-audio", "DATA2VEC_AUDIO_PRETRAINED_CONFIG_ARCHIVE_MAP"),
        ("data2vec-text", "DATA2VEC_TEXT_PRETRAINED_CONFIG_ARCHIVE_MAP"),
        ("data2vec-vision", "DATA2VEC_VISION_PRETRAINED_CONFIG_ARCHIVE_MAP"),
        ("deberta", "DEBERTA_PRETRAINED_CONFIG_ARCHIVE_MAP"),
        ("deberta-v2", "DEBERTA_V2_PRETRAINED_CONFIG_ARCHIVE_MAP"),
        ("deformable_detr", "DEFORMABLE_DETR_PRETRAINED_CONFIG_ARCHIVE_MAP"),
        ("deit", "DEIT_PRETRAINED_CONFIG_ARCHIVE_MAP"),
        ("deta", "DETA_PRETRAINED_CONFIG_ARCHIVE_MAP"),
        ("detr", "DETR_PRETRAINED_CONFIG_ARCHIVE_MAP"),
        ("dinat", "DINAT_PRETRAINED_CONFIG_ARCHIVE_MAP"),
        ("dinov2", "DINOV2_PRETRAINED_CONFIG_ARCHIVE_MAP"),
        ("distilbert", "DISTILBERT_PRETRAINED_CONFIG_ARCHIVE_MAP"),
        ("donut-swin", "DONUT_SWIN_PRETRAINED_CONFIG_ARCHIVE_MAP"),
        ("dpr", "DPR_PRETRAINED_CONFIG_ARCHIVE_MAP"),
        ("dpt", "DPT_PRETRAINED_CONFIG_ARCHIVE_MAP"),
        ("efficientformer", "EFFICIENTFORMER_PRETRAINED_CONFIG_ARCHIVE_MAP"),
        ("efficientnet", "EFFICIENTNET_PRETRAINED_CONFIG_ARCHIVE_MAP"),
        ("electra", "ELECTRA_PRETRAINED_CONFIG_ARCHIVE_MAP"),
        ("encodec", "ENCODEC_PRETRAINED_CONFIG_ARCHIVE_MAP"),
        ("ernie", "ERNIE_PRETRAINED_CONFIG_ARCHIVE_MAP"),
        ("ernie_m", "ERNIE_M_PRETRAINED_CONFIG_ARCHIVE_MAP"),
        ("esm", "ESM_PRETRAINED_CONFIG_ARCHIVE_MAP"),
        ("falcon", "FALCON_PRETRAINED_CONFIG_ARCHIVE_MAP"),
        ("flaubert", "FLAUBERT_PRETRAINED_CONFIG_ARCHIVE_MAP"),
        ("flava", "FLAVA_PRETRAINED_CONFIG_ARCHIVE_MAP"),
        ("fnet", "FNET_PRETRAINED_CONFIG_ARCHIVE_MAP"),
        ("focalnet", "FOCALNET_PRETRAINED_CONFIG_ARCHIVE_MAP"),
        ("fsmt", "FSMT_PRETRAINED_CONFIG_ARCHIVE_MAP"),
        ("funnel", "FUNNEL_PRETRAINED_CONFIG_ARCHIVE_MAP"),
        ("fuyu", "FUYU_PRETRAINED_CONFIG_ARCHIVE_MAP"),
        ("git", "GIT_PRETRAINED_CONFIG_ARCHIVE_MAP"),
        ("glpn", "GLPN_PRETRAINED_CONFIG_ARCHIVE_MAP"),
        ("gpt2", "GPT2_PRETRAINED_CONFIG_ARCHIVE_MAP"),
        ("gpt_bigcode", "GPT_BIGCODE_PRETRAINED_CONFIG_ARCHIVE_MAP"),
        ("gpt_neo", "GPT_NEO_PRETRAINED_CONFIG_ARCHIVE_MAP"),
        ("gpt_neox", "GPT_NEOX_PRETRAINED_CONFIG_ARCHIVE_MAP"),
        ("gpt_neox_japanese", "GPT_NEOX_JAPANESE_PRETRAINED_CONFIG_ARCHIVE_MAP"),
        ("gptj", "GPTJ_PRETRAINED_CONFIG_ARCHIVE_MAP"),
        ("gptsan-japanese", "GPTSAN_JAPANESE_PRETRAINED_CONFIG_ARCHIVE_MAP"),
        ("graphormer", "GRAPHORMER_PRETRAINED_CONFIG_ARCHIVE_MAP"),
        ("groupvit", "GROUPVIT_PRETRAINED_CONFIG_ARCHIVE_MAP"),
        ("hubert", "HUBERT_PRETRAINED_CONFIG_ARCHIVE_MAP"),
        ("ibert", "IBERT_PRETRAINED_CONFIG_ARCHIVE_MAP"),
        ("idefics", "IDEFICS_PRETRAINED_CONFIG_ARCHIVE_MAP"),
        ("imagegpt", "IMAGEGPT_PRETRAINED_CONFIG_ARCHIVE_MAP"),
        ("informer", "INFORMER_PRETRAINED_CONFIG_ARCHIVE_MAP"),
        ("instructblip", "INSTRUCTBLIP_PRETRAINED_CONFIG_ARCHIVE_MAP"),
        ("jukebox", "JUKEBOX_PRETRAINED_CONFIG_ARCHIVE_MAP"),
        ("kosmos-2", "KOSMOS2_PRETRAINED_CONFIG_ARCHIVE_MAP"),
        ("layoutlm", "LAYOUTLM_PRETRAINED_CONFIG_ARCHIVE_MAP"),
        ("layoutlmv2", "LAYOUTLMV2_PRETRAINED_CONFIG_ARCHIVE_MAP"),
        ("layoutlmv3", "LAYOUTLMV3_PRETRAINED_CONFIG_ARCHIVE_MAP"),
        ("led", "LED_PRETRAINED_CONFIG_ARCHIVE_MAP"),
        ("levit", "LEVIT_PRETRAINED_CONFIG_ARCHIVE_MAP"),
        ("lilt", "LILT_PRETRAINED_CONFIG_ARCHIVE_MAP"),
        ("llama", "LLAMA_PRETRAINED_CONFIG_ARCHIVE_MAP"),
        ("longformer", "LONGFORMER_PRETRAINED_CONFIG_ARCHIVE_MAP"),
        ("longt5", "LONGT5_PRETRAINED_CONFIG_ARCHIVE_MAP"),
        ("luke", "LUKE_PRETRAINED_CONFIG_ARCHIVE_MAP"),
        ("lxmert", "LXMERT_PRETRAINED_CONFIG_ARCHIVE_MAP"),
        ("m2m_100", "M2M_100_PRETRAINED_CONFIG_ARCHIVE_MAP"),
        ("markuplm", "MARKUPLM_PRETRAINED_CONFIG_ARCHIVE_MAP"),
        ("mask2former", "MASK2FORMER_PRETRAINED_CONFIG_ARCHIVE_MAP"),
        ("maskformer", "MASKFORMER_PRETRAINED_CONFIG_ARCHIVE_MAP"),
        ("mbart", "MBART_PRETRAINED_CONFIG_ARCHIVE_MAP"),
        ("mctct", "MCTCT_PRETRAINED_CONFIG_ARCHIVE_MAP"),
        ("mega", "MEGA_PRETRAINED_CONFIG_ARCHIVE_MAP"),
        ("megatron-bert", "MEGATRON_BERT_PRETRAINED_CONFIG_ARCHIVE_MAP"),
        ("mgp-str", "MGP_STR_PRETRAINED_CONFIG_ARCHIVE_MAP"),
        ("mistral", "MISTRAL_PRETRAINED_CONFIG_ARCHIVE_MAP"),
        ("mobilenet_v1", "MOBILENET_V1_PRETRAINED_CONFIG_ARCHIVE_MAP"),
        ("mobilenet_v2", "MOBILENET_V2_PRETRAINED_CONFIG_ARCHIVE_MAP"),
        ("mobilevit", "MOBILEVIT_PRETRAINED_CONFIG_ARCHIVE_MAP"),
        ("mobilevitv2", "MOBILEVITV2_PRETRAINED_CONFIG_ARCHIVE_MAP"),
        ("mpnet", "MPNET_PRETRAINED_CONFIG_ARCHIVE_MAP"),
        ("mpt", "MPT_PRETRAINED_CONFIG_ARCHIVE_MAP"),
        ("mra", "MRA_PRETRAINED_CONFIG_ARCHIVE_MAP"),
        ("musicgen", "MUSICGEN_PRETRAINED_CONFIG_ARCHIVE_MAP"),
        ("mvp", "MVP_PRETRAINED_CONFIG_ARCHIVE_MAP"),
        ("nat", "NAT_PRETRAINED_CONFIG_ARCHIVE_MAP"),
        ("nezha", "NEZHA_PRETRAINED_CONFIG_ARCHIVE_MAP"),
        ("nllb-moe", "NLLB_MOE_PRETRAINED_CONFIG_ARCHIVE_MAP"),
        ("nystromformer", "NYSTROMFORMER_PRETRAINED_CONFIG_ARCHIVE_MAP"),
        ("oneformer", "ONEFORMER_PRETRAINED_CONFIG_ARCHIVE_MAP"),
        ("open-llama", "OPEN_LLAMA_PRETRAINED_CONFIG_ARCHIVE_MAP"),
        ("openai-gpt", "OPENAI_GPT_PRETRAINED_CONFIG_ARCHIVE_MAP"),
        ("opt", "OPT_PRETRAINED_CONFIG_ARCHIVE_MAP"),
        ("owlv2", "OWLV2_PRETRAINED_CONFIG_ARCHIVE_MAP"),
        ("owlvit", "OWLVIT_PRETRAINED_CONFIG_ARCHIVE_MAP"),
        ("pegasus", "PEGASUS_PRETRAINED_CONFIG_ARCHIVE_MAP"),
        ("pegasus_x", "PEGASUS_X_PRETRAINED_CONFIG_ARCHIVE_MAP"),
        ("perceiver", "PERCEIVER_PRETRAINED_CONFIG_ARCHIVE_MAP"),
        ("persimmon", "PERSIMMON_PRETRAINED_CONFIG_ARCHIVE_MAP"),
        ("pix2struct", "PIX2STRUCT_PRETRAINED_CONFIG_ARCHIVE_MAP"),
        ("plbart", "PLBART_PRETRAINED_CONFIG_ARCHIVE_MAP"),
        ("poolformer", "POOLFORMER_PRETRAINED_CONFIG_ARCHIVE_MAP"),
        ("pop2piano", "POP2PIANO_PRETRAINED_CONFIG_ARCHIVE_MAP"),
        ("prophetnet", "PROPHETNET_PRETRAINED_CONFIG_ARCHIVE_MAP"),
        ("pvt", "PVT_PRETRAINED_CONFIG_ARCHIVE_MAP"),
        ("qdqbert", "QDQBERT_PRETRAINED_CONFIG_ARCHIVE_MAP"),
        ("realm", "REALM_PRETRAINED_CONFIG_ARCHIVE_MAP"),
        ("regnet", "REGNET_PRETRAINED_CONFIG_ARCHIVE_MAP"),
        ("rembert", "REMBERT_PRETRAINED_CONFIG_ARCHIVE_MAP"),
        ("resnet", "RESNET_PRETRAINED_CONFIG_ARCHIVE_MAP"),
        ("retribert", "RETRIBERT_PRETRAINED_CONFIG_ARCHIVE_MAP"),
        ("roberta", "ROBERTA_PRETRAINED_CONFIG_ARCHIVE_MAP"),
        ("roberta-prelayernorm", "ROBERTA_PRELAYERNORM_PRETRAINED_CONFIG_ARCHIVE_MAP"),
        ("roc_bert", "ROC_BERT_PRETRAINED_CONFIG_ARCHIVE_MAP"),
        ("roformer", "ROFORMER_PRETRAINED_CONFIG_ARCHIVE_MAP"),
        ("rwkv", "RWKV_PRETRAINED_CONFIG_ARCHIVE_MAP"),
        ("sam", "SAM_PRETRAINED_CONFIG_ARCHIVE_MAP"),
        ("seamless_m4t", "SEAMLESS_M4T_PRETRAINED_CONFIG_ARCHIVE_MAP"),
        ("segformer", "SEGFORMER_PRETRAINED_CONFIG_ARCHIVE_MAP"),
        ("sew", "SEW_PRETRAINED_CONFIG_ARCHIVE_MAP"),
        ("sew-d", "SEW_D_PRETRAINED_CONFIG_ARCHIVE_MAP"),
        ("speech_to_text", "SPEECH_TO_TEXT_PRETRAINED_CONFIG_ARCHIVE_MAP"),
        ("speech_to_text_2", "SPEECH_TO_TEXT_2_PRETRAINED_CONFIG_ARCHIVE_MAP"),
        ("speecht5", "SPEECHT5_PRETRAINED_CONFIG_ARCHIVE_MAP"),
        ("splinter", "SPLINTER_PRETRAINED_CONFIG_ARCHIVE_MAP"),
        ("squeezebert", "SQUEEZEBERT_PRETRAINED_CONFIG_ARCHIVE_MAP"),
        ("swiftformer", "SWIFTFORMER_PRETRAINED_CONFIG_ARCHIVE_MAP"),
        ("swin", "SWIN_PRETRAINED_CONFIG_ARCHIVE_MAP"),
        ("swin2sr", "SWIN2SR_PRETRAINED_CONFIG_ARCHIVE_MAP"),
        ("swinv2", "SWINV2_PRETRAINED_CONFIG_ARCHIVE_MAP"),
        ("switch_transformers", "SWITCH_TRANSFORMERS_PRETRAINED_CONFIG_ARCHIVE_MAP"),
        ("t5", "T5_PRETRAINED_CONFIG_ARCHIVE_MAP"),
        ("table-transformer", "TABLE_TRANSFORMER_PRETRAINED_CONFIG_ARCHIVE_MAP"),
        ("tapas", "TAPAS_PRETRAINED_CONFIG_ARCHIVE_MAP"),
        ("time_series_transformer", "TIME_SERIES_TRANSFORMER_PRETRAINED_CONFIG_ARCHIVE_MAP"),
        ("timesformer", "TIMESFORMER_PRETRAINED_CONFIG_ARCHIVE_MAP"),
        ("transfo-xl", "TRANSFO_XL_PRETRAINED_CONFIG_ARCHIVE_MAP"),
        ("tvlt", "TVLT_PRETRAINED_CONFIG_ARCHIVE_MAP"),
        ("unispeech", "UNISPEECH_PRETRAINED_CONFIG_ARCHIVE_MAP"),
        ("unispeech-sat", "UNISPEECH_SAT_PRETRAINED_CONFIG_ARCHIVE_MAP"),
        ("van", "VAN_PRETRAINED_CONFIG_ARCHIVE_MAP"),
        ("videomae", "VIDEOMAE_PRETRAINED_CONFIG_ARCHIVE_MAP"),
        ("vilt", "VILT_PRETRAINED_CONFIG_ARCHIVE_MAP"),
        ("visual_bert", "VISUAL_BERT_PRETRAINED_CONFIG_ARCHIVE_MAP"),
        ("vit", "VIT_PRETRAINED_CONFIG_ARCHIVE_MAP"),
        ("vit_hybrid", "VIT_HYBRID_PRETRAINED_CONFIG_ARCHIVE_MAP"),
        ("vit_mae", "VIT_MAE_PRETRAINED_CONFIG_ARCHIVE_MAP"),
        ("vit_msn", "VIT_MSN_PRETRAINED_CONFIG_ARCHIVE_MAP"),
        ("vitdet", "VITDET_PRETRAINED_CONFIG_ARCHIVE_MAP"),
        ("vitmatte", "VITMATTE_PRETRAINED_CONFIG_ARCHIVE_MAP"),
        ("vits", "VITS_PRETRAINED_CONFIG_ARCHIVE_MAP"),
        ("vivit", "VIVIT_PRETRAINED_CONFIG_ARCHIVE_MAP"),
        ("wav2vec2", "WAV_2_VEC_2_PRETRAINED_CONFIG_ARCHIVE_MAP"),
        ("wav2vec2-conformer", "WAV2VEC2_CONFORMER_PRETRAINED_CONFIG_ARCHIVE_MAP"),
        ("whisper", "WHISPER_PRETRAINED_CONFIG_ARCHIVE_MAP"),
        ("xclip", "XCLIP_PRETRAINED_CONFIG_ARCHIVE_MAP"),
        ("xglm", "XGLM_PRETRAINED_CONFIG_ARCHIVE_MAP"),
        ("xlm", "XLM_PRETRAINED_CONFIG_ARCHIVE_MAP"),
        ("xlm-prophetnet", "XLM_PROPHETNET_PRETRAINED_CONFIG_ARCHIVE_MAP"),
        ("xlm-roberta", "XLM_ROBERTA_PRETRAINED_CONFIG_ARCHIVE_MAP"),
        ("xlnet", "XLNET_PRETRAINED_CONFIG_ARCHIVE_MAP"),
        ("xmod", "XMOD_PRETRAINED_CONFIG_ARCHIVE_MAP"),
        ("yolos", "YOLOS_PRETRAINED_CONFIG_ARCHIVE_MAP"),
        ("yoso", "YOSO_PRETRAINED_CONFIG_ARCHIVE_MAP"),
    ]
)

MODEL_NAMES_MAPPING = OrderedDict(
    [
        # Add full (and cased) model names here
        ("albert", "ALBERT"),
        ("align", "ALIGN"),
        ("altclip", "AltCLIP"),
        ("audio-spectrogram-transformer", "Audio Spectrogram Transformer"),
        ("autoformer", "Autoformer"),
        ("bark", "Bark"),
        ("bart", "BART"),
        ("barthez", "BARThez"),
        ("bartpho", "BARTpho"),
        ("beit", "BEiT"),
        ("bert", "BERT"),
        ("bert-generation", "Bert Generation"),
        ("bert-japanese", "BertJapanese"),
        ("bertweet", "BERTweet"),
        ("big_bird", "BigBird"),
        ("bigbird_pegasus", "BigBird-Pegasus"),
        ("biogpt", "BioGpt"),
        ("bit", "BiT"),
        ("blenderbot", "Blenderbot"),
        ("blenderbot-small", "BlenderbotSmall"),
        ("blip", "BLIP"),
        ("blip-2", "BLIP-2"),
        ("bloom", "BLOOM"),
        ("bort", "BORT"),
        ("bridgetower", "BridgeTower"),
        ("bros", "BROS"),
        ("byt5", "ByT5"),
        ("camembert", "CamemBERT"),
        ("canine", "CANINE"),
        ("chinese_clip", "Chinese-CLIP"),
        ("chatglm", "ChatGLM"),
        ("clap", "CLAP"),
        ("clip", "CLIP"),
        ("clipseg", "CLIPSeg"),
        ("code_llama", "CodeLlama"),
        ("codegen", "CodeGen"),
        ("conditional_detr", "Conditional DETR"),
        ("convbert", "ConvBERT"),
        ("convnext", "ConvNeXT"),
        ("convnextv2", "ConvNeXTV2"),
        ("cpm", "CPM"),
        ("cpmant", "CPM-Ant"),
        ("ctrl", "CTRL"),
        ("cvt", "CvT"),
        ("data2vec-audio", "Data2VecAudio"),
        ("data2vec-text", "Data2VecText"),
        ("data2vec-vision", "Data2VecVision"),
        ("deberta", "DeBERTa"),
        ("deberta-v2", "DeBERTa-v2"),
        ("decision_transformer", "Decision Transformer"),
        ("deformable_detr", "Deformable DETR"),
        ("deit", "DeiT"),
        ("deplot", "DePlot"),
        ("deta", "DETA"),
        ("detr", "DETR"),
        ("dialogpt", "DialoGPT"),
        ("dinat", "DiNAT"),
        ("dinov2", "DINOv2"),
        ("distilbert", "DistilBERT"),
        ("dit", "DiT"),
        ("donut-swin", "DonutSwin"),
        ("dpr", "DPR"),
        ("dpt", "DPT"),
        ("efficientformer", "EfficientFormer"),
        ("efficientnet", "EfficientNet"),
        ("electra", "ELECTRA"),
        ("encodec", "EnCodec"),
        ("encoder-decoder", "Encoder decoder"),
        ("ernie", "ERNIE"),
        ("ernie_m", "ErnieM"),
        ("esm", "ESM"),
        ("falcon", "Falcon"),
        ("flan-t5", "FLAN-T5"),
        ("flan-ul2", "FLAN-UL2"),
        ("flaubert", "FlauBERT"),
        ("flava", "FLAVA"),
        ("fnet", "FNet"),
        ("focalnet", "FocalNet"),
        ("fsmt", "FairSeq Machine-Translation"),
        ("funnel", "Funnel Transformer"),
        ("fuyu", "Fuyu"),
        ("git", "GIT"),
        ("glpn", "GLPN"),
        ("gpt-sw3", "GPT-Sw3"),
        ("gpt2", "OpenAI GPT-2"),
        ("gpt_bigcode", "GPTBigCode"),
        ("gpt_neo", "GPT Neo"),
        ("gpt_neox", "GPT NeoX"),
        ("gpt_neox_japanese", "GPT NeoX Japanese"),
        ("gptj", "GPT-J"),
        ("gptsan-japanese", "GPTSAN-japanese"),
        ("graphormer", "Graphormer"),
        ("groupvit", "GroupViT"),
        ("herbert", "HerBERT"),
        ("hubert", "Hubert"),
        ("ibert", "I-BERT"),
        ("idefics", "IDEFICS"),
        ("imagegpt", "ImageGPT"),
        ("informer", "Informer"),
        ("instructblip", "InstructBLIP"),
        ("jukebox", "Jukebox"),
        ("kosmos-2", "KOSMOS-2"),
        ("layoutlm", "LayoutLM"),
        ("layoutlmv2", "LayoutLMv2"),
        ("layoutlmv3", "LayoutLMv3"),
        ("layoutxlm", "LayoutXLM"),
        ("led", "LED"),
        ("levit", "LeViT"),
        ("lilt", "LiLT"),
        ("llama", "LLaMA"),
        ("llama2", "Llama2"),
        ("longformer", "Longformer"),
        ("longt5", "LongT5"),
        ("luke", "LUKE"),
        ("lxmert", "LXMERT"),
        ("m2m_100", "M2M100"),
        ("marian", "Marian"),
        ("markuplm", "MarkupLM"),
        ("mask2former", "Mask2Former"),
        ("maskformer", "MaskFormer"),
        ("maskformer-swin", "MaskFormerSwin"),
        ("matcha", "MatCha"),
        ("mbart", "mBART"),
        ("mbart50", "mBART-50"),
        ("mctct", "M-CTC-T"),
        ("mega", "MEGA"),
        ("megatron-bert", "Megatron-BERT"),
        ("megatron_gpt2", "Megatron-GPT2"),
        ("mgp-str", "MGP-STR"),
        ("mistral", "Mistral"),
        ("mluke", "mLUKE"),
        ("mms", "MMS"),
        ("mobilebert", "MobileBERT"),
        ("mobilenet_v1", "MobileNetV1"),
        ("mobilenet_v2", "MobileNetV2"),
        ("mobilevit", "MobileViT"),
        ("mobilevitv2", "MobileViTV2"),
        ("mpnet", "MPNet"),
        ("mpt", "MPT"),
        ("mra", "MRA"),
        ("mt5", "MT5"),
        ("musicgen", "MusicGen"),
        ("mvp", "MVP"),
        ("nat", "NAT"),
        ("nezha", "Nezha"),
        ("nllb", "NLLB"),
        ("nllb-moe", "NLLB-MOE"),
        ("nougat", "Nougat"),
        ("nystromformer", "Nyströmformer"),
        ("oneformer", "OneFormer"),
        ("open-llama", "OpenLlama"),
        ("openai-gpt", "OpenAI GPT"),
        ("opt", "OPT"),
        ("owlv2", "OWLv2"),
        ("owlvit", "OWL-ViT"),
        ("pegasus", "Pegasus"),
        ("pegasus_x", "PEGASUS-X"),
        ("perceiver", "Perceiver"),
        ("persimmon", "Persimmon"),
        ("phobert", "PhoBERT"),
        ("pix2struct", "Pix2Struct"),
        ("plbart", "PLBart"),
        ("poolformer", "PoolFormer"),
        ("pop2piano", "Pop2Piano"),
        ("prophetnet", "ProphetNet"),
        ("pvt", "PVT"),
        ("qdqbert", "QDQBert"),
        ("rag", "RAG"),
        ("realm", "REALM"),
        ("reformer", "Reformer"),
        ("regnet", "RegNet"),
        ("rembert", "RemBERT"),
        ("resnet", "ResNet"),
        ("retribert", "RetriBERT"),
        ("roberta", "RoBERTa"),
        ("roberta-prelayernorm", "RoBERTa-PreLayerNorm"),
        ("roc_bert", "RoCBert"),
        ("roformer", "RoFormer"),
        ("rwkv", "RWKV"),
        ("sam", "SAM"),
        ("seamless_m4t", "SeamlessM4T"),
        ("segformer", "SegFormer"),
        ("sew", "SEW"),
        ("sew-d", "SEW-D"),
        ("speech-encoder-decoder", "Speech Encoder decoder"),
        ("speech_to_text", "Speech2Text"),
        ("speech_to_text_2", "Speech2Text2"),
        ("speecht5", "SpeechT5"),
        ("splinter", "Splinter"),
        ("squeezebert", "SqueezeBERT"),
        ("swiftformer", "SwiftFormer"),
        ("swin", "Swin Transformer"),
        ("swin2sr", "Swin2SR"),
        ("swinv2", "Swin Transformer V2"),
        ("switch_transformers", "SwitchTransformers"),
        ("t5", "T5"),
        ("t5v1.1", "T5v1.1"),
        ("table-transformer", "Table Transformer"),
        ("tapas", "TAPAS"),
        ("tapex", "TAPEX"),
        ("time_series_transformer", "Time Series Transformer"),
        ("timesformer", "TimeSformer"),
        ("timm_backbone", "TimmBackbone"),
        ("trajectory_transformer", "Trajectory Transformer"),
        ("transfo-xl", "Transformer-XL"),
        ("trocr", "TrOCR"),
        ("tvlt", "TVLT"),
        ("ul2", "UL2"),
        ("umt5", "UMT5"),
        ("unispeech", "UniSpeech"),
        ("unispeech-sat", "UniSpeechSat"),
        ("upernet", "UPerNet"),
        ("van", "VAN"),
        ("videomae", "VideoMAE"),
        ("vilt", "ViLT"),
        ("vision-encoder-decoder", "Vision Encoder decoder"),
        ("vision-text-dual-encoder", "VisionTextDualEncoder"),
        ("visual_bert", "VisualBERT"),
        ("vit", "ViT"),
        ("vit_hybrid", "ViT Hybrid"),
        ("vit_mae", "ViTMAE"),
        ("vit_msn", "ViTMSN"),
        ("vitdet", "VitDet"),
        ("vitmatte", "ViTMatte"),
        ("vits", "VITS"),
        ("vivit", "ViViT"),
        ("wav2vec2", "Wav2Vec2"),
        ("wav2vec2-conformer", "Wav2Vec2-Conformer"),
        ("wav2vec2_phoneme", "Wav2Vec2Phoneme"),
        ("wavlm", "WavLM"),
        ("whisper", "Whisper"),
        ("xclip", "X-CLIP"),
        ("xglm", "XGLM"),
        ("xlm", "XLM"),
        ("xlm-prophetnet", "XLM-ProphetNet"),
        ("xlm-roberta", "XLM-RoBERTa"),
        ("xlm-roberta-xl", "XLM-RoBERTa-XL"),
        ("xlm-v", "XLM-V"),
        ("xlnet", "XLNet"),
        ("xls_r", "XLS-R"),
        ("xlsr_wav2vec2", "XLSR-Wav2Vec2"),
        ("xmod", "X-MOD"),
        ("yolos", "YOLOS"),
        ("yoso", "YOSO"),
    ]
)

DEPRECATED_MODELS = [
    "bort",
    "mctct",
    "mmbt",
    "open_llama",
    "retribert",
    "tapex",
    "trajectory_transformer",
    "van",
]

SPECIAL_MODEL_TYPE_TO_MODULE_NAME = OrderedDict(
    [
        ("openai-gpt", "openai"),
        ("data2vec-audio", "data2vec"),
        ("data2vec-text", "data2vec"),
        ("data2vec-vision", "data2vec"),
        ("donut-swin", "donut"),
        ("kosmos-2", "kosmos2"),
        ("maskformer-swin", "maskformer"),
        ("xclip", "x_clip"),
    ]
)


def model_type_to_module_name(key):
    """Converts a config key to the corresponding module."""
    # Special treatment
    if key in SPECIAL_MODEL_TYPE_TO_MODULE_NAME:
        return SPECIAL_MODEL_TYPE_TO_MODULE_NAME[key]

    key = key.replace("-", "_")
    if key in DEPRECATED_MODELS:
        key = f"deprecated.{key}"

    return key


def config_class_to_model_type(config):
    """Converts a config class name to the corresponding model type"""
    for key, cls in CONFIG_MAPPING_NAMES.items():
        if cls == config:
            return key
    # if key not found check in extra content
    for key, cls in CONFIG_MAPPING._extra_content.items():
        if cls.__name__ == config:
            return key
    return None


class _LazyConfigMapping(OrderedDict):
    """
    A dictionary that lazily load its values when they are requested.
    """

    def __init__(self, mapping):
        self._mapping = mapping
        self._extra_content = {}
        self._modules = {}

    def __getitem__(self, key):
        if key in self._extra_content:
            return self._extra_content[key]
        if key not in self._mapping:
            raise KeyError(key)
        value = self._mapping[key]
        module_name = model_type_to_module_name(key)
        if module_name not in self._modules:
            self._modules[module_name] = importlib.import_module(f".{module_name}", "mindnlp.transformers.models")
        if hasattr(self._modules[module_name], value):
            return getattr(self._modules[module_name], value)

        # Some of the mappings have entries model_type -> config of another model type. In that case we try to grab the
        # object at the top level.
        transformers_module = importlib.import_module("transformers")
        return getattr(transformers_module, value)

    def keys(self):
        return list(self._mapping.keys()) + list(self._extra_content.keys())

    def values(self):
        return [self[k] for k in self._mapping.keys()] + list(self._extra_content.values())

    def items(self):
        return [(k, self[k]) for k in self._mapping.keys()] + list(self._extra_content.items())

    def __iter__(self):
        return iter(list(self._mapping.keys()) + list(self._extra_content.keys()))

    def __contains__(self, item):
        return item in self._mapping or item in self._extra_content

    def register(self, key, value, exist_ok=False):
        """
        Register a new configuration in this mapping.
        """
        if key in self._mapping.keys() and not exist_ok:
            raise ValueError(f"'{key}' is already used by a Transformers config, pick another name.")
        self._extra_content[key] = value


CONFIG_MAPPING = _LazyConfigMapping(CONFIG_MAPPING_NAMES)


class _LazyLoadAllMappings(OrderedDict):
    """
    A mapping that will load all pairs of key values at the first access (either by indexing, requestions keys, values,
    etc.)

    Args:
        mapping: The mapping to load.
    """

    def __init__(self, mapping):
        self._mapping = mapping
        self._initialized = False
        self._data = {}

    def _initialize(self):
        if self._initialized:
            return
        warnings.warn(
            "ALL_PRETRAINED_CONFIG_ARCHIVE_MAP is deprecated and will be removed in v5 of Transformers. "
            "It does not contain all available model checkpoints, far from it. Checkout hf.co/models for that.",
            FutureWarning,
        )

        for model_type, map_name in self._mapping.items():
            module_name = model_type_to_module_name(model_type)
            module = importlib.import_module(f".{module_name}", "transformers.models")
            mapping = getattr(module, map_name)
            self._data.update(mapping)

        self._initialized = True

    def __getitem__(self, key):
        self._initialize()
        return self._data[key]

    def keys(self):
        self._initialize()
        return self._data.keys()

    def values(self):
        self._initialize()
        return self._data.values()

    def items(self):
        self._initialize()
        return self._data.keys()

    def __iter__(self):
        self._initialize()
        return iter(self._data)

    def __contains__(self, item):
        self._initialize()
        return item in self._data


ALL_PRETRAINED_CONFIG_ARCHIVE_MAP = _LazyLoadAllMappings(CONFIG_ARCHIVE_MAP_MAPPING_NAMES)


def _get_class_name(model_class: Union[str, List[str]]):
    if isinstance(model_class, (list, tuple)):
        return " or ".join([f"[`{c}`]" for c in model_class if c is not None])
    return f"[`{model_class}`]"


def _list_model_options(indent, config_to_class=None, use_model_types=True):
    if config_to_class is None and not use_model_types:
        raise ValueError("Using `use_model_types=False` requires a `config_to_class` dictionary.")
    if use_model_types:
        if config_to_class is None:
            model_type_to_name = {model_type: f"[`{config}`]" for model_type, config in CONFIG_MAPPING_NAMES.items()}
        else:
            model_type_to_name = {
                model_type: _get_class_name(model_class)
                for model_type, model_class in config_to_class.items()
                if model_type in MODEL_NAMES_MAPPING
            }
        lines = [
            f"{indent}- **{model_type}** -- {model_type_to_name[model_type]} ({MODEL_NAMES_MAPPING[model_type]} model)"
            for model_type in sorted(model_type_to_name.keys())
        ]
    else:
        config_to_name = {
            CONFIG_MAPPING_NAMES[config]: _get_class_name(clas)
            for config, clas in config_to_class.items()
            if config in CONFIG_MAPPING_NAMES
        }
        config_to_model_name = {
            config: MODEL_NAMES_MAPPING[model_type] for model_type, config in CONFIG_MAPPING_NAMES.items()
        }
        lines = [
            f"{indent}- [`{config_name}`] configuration class:"
            f" {config_to_name[config_name]} ({config_to_model_name[config_name]} model)"
            for config_name in sorted(config_to_name.keys())
        ]
    return "\n".join(lines)


def replace_list_option_in_docstrings(config_to_class=None, use_model_types=True):
    def docstring_decorator(fn):
        docstrings = fn.__doc__
        lines = docstrings.split("\n")
        i = 0
        while i < len(lines) and re.search(r"^(\s*)List options\s*$", lines[i]) is None:
            i += 1
        if i < len(lines):
            indent = re.search(r"^(\s*)List options\s*$", lines[i]).groups()[0]
            if use_model_types:
                indent = f"{indent}    "
            lines[i] = _list_model_options(indent, config_to_class=config_to_class, use_model_types=use_model_types)
            docstrings = "\n".join(lines)
        else:
            raise ValueError(
                f"The function {fn} should have an empty 'List options' in its docstring as placeholder, current"
                f" docstring is:\n{docstrings}"
            )
        fn.__doc__ = docstrings
        return fn

    return docstring_decorator


class AutoConfig:
    r"""
    This is a generic configuration class that will be instantiated as one of the configuration classes of the library
    when created with the [`~AutoConfig.from_pretrained`] class method.

    This class cannot be instantiated directly using `__init__()` (throws an error).
    """

    def __init__(self):
        raise EnvironmentError(
            "AutoConfig is designed to be instantiated "
            "using the `AutoConfig.from_pretrained(pretrained_model_name_or_path)` method."
        )

    @classmethod
    def for_model(cls, model_type: str, *args, **kwargs):
        if model_type in CONFIG_MAPPING:
            config_class = CONFIG_MAPPING[model_type]
            return config_class(*args, **kwargs)
        raise ValueError(
            f"Unrecognized model identifier: {model_type}. Should contain one of {', '.join(CONFIG_MAPPING.keys())}"
        )

    @classmethod
    @replace_list_option_in_docstrings()
    def from_pretrained(cls, pretrained_model_name_or_path, **kwargs):
        r"""
        Instantiate one of the configuration classes of the library from a pretrained model configuration.

        The configuration class to instantiate is selected based on the `model_type` property of the config object that
        is loaded, or when it's missing, by falling back to using pattern matching on `pretrained_model_name_or_path`:

        List options

        Args:
            pretrained_model_name_or_path (`str` or `os.PathLike`):
                Can be either:

                    - A string, the *model id* of a pretrained model configuration hosted inside a model repo on
                      huggingface.co. Valid model ids can be located at the root-level, like `bert-base-uncased`, or
                      namespaced under a user or organization name, like `dbmdz/bert-base-german-cased`.
                    - A path to a *directory* containing a configuration file saved using the
                      [`~PretrainedConfig.save_pretrained`] method, or the [`~PreTrainedModel.save_pretrained`] method,
                      e.g., `./my_model_directory/`.
                    - A path or url to a saved configuration JSON *file*, e.g.,
                      `./my_model_directory/configuration.json`.
            cache_dir (`str` or `os.PathLike`, *optional*):
                Path to a directory in which a downloaded pretrained model configuration should be cached if the
                standard cache should not be used.
            force_download (`bool`, *optional*, defaults to `False`):
                Whether or not to force the (re-)download the model weights and configuration files and override the
                cached versions if they exist.
            resume_download (`bool`, *optional*, defaults to `False`):
                Whether or not to delete incompletely received files. Will attempt to resume the download if such a
                file exists.
            proxies (`Dict[str, str]`, *optional*):
                A dictionary of proxy servers to use by protocol or endpoint, e.g., `{'http': 'foo.bar:3128',
                'http://hostname': 'foo.bar:4012'}`. The proxies are used on each request.
            revision (`str`, *optional*, defaults to `"main"`):
                The specific model version to use. It can be a branch name, a tag name, or a commit id, since we use a
                git-based system for storing models and other artifacts on huggingface.co, so `revision` can be any
                identifier allowed by git.
            return_unused_kwargs (`bool`, *optional*, defaults to `False`):
                If `False`, then this function returns just the final configuration object.

                If `True`, then this functions returns a `Tuple(config, unused_kwargs)` where *unused_kwargs* is a
                dictionary consisting of the key/value pairs whose keys are not configuration attributes: i.e., the
                part of `kwargs` which has not been used to update `config` and is otherwise ignored.
            trust_remote_code (`bool`, *optional*, defaults to `False`):
                Whether or not to allow for custom models defined on the Hub in their own modeling files. This option
                should only be set to `True` for repositories you trust and in which you have read the code, as it will
                execute code present on the Hub on your local machine.
            kwargs(additional keyword arguments, *optional*):
                The values in kwargs of any keys which are configuration attributes will be used to override the loaded
                values. Behavior concerning key/value pairs whose keys are *not* configuration attributes is controlled
                by the `return_unused_kwargs` keyword parameter.

        Examples:

        ```python
        >>> from transformers import AutoConfig

        >>> # Download configuration from huggingface.co and cache.
        >>> config = AutoConfig.from_pretrained("bert-base-uncased")

        >>> # Download configuration from huggingface.co (user-uploaded) and cache.
        >>> config = AutoConfig.from_pretrained("dbmdz/bert-base-german-cased")

        >>> # If configuration file is in a directory (e.g., was saved using *save_pretrained('./test/saved_model/')*).
        >>> config = AutoConfig.from_pretrained("./test/bert_saved_model/")

        >>> # Load a specific configuration file.
        >>> config = AutoConfig.from_pretrained("./test/bert_saved_model/my_configuration.json")

        >>> # Change some config attributes when loading a pretrained config.
        >>> config = AutoConfig.from_pretrained("bert-base-uncased", output_attentions=True, foo=False)
        >>> config.output_attentions
        True

        >>> config, unused_kwargs = AutoConfig.from_pretrained(
        ...     "bert-base-uncased", output_attentions=True, foo=False, return_unused_kwargs=True
        ... )
        >>> config.output_attentions
        True

        >>> unused_kwargs
        {'foo': False}
        ```"""
        kwargs["name_or_path"] = pretrained_model_name_or_path

        config_dict, unused_kwargs = PretrainedConfig.get_config_dict(pretrained_model_name_or_path, **kwargs)
        if "model_type" in config_dict:
            config_class = CONFIG_MAPPING[config_dict["model_type"]]
            return config_class.from_dict(config_dict, **unused_kwargs)
        # Fallback: use pattern matching on the string.
        # We go from longer names to shorter names to catch roberta before bert (for instance)
        for pattern in sorted(CONFIG_MAPPING.keys(), key=len, reverse=True):
            if pattern in str(pretrained_model_name_or_path):
                return CONFIG_MAPPING[pattern].from_dict(config_dict, **unused_kwargs)

        raise ValueError(
            f"Unrecognized model in {pretrained_model_name_or_path}. "
            f"Should have a `model_type` key in its {CONFIG_NAME}, or contain one of the following strings "
            f"in its name: {', '.join(CONFIG_MAPPING.keys())}"
        )

    @staticmethod
    def register(model_type, config, exist_ok=False):
        """
        Register a new configuration for this class.

        Args:
            model_type (`str`): The model type like "bert" or "gpt".
            config ([`PretrainedConfig`]): The config to register.
        """
        if issubclass(config, PretrainedConfig) and config.model_type != model_type:
            raise ValueError(
                "The config you are passing has a `model_type` attribute that is not consistent with the model type "
                f"you passed (config has {config.model_type} and you passed {model_type}. Fix one of those so they "
                "match!"
            )
        CONFIG_MAPPING.register(model_type, config, exist_ok=exist_ok)<|MERGE_RESOLUTION|>--- conflicted
+++ resolved
@@ -37,11 +37,9 @@
         ('mt5', 'MT5Config'),
         ('t5', 'T5Config'),
         ('chatglm', 'ChatGLMConfig'),
-<<<<<<< HEAD
+        ('gpt_bigcode', 'GPTBigCodeConfig')
+        ('chatglm', 'ChatGLMConfig'),
         ("falcon", "FalconConfig"),
-=======
-        ('gpt_bigcode', 'GPTBigCodeConfig')
->>>>>>> 9814ec7d
     ]
 )
 
