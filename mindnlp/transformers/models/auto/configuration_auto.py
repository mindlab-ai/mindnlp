# coding=utf-8
# Copyright 2018 The HuggingFace Inc. team.
#
# Licensed under the Apache License, Version 2.0 (the "License");
# you may not use this file except in compliance with the License.
# You may obtain a copy of the License at
#
#     http://www.apache.org/licenses/LICENSE-2.0
#
# Unless required by applicable law or agreed to in writing, software
# distributed under the License is distributed on an "AS IS" BASIS,
# WITHOUT WARRANTIES OR CONDITIONS OF ANY KIND, either express or implied.
# See the License for the specific language governing permissions and
# limitations under the License.
# ============================================================================
""" Auto Config class."""
import importlib
import re
import warnings
from collections import OrderedDict
from typing import List, Union

from mindnlp.configs import CONFIG_NAME
from mindnlp.utils import logging
from mindnlp.transformers.configuration_utils import PretrainedConfig

logger = logging.get_logger(__name__)

CONFIG_MAPPING_NAMES = OrderedDict(
    [
        # Add configs here
        ("albert", "AlbertConfig"),
        ("align", "AlignConfig"),
        ("altclip", "AltCLIPConfig"),
        ("audio-spectrogram-transformer", "ASTConfig"),
        ("autoformer", "AutoformerConfig"),
        ("bark", "BarkConfig"),
        ("bart", "BartConfig"),
        ("beit", "BeitConfig"),
        ("bert", "BertConfig"),
        ("bert-generation", "BertGenerationConfig"),
        ("bge-m3", "BgeM3Config"),
        ("big_bird", "BigBirdConfig"),
        ("bigbird_pegasus", "BigBirdPegasusConfig"),
        ("biogpt", "BioGptConfig"),
        ("bit", "BitConfig"),
        ("blenderbot", "BlenderbotConfig"),
        ("blenderbot-small", "BlenderbotSmallConfig"),
        ("blip", "BlipConfig"),
        ("blip-2", "Blip2Config"),
        ("bloom", "BloomConfig"),
        ("bridgetower", "BridgeTowerConfig"),
        ("bros", "BrosConfig"),
        ("camembert", "CamembertConfig"),
        ("chatglm", "ChatGLMConfig"),
        ("clip", "CLIPConfig"),
        ("clip_vision_model", "CLIPVisionConfig"),
        ("codegen", "CodeGenConfig"),
        ("cohere", "CohereConfig"),
        ("cogvlm","CogVLMConfig"),
        ("convbert", "ConvBertConfig"),
        ("convnext", "ConvNextConfig"),
        ("cpmant", "CpmAntConfig"),
        ("ctrl", "CTRLConfig"),
        ("cpmbee", "CpmBeeConfig"),
        ("cvt", "CvtConfig"),
        ("deberta", "DebertaConfig"),
        ("deberta-v2", "DebertaV2Config"),
        ("distilbert", "DistilBertConfig"),
        ("efficientformer", "EfficientFormerConfig"),
        ("encodec", "EncodecConfig"),
        ("esm", "EsmConfig"),
        ("falcon", "FalconConfig"),
        ("funnel", "FunnelConfig"),
        ("gemma", "GemmaConfig"),
        ("git", "GitConfig"),
        ("gpt2", "GPT2Config"),
        ("gpt_bigcode", "GPTBigCodeConfig"),
        ("gpt_neox", "GPTNeoXConfig"),
        ("gpt_pangu", "GPTPanguConfig"),
        ("groupvit", "GroupViTConfig"),
        ("hubert", "HubertConfig"),
        ("jetmoe", "JetMoEConfig"),
        ("llama", "LlamaConfig"),
        ("llava", "LlavaConfig"),
        ("llava_next", "LlavaNextConfig"),
        ("mamba", "MambaConfig"),
        ("marian", "MarianConfig"),
        ("mbart", "MBartConfig"),
        ("minicpm", "MiniCPMConfig"),
        ("mistral", "MistralConfig"),
        ("mixtral", "MixtralConfig"),
        ("mobilevit", "MobileViTConfig"),
        ("musicgen", "MusicgenConfig"),
        ("musicgen_melody", "MusicgenMelodyConfig"),
        ("mt5", "MT5Config"),
        ("nystromformer","NystromformerConfig"),
        ("olmo", "OlmoConfig"),
        ("openelm", "OpenELMConfig"),
        ("opt", "OPTConfig"),
        ("owlvit", "OwlViTConfig"),
        ("pegasus", "PegasusConfig"),
        ("phi", "PhiConfig"),
        ("phi3", "Phi3Config"),
        ("qwen2", "Qwen2Config"),
        ("qwen2_moe", "Qwen2MoeConfig"),
        ("reformer", "ReformerConfig"),
        ("rembert", "RemBertConfig"),
        ("resnet", "ResNetConfig"),
        ("roberta", "RobertaConfig"),
        ("roc_bert", "RoCBertConfig"),
        ("sam", "SamConfig"),
        ("segformer", "SegformerConfig"),
        ("speech-encoder-decoder", "SpeechEncoderDecoderConfig"),
        ("speech_to_text", "Speech2TextConfig"),
        ("stablelm", "StableLmConfig"),
        ("squeezebert", "SqueezeBertConfig"),
        ("starcoder2", "Starcoder2Config"),
        ("swiftformer", "SwiftFormerConfig"),
        ("switch_transformers", "SwitchTransformersConfig"),
        ("t5", "T5Config"),
        ("timesformer", "TimesformerConfig"),
        ("vit", "ViTConfig"),
        ("vision-text-dual-encoder", "VisionTextDualEncoderConfig"),
        ("vipllava", "VipLlavaConfig"),
        ("visual_bert", "VisualBertConfig"),
        ("wav2vec2", "Wav2Vec2Config"),
        ("whisper", "WhisperConfig"),
        ("xclip", "XCLIPConfig"),
        ("xlm-roberta", "XLMRobertaConfig"),
        ("layoutlmv2", "LayoutLMv2Config"),
        ("xlnet", "XLNetConfig"),
    ]
)

CONFIG_ARCHIVE_MAP_MAPPING_NAMES = OrderedDict(
    [
        # Add archive maps here)
        ("albert", "ALBERT_PRETRAINED_CONFIG_ARCHIVE_MAP"),
        ("align", "ALIGN_PRETRAINED_CONFIG_ARCHIVE_MAP"),
        ("altclip", "ALTCLIP_PRETRAINED_CONFIG_ARCHIVE_MAP"),
        (
            "audio-spectrogram-transformer",
            "AUDIO_SPECTROGRAM_TRANSFORMER_PRETRAINED_CONFIG_ARCHIVE_MAP",
        ),
        ("autoformer", "AUTOFORMER_PRETRAINED_CONFIG_ARCHIVE_MAP"),
        ("bark", "BARK_PRETRAINED_CONFIG_ARCHIVE_MAP"),
        ("bart", "BART_PRETRAINED_CONFIG_ARCHIVE_MAP"),
        ("beit", "BEIT_PRETRAINED_CONFIG_ARCHIVE_MAP"),
        ("bert", "BERT_PRETRAINED_CONFIG_ARCHIVE_MAP"),
        ("big_bird", "BIG_BIRD_PRETRAINED_CONFIG_ARCHIVE_MAP"),
        ("bigbird_pegasus", "BIGBIRD_PEGASUS_PRETRAINED_CONFIG_ARCHIVE_MAP"),
        ("biogpt", "BIOGPT_PRETRAINED_CONFIG_ARCHIVE_MAP"),
        ("bit", "BIT_PRETRAINED_CONFIG_ARCHIVE_MAP"),
        ("blenderbot", "BLENDERBOT_PRETRAINED_CONFIG_ARCHIVE_MAP"),
        ("blenderbot-small", "BLENDERBOT_SMALL_PRETRAINED_CONFIG_ARCHIVE_MAP"),
        ("blip", "BLIP_PRETRAINED_CONFIG_ARCHIVE_MAP"),
        ("blip-2", "BLIP_2_PRETRAINED_CONFIG_ARCHIVE_MAP"),
        ("bloom", "BLOOM_PRETRAINED_CONFIG_ARCHIVE_MAP"),
        ("bridgetower", "BRIDGETOWER_PRETRAINED_CONFIG_ARCHIVE_MAP"),
        ("bros", "BROS_PRETRAINED_CONFIG_ARCHIVE_MAP"),
        ("camembert", "CAMEMBERT_PRETRAINED_CONFIG_ARCHIVE_MAP"),
        ("canine", "CANINE_PRETRAINED_CONFIG_ARCHIVE_MAP"),
        ("chinese_clip", "CHINESE_CLIP_PRETRAINED_CONFIG_ARCHIVE_MAP"),
        ("chatglm", "CHATGLM_6B_PRETRAINED_MODEL_ARCHIVE_LIST"),
        ("clap", "CLAP_PRETRAINED_MODEL_ARCHIVE_LIST"),
        ("clip", "CLIP_PRETRAINED_CONFIG_ARCHIVE_MAP"),
        ("clipseg", "CLIPSEG_PRETRAINED_CONFIG_ARCHIVE_MAP"),
        ("codegen", "CODEGEN_PRETRAINED_CONFIG_ARCHIVE_MAP"),
        ("cohere", "COHERE_PRETRAINED_CONFIG_ARCHIVE_MAP"),
        ("conditional_detr", "CONDITIONAL_DETR_PRETRAINED_CONFIG_ARCHIVE_MAP"),
        ("convbert", "CONVBERT_PRETRAINED_CONFIG_ARCHIVE_MAP"),
        ("convnext", "CONVNEXT_PRETRAINED_CONFIG_ARCHIVE_MAP"),
        ("convnextv2", "CONVNEXTV2_PRETRAINED_CONFIG_ARCHIVE_MAP"),
        ("cpmant", "CPMANT_PRETRAINED_CONFIG_ARCHIVE_MAP"),
        ("cpmbee", "CPMBEE_PRETRAINED_CONFIG_ARCHIVE_MAP"),
        ("ctrl", "CTRL_PRETRAINED_CONFIG_ARCHIVE_MAP"),
        ("cvt", "CVT_PRETRAINED_CONFIG_ARCHIVE_MAP"),
        ("data2vec-audio", "DATA2VEC_AUDIO_PRETRAINED_CONFIG_ARCHIVE_MAP"),
        ("data2vec-text", "DATA2VEC_TEXT_PRETRAINED_CONFIG_ARCHIVE_MAP"),
        ("data2vec-vision", "DATA2VEC_VISION_PRETRAINED_CONFIG_ARCHIVE_MAP"),
        ("deberta", "DEBERTA_PRETRAINED_CONFIG_ARCHIVE_MAP"),
        ("deberta-v2", "DEBERTA_V2_PRETRAINED_CONFIG_ARCHIVE_MAP"),
        ("decision_transformer", "DECISION_TRANSFORMER_PRETRAINED_CONFIG_ARCHIVE_MAP"),
        ("deformable_detr", "DEFORMABLE_DETR_PRETRAINED_CONFIG_ARCHIVE_MAP"),
        ("deit", "DEIT_PRETRAINED_CONFIG_ARCHIVE_MAP"),
        ("deta", "DETA_PRETRAINED_CONFIG_ARCHIVE_MAP"),
        ("detr", "DETR_PRETRAINED_CONFIG_ARCHIVE_MAP"),
        ("dinat", "DINAT_PRETRAINED_CONFIG_ARCHIVE_MAP"),
        ("dinov2", "DINOV2_PRETRAINED_CONFIG_ARCHIVE_MAP"),
        ("distilbert", "DISTILBERT_PRETRAINED_CONFIG_ARCHIVE_MAP"),
        ("donut-swin", "DONUT_SWIN_PRETRAINED_CONFIG_ARCHIVE_MAP"),
        ("dpr", "DPR_PRETRAINED_CONFIG_ARCHIVE_MAP"),
        ("dpt", "DPT_PRETRAINED_CONFIG_ARCHIVE_MAP"),
        ("efficientformer", "EFFICIENTFORMER_PRETRAINED_CONFIG_ARCHIVE_MAP"),
        ("efficientnet", "EFFICIENTNET_PRETRAINED_CONFIG_ARCHIVE_MAP"),
        ("electra", "ELECTRA_PRETRAINED_CONFIG_ARCHIVE_MAP"),
        ("encodec", "ENCODEC_PRETRAINED_CONFIG_ARCHIVE_MAP"),
        ("ernie", "ERNIE_PRETRAINED_CONFIG_ARCHIVE_MAP"),
        ("ernie_m", "ERNIE_M_PRETRAINED_CONFIG_ARCHIVE_MAP"),
        ("esm", "ESM_PRETRAINED_CONFIG_ARCHIVE_MAP"),
        ("falcon", "FALCON_PRETRAINED_CONFIG_ARCHIVE_MAP"),
        ("flaubert", "FLAUBERT_PRETRAINED_CONFIG_ARCHIVE_MAP"),
        ("flava", "FLAVA_PRETRAINED_CONFIG_ARCHIVE_MAP"),
        ("fnet", "FNET_PRETRAINED_CONFIG_ARCHIVE_MAP"),
        ("focalnet", "FOCALNET_PRETRAINED_CONFIG_ARCHIVE_MAP"),
        ("fsmt", "FSMT_PRETRAINED_CONFIG_ARCHIVE_MAP"),
        ("funnel", "FUNNEL_PRETRAINED_CONFIG_ARCHIVE_MAP"),
        ("fuyu", "FUYU_PRETRAINED_CONFIG_ARCHIVE_MAP"),
        ("gemma", "GEMMA_PRETRAINED_CONFIG_ARCHIVE_MAP"),
        ("git", "GIT_PRETRAINED_CONFIG_ARCHIVE_MAP"),
        ("glpn", "GLPN_PRETRAINED_CONFIG_ARCHIVE_MAP"),
        ("gpt2", "GPT2_PRETRAINED_CONFIG_ARCHIVE_MAP"),
        ("gpt_bigcode", "GPT_BIGCODE_PRETRAINED_CONFIG_ARCHIVE_MAP"),
        ("gpt_neo", "GPT_NEO_PRETRAINED_CONFIG_ARCHIVE_MAP"),
        ("gpt_neox", "GPT_NEOX_PRETRAINED_CONFIG_ARCHIVE_MAP"),
        ("gpt_neox_japanese", "GPT_NEOX_JAPANESE_PRETRAINED_CONFIG_ARCHIVE_MAP"),
        ("gpt_pangu", "GPTPANGU_PRETRAINED_CONFIG_ARCHIVE_MAP"),
        ("gptj", "GPTJ_PRETRAINED_CONFIG_ARCHIVE_MAP"),
        ("gptsan-japanese", "GPTSAN_JAPANESE_PRETRAINED_CONFIG_ARCHIVE_MAP"),
        ("graphormer", "GRAPHORMER_PRETRAINED_CONFIG_ARCHIVE_MAP"),
        ("groupvit", "GROUPVIT_PRETRAINED_CONFIG_ARCHIVE_MAP"),
        ("hubert", "HUBERT_PRETRAINED_CONFIG_ARCHIVE_MAP"),
        ("ibert", "IBERT_PRETRAINED_CONFIG_ARCHIVE_MAP"),
        ("idefics", "IDEFICS_PRETRAINED_CONFIG_ARCHIVE_MAP"),
        ("imagegpt", "IMAGEGPT_PRETRAINED_CONFIG_ARCHIVE_MAP"),
        ("informer", "INFORMER_PRETRAINED_CONFIG_ARCHIVE_MAP"),
        ("instructblip", "INSTRUCTBLIP_PRETRAINED_CONFIG_ARCHIVE_MAP"),
        ("jukebox", "JUKEBOX_PRETRAINED_CONFIG_ARCHIVE_MAP"),
        ("kosmos-2", "KOSMOS2_PRETRAINED_CONFIG_ARCHIVE_MAP"),
        ("layoutlm", "LAYOUTLM_PRETRAINED_CONFIG_ARCHIVE_MAP"),
        ("layoutlmv2", "LAYOUTLMV2_PRETRAINED_CONFIG_ARCHIVE_MAP"),
        ("layoutlmv3", "LAYOUTLMV3_PRETRAINED_CONFIG_ARCHIVE_MAP"),
        ("led", "LED_PRETRAINED_CONFIG_ARCHIVE_MAP"),
        ("levit", "LEVIT_PRETRAINED_CONFIG_ARCHIVE_MAP"),
        ("lilt", "LILT_PRETRAINED_CONFIG_ARCHIVE_MAP"),
        ("llama", "LLAMA_PRETRAINED_CONFIG_ARCHIVE_MAP"),
        ("longformer", "LONGFORMER_PRETRAINED_CONFIG_ARCHIVE_MAP"),
        ("longt5", "LONGT5_PRETRAINED_CONFIG_ARCHIVE_MAP"),
        ("luke", "LUKE_PRETRAINED_CONFIG_ARCHIVE_MAP"),
        ("lxmert", "LXMERT_PRETRAINED_CONFIG_ARCHIVE_MAP"),
        ("m2m_100", "M2M_100_PRETRAINED_CONFIG_ARCHIVE_MAP"),
        ("mamba", "MAMBA_PRETRAINED_CONFIG_ARCHIVE_MAP"),
        ("marian", "MARIAN_PRETRAINED_CONFIG_ARCHIVE_MAP"),
        ("markuplm", "MARKUPLM_PRETRAINED_CONFIG_ARCHIVE_MAP"),
        ("mask2former", "MASK2FORMER_PRETRAINED_CONFIG_ARCHIVE_MAP"),
        ("maskformer", "MASKFORMER_PRETRAINED_CONFIG_ARCHIVE_MAP"),
        ("mbart", "MBART_PRETRAINED_CONFIG_ARCHIVE_MAP"),
        ("mctct", "MCTCT_PRETRAINED_CONFIG_ARCHIVE_MAP"),
        ("mega", "MEGA_PRETRAINED_CONFIG_ARCHIVE_MAP"),
        ("megatron-bert", "MEGATRON_BERT_PRETRAINED_CONFIG_ARCHIVE_MAP"),
        ("mgp-str", "MGP_STR_PRETRAINED_CONFIG_ARCHIVE_MAP"),
        ("mistral", "MISTRAL_PRETRAINED_CONFIG_ARCHIVE_MAP"),
        ("mixtral", "MIXTRAL_PRETRAINED_CONFIG_ARCHIVE_MAP"),
        ("mobilenet_v1", "MOBILENET_V1_PRETRAINED_CONFIG_ARCHIVE_MAP"),
        ("mobilenet_v2", "MOBILENET_V2_PRETRAINED_CONFIG_ARCHIVE_MAP"),
        ("mobilevit", "MOBILEVIT_PRETRAINED_CONFIG_ARCHIVE_MAP"),
        ("mobilevitv2", "MOBILEVITV2_PRETRAINED_CONFIG_ARCHIVE_MAP"),
        ("mpnet", "MPNET_PRETRAINED_CONFIG_ARCHIVE_MAP"),
        ("mpt", "MPT_PRETRAINED_CONFIG_ARCHIVE_MAP"),
        ("mra", "MRA_PRETRAINED_CONFIG_ARCHIVE_MAP"),
        ("musicgen", "MUSICGEN_PRETRAINED_CONFIG_ARCHIVE_MAP"),
        ("mvp", "MVP_PRETRAINED_CONFIG_ARCHIVE_MAP"),
        ("nat", "NAT_PRETRAINED_CONFIG_ARCHIVE_MAP"),
        ("nezha", "NEZHA_PRETRAINED_CONFIG_ARCHIVE_MAP"),
        ("nllb-moe", "NLLB_MOE_PRETRAINED_CONFIG_ARCHIVE_MAP"),
        ("nystromformer", "NYSTROMFORMER_PRETRAINED_CONFIG_ARCHIVE_MAP"),
        ("oneformer", "ONEFORMER_PRETRAINED_CONFIG_ARCHIVE_MAP"),
        ("open-llama", "OPEN_LLAMA_PRETRAINED_CONFIG_ARCHIVE_MAP"),
        ("openai-gpt", "OPENAI_GPT_PRETRAINED_CONFIG_ARCHIVE_MAP"),
        ("opt", "OPT_PRETRAINED_CONFIG_ARCHIVE_MAP"),
        ("owlv2", "OWLV2_PRETRAINED_CONFIG_ARCHIVE_MAP"),
        ("owlvit", "OWLVIT_PRETRAINED_CONFIG_ARCHIVE_MAP"),
        ("pegasus", "PEGASUS_PRETRAINED_CONFIG_ARCHIVE_MAP"),
        ("pegasus_x", "PEGASUS_X_PRETRAINED_CONFIG_ARCHIVE_MAP"),
        ("perceiver", "PERCEIVER_PRETRAINED_CONFIG_ARCHIVE_MAP"),
        ("persimmon", "PERSIMMON_PRETRAINED_CONFIG_ARCHIVE_MAP"),
        ("phi", "PHI_PRETRAINED_CONFIG_ARCHIVE_MAP"),
        ("pix2struct", "PIX2STRUCT_PRETRAINED_CONFIG_ARCHIVE_MAP"),
        ("plbart", "PLBART_PRETRAINED_CONFIG_ARCHIVE_MAP"),
        ("poolformer", "POOLFORMER_PRETRAINED_CONFIG_ARCHIVE_MAP"),
        ("pop2piano", "POP2PIANO_PRETRAINED_CONFIG_ARCHIVE_MAP"),
        ("prophetnet", "PROPHETNET_PRETRAINED_CONFIG_ARCHIVE_MAP"),
        ("pvt", "PVT_PRETRAINED_CONFIG_ARCHIVE_MAP"),
        ("qdqbert", "QDQBERT_PRETRAINED_CONFIG_ARCHIVE_MAP"),
        ("qwen2", "QWEN2_PRETRAINED_CONFIG_ARCHIVE_MAP"),
        ("realm", "REALM_PRETRAINED_CONFIG_ARCHIVE_MAP"),
        ("regnet", "REGNET_PRETRAINED_CONFIG_ARCHIVE_MAP"),
        ("rembert", "REMBERT_PRETRAINED_CONFIG_ARCHIVE_MAP"),
        ("resnet", "RESNET_PRETRAINED_CONFIG_ARCHIVE_MAP"),
        ("retribert", "RETRIBERT_PRETRAINED_CONFIG_ARCHIVE_MAP"),
        ("roberta", "ROBERTA_PRETRAINED_CONFIG_ARCHIVE_MAP"),
        ("roberta-prelayernorm", "ROBERTA_PRELAYERNORM_PRETRAINED_CONFIG_ARCHIVE_MAP"),
        ("roc_bert", "ROC_BERT_PRETRAINED_CONFIG_ARCHIVE_MAP"),
        ("roformer", "ROFORMER_PRETRAINED_CONFIG_ARCHIVE_MAP"),
        ("rwkv", "RWKV_PRETRAINED_CONFIG_ARCHIVE_MAP"),
        ("sam", "SAM_PRETRAINED_CONFIG_ARCHIVE_MAP"),
        ("seamless_m4t", "SEAMLESS_M4T_PRETRAINED_CONFIG_ARCHIVE_MAP"),
        ("segformer", "SEGFORMER_PRETRAINED_CONFIG_ARCHIVE_MAP"),
        ("sew", "SEW_PRETRAINED_CONFIG_ARCHIVE_MAP"),
        ("sew-d", "SEW_D_PRETRAINED_CONFIG_ARCHIVE_MAP"),
        ("speech_to_text", "SPEECH_TO_TEXT_PRETRAINED_CONFIG_ARCHIVE_MAP"),
        ("speech_to_text_2", "SPEECH_TO_TEXT_2_PRETRAINED_CONFIG_ARCHIVE_MAP"),
        ("speecht5", "SPEECHT5_PRETRAINED_CONFIG_ARCHIVE_MAP"),
        ("splinter", "SPLINTER_PRETRAINED_CONFIG_ARCHIVE_MAP"),
        ("squeezebert", "SQUEEZEBERT_PRETRAINED_CONFIG_ARCHIVE_MAP"),
        ("starcoder2", "STARCODER2_PRETRAINED_CONFIG_ARCHIVE_MAP"),
        ("swiftformer", "SWIFTFORMER_PRETRAINED_CONFIG_ARCHIVE_MAP"),
        ("swin", "SWIN_PRETRAINED_CONFIG_ARCHIVE_MAP"),
        ("swin2sr", "SWIN2SR_PRETRAINED_CONFIG_ARCHIVE_MAP"),
        ("swinv2", "SWINV2_PRETRAINED_CONFIG_ARCHIVE_MAP"),
        ("switch_transformers", "SWITCH_TRANSFORMERS_PRETRAINED_CONFIG_ARCHIVE_MAP"),
        ("t5", "T5_PRETRAINED_CONFIG_ARCHIVE_MAP"),
        ("table-transformer", "TABLE_TRANSFORMER_PRETRAINED_CONFIG_ARCHIVE_MAP"),
        ("tapas", "TAPAS_PRETRAINED_CONFIG_ARCHIVE_MAP"),
        (
            "time_series_transformer",
            "TIME_SERIES_TRANSFORMER_PRETRAINED_CONFIG_ARCHIVE_MAP",
        ),
        ("timesformer", "TIMESFORMER_PRETRAINED_CONFIG_ARCHIVE_MAP"),
        ("transfo-xl", "TRANSFO_XL_PRETRAINED_CONFIG_ARCHIVE_MAP"),
        ("tvlt", "TVLT_PRETRAINED_CONFIG_ARCHIVE_MAP"),
        ("unispeech", "UNISPEECH_PRETRAINED_CONFIG_ARCHIVE_MAP"),
        ("unispeech-sat", "UNISPEECH_SAT_PRETRAINED_CONFIG_ARCHIVE_MAP"),
        ("van", "VAN_PRETRAINED_CONFIG_ARCHIVE_MAP"),
        ("videomae", "VIDEOMAE_PRETRAINED_CONFIG_ARCHIVE_MAP"),
        ("vilt", "VILT_PRETRAINED_CONFIG_ARCHIVE_MAP"),
        ("visual_bert", "VISUAL_BERT_PRETRAINED_CONFIG_ARCHIVE_MAP"),
        ("vit", "VIT_PRETRAINED_CONFIG_ARCHIVE_MAP"),
        ("vit_hybrid", "VIT_HYBRID_PRETRAINED_CONFIG_ARCHIVE_MAP"),
        ("vit_mae", "VIT_MAE_PRETRAINED_CONFIG_ARCHIVE_MAP"),
        ("vit_msn", "VIT_MSN_PRETRAINED_CONFIG_ARCHIVE_MAP"),
        ("vitdet", "VITDET_PRETRAINED_CONFIG_ARCHIVE_MAP"),
        ("vitmatte", "VITMATTE_PRETRAINED_CONFIG_ARCHIVE_MAP"),
        ("vits", "VITS_PRETRAINED_CONFIG_ARCHIVE_MAP"),
        ("vivit", "VIVIT_PRETRAINED_CONFIG_ARCHIVE_MAP"),
        ("wav2vec2", "WAV_2_VEC_2_PRETRAINED_CONFIG_ARCHIVE_MAP"),
        ("wav2vec2-conformer", "WAV2VEC2_CONFORMER_PRETRAINED_CONFIG_ARCHIVE_MAP"),
        ("whisper", "WHISPER_PRETRAINED_CONFIG_ARCHIVE_MAP"),
        ("xclip", "XCLIP_PRETRAINED_CONFIG_ARCHIVE_MAP"),
        ("xglm", "XGLM_PRETRAINED_CONFIG_ARCHIVE_MAP"),
        ("xlm", "XLM_PRETRAINED_CONFIG_ARCHIVE_MAP"),
        ("xlm-prophetnet", "XLM_PROPHETNET_PRETRAINED_CONFIG_ARCHIVE_MAP"),
        ("xlm-roberta", "XLM_ROBERTA_PRETRAINED_CONFIG_ARCHIVE_MAP"),
        ("xlnet", "XLNET_PRETRAINED_CONFIG_ARCHIVE_MAP"),
        ("xmod", "XMOD_PRETRAINED_CONFIG_ARCHIVE_MAP"),
        ("yolos", "YOLOS_PRETRAINED_CONFIG_ARCHIVE_MAP"),
        ("yoso", "YOSO_PRETRAINED_CONFIG_ARCHIVE_MAP"),
    ]
)

MODEL_NAMES_MAPPING = OrderedDict(
    [
        # Add full (and cased) model names here
        ("albert", "ALBERT"),
        ("align", "ALIGN"),
        ("altclip", "AltCLIP"),
        ("audio-spectrogram-transformer", "Audio Spectrogram Transformer"),
        ("autoformer", "Autoformer"),
        ("bark", "Bark"),
        ("bart", "BART"),
        ("barthez", "BARThez"),
        ("bartpho", "BARTpho"),
        ("beit", "BEiT"),
        ("bert", "BERT"),
        ("bert-generation", "Bert Generation"),
        ("bert-japanese", "BertJapanese"),
        ("bertweet", "BERTweet"),
        ("bge-m3", "BgeM3"),
        ("big_bird", "BigBird"),
        ("bigbird_pegasus", "BigBird-Pegasus"),
        ("biogpt", "BioGpt"),
        ("bit", "BiT"),
        ("blenderbot", "Blenderbot"),
        ("blenderbot-small", "BlenderbotSmall"),
        ("blip", "BLIP"),
        ("blip-2", "BLIP-2"),
        ("bloom", "BLOOM"),
        ("bort", "BORT"),
        ("bridgetower", "BridgeTower"),
        ("bros", "BROS"),
        ("byt5", "ByT5"),
        ("camembert", "CamemBERT"),
        ("canine", "CANINE"),
        ("chinese_clip", "Chinese-CLIP"),
        ("chatglm", "ChatGLM"),
        ("clap", "CLAP"),
        ("clip", "CLIP"),
        ("clip_vision_model", "CLIPVisionModel"),
        ("clipseg", "CLIPSeg"),
        ("code_llama", "CodeLlama"),
        ("codegen", "CodeGen"),
        ("cohere", "Cohere"),
        ("conditional_detr", "Conditional DETR"),
        ("cogvlm","CogVLM"),
        ("convbert", "ConvBERT"),
        ("convnext", "ConvNeXT"),
        ("convnextv2", "ConvNeXTV2"),
        ("cpm", "CPM"),
        ("cpmant", "CPM-Ant"),
        ("cpmbee", "CPM-Bee"),
        ("ctrl", "CTRL"),
        ("cvt", "CvT"),
        ("data2vec-audio", "Data2VecAudio"),
        ("data2vec-text", "Data2VecText"),
        ("data2vec-vision", "Data2VecVision"),
        ("deberta", "DeBERTa"),
        ("deberta-v2", "DeBERTa-v2"),
        ("decision_transformer", "Decision Transformer"),
        ("deformable_detr", "Deformable DETR"),
        ("deit", "DeiT"),
        ("deplot", "DePlot"),
        ("deta", "DETA"),
        ("detr", "DETR"),
        ("dialogpt", "DialoGPT"),
        ("dinat", "DiNAT"),
        ("dinov2", "DINOv2"),
        ("distilbert", "DistilBERT"),
        ("dit", "DiT"),
        ("donut-swin", "DonutSwin"),
        ("dpr", "DPR"),
        ("dpt", "DPT"),
        ("efficientformer", "EfficientFormer"),
        ("efficientnet", "EfficientNet"),
        ("electra", "ELECTRA"),
        ("encodec", "EnCodec"),
        ("encoder-decoder", "Encoder decoder"),
        ("ernie", "ERNIE"),
        ("ernie_m", "ErnieM"),
        ("esm", "ESM"),
        ("falcon", "Falcon"),
        ("flan-t5", "FLAN-T5"),
        ("flan-ul2", "FLAN-UL2"),
        ("flaubert", "FlauBERT"),
        ("flava", "FLAVA"),
        ("fnet", "FNet"),
        ("focalnet", "FocalNet"),
        ("fsmt", "FairSeq Machine-Translation"),
        ("funnel", "Funnel Transformer"),
        ("fuyu", "Fuyu"),
        ("gemma", "Gemma"),
        ("git", "GIT"),
        ("glpn", "GLPN"),
        ("gpt-sw3", "GPT-Sw3"),
        ("gpt2", "OpenAI GPT-2"),
        ("gpt_bigcode", "GPTBigCode"),
        ("gpt_neo", "GPT Neo"),
        ("gpt_neox", "GPT NeoX"),
        ("gpt_neox_japanese", "GPT NeoX Japanese"),
        ("gpt_pangu", "GPTPangu"),
        ("gptj", "GPT-J"),
        ("gptsan-japanese", "GPTSAN-japanese"),
        ("graphormer", "Graphormer"),
        ("groupvit", "GroupViT"),
        ("herbert", "HerBERT"),
        ("hubert", "Hubert"),
        ("ibert", "I-BERT"),
        ("idefics", "IDEFICS"),
        ("imagegpt", "ImageGPT"),
        ("informer", "Informer"),
        ("instructblip", "InstructBLIP"),
        ("jukebox", "Jukebox"),
        ("jetmoe", "JetMoE"),
        ("kosmos-2", "KOSMOS-2"),
        ("layoutlm", "LayoutLM"),
        ("layoutlmv2", "LayoutLMv2"),
        ("layoutlmv3", "LayoutLMv3"),
        ("layoutxlm", "LayoutXLM"),
        ("led", "LED"),
        ("levit", "LeViT"),
        ("lilt", "LiLT"),
        ("llama", "LLaMA"),
        ("llama2", "Llama2"),
        ("llava", "LLaVa"),
        ("llava_next", "LLaVA-NeXT"),
        ("longformer", "Longformer"),
        ("longt5", "LongT5"),
        ("luke", "LUKE"),
        ("lxmert", "LXMERT"),
        ("m2m_100", "M2M100"),
        ("mamba", "Mamba"),
        ("marian", "Marian"),
        ("markuplm", "MarkupLM"),
        ("mask2former", "Mask2Former"),
        ("maskformer", "MaskFormer"),
        ("maskformer-swin", "MaskFormerSwin"),
        ("matcha", "MatCha"),
        ("mbart", "mBART"),
        ("mbart50", "mBART-50"),
        ("mctct", "M-CTC-T"),
        ("mega", "MEGA"),
        ("megatron-bert", "Megatron-BERT"),
        ("megatron_gpt2", "Megatron-GPT2"),
        ("mgp-str", "MGP-STR"),
        ("minicpm", "MiniCPM"),
        ("mistral", "Mistral"),
        ("mixtral", "Mixtral"),
        ("mluke", "mLUKE"),
        ("mms", "MMS"),
        ("mobilebert", "MobileBERT"),
        ("mobilenet_v1", "MobileNetV1"),
        ("mobilenet_v2", "MobileNetV2"),
        ("mobilevit", "MobileViT"),
        ("mobilevitv2", "MobileViTV2"),
        ("mpnet", "MPNet"),
        ("mpt", "MPT"),
        ("mra", "MRA"),
        ("mt5", "MT5"),
        ("musicgen", "MusicGen"),
        ("musicgen_melody", "MusicGen Melody"),
        ("nat", "NAT"),
        ("nezha", "Nezha"),
        ("nllb", "NLLB"),
        ("nllb-moe", "NLLB-MOE"),
        ("nougat", "Nougat"),
        ("nystromformer", "Nyströmformer"),
        ("olmo", "OLMo"),
        ("openelm", "OpenELM"),
        ("oneformer", "OneFormer"),
        ("open-llama", "OpenLlama"),
        ("openai-gpt", "OpenAI GPT"),
        ("opt", "OPT"),
        ("owlv2", "OWLv2"),
        ("owlvit", "OWL-ViT"),
        ("pegasus", "Pegasus"),
        ("pegasus_x", "PEGASUS-X"),
        ("perceiver", "Perceiver"),
        ("persimmon", "Persimmon"),
        ("phi", "Phi"),
        ("phi3", "Phi3"),
        ("phobert", "PhoBERT"),
        ("pix2struct", "Pix2Struct"),
        ("plbart", "PLBart"),
        ("poolformer", "PoolFormer"),
        ("pop2piano", "Pop2Piano"),
        ("prophetnet", "ProphetNet"),
        ("pvt", "PVT"),
        ("qdqbert", "QDQBert"),
        ("qwen2", "Qwen2"),
        ("qwen2_moe", "Qwen2MoE"),
        ("rag", "RAG"),
        ("realm", "REALM"),
        ("reformer", "Reformer"),
        ("regnet", "RegNet"),
        ("rembert", "RemBERT"),
        ("resnet", "ResNet"),
        ("retribert", "RetriBERT"),
        ("roberta", "RoBERTa"),
        ("roberta-prelayernorm", "RoBERTa-PreLayerNorm"),
        ("roc_bert", "RoCBert"),
        ("roformer", "RoFormer"),
        ("rwkv", "RWKV"),
        ("sam", "SAM"),
        ("seamless_m4t", "SeamlessM4T"),
        ("segformer", "SegFormer"),
        ("sew", "SEW"),
        ("sew-d", "SEW-D"),
        ("speech-encoder-decoder", "Speech Encoder decoder"),
        ("speech_to_text", "Speech2Text"),
        ("speech_to_text_2", "Speech2Text2"),
        ("speecht5", "SpeechT5"),
        ("splinter", "Splinter"),
        ("squeezebert", "SqueezeBERT"),
        ("stablelm", "StableLm"),
        ("starcoder2", "Starcoder2"),
        ("swiftformer", "SwiftFormer"),
        ("swin", "Swin Transformer"),
        ("swin2sr", "Swin2SR"),
        ("swinv2", "Swin Transformer V2"),
        ("switch_transformers", "SwitchTransformers"),
        ("t5", "T5"),
        ("t5v1.1", "T5v1.1"),
        ("table-transformer", "Table Transformer"),
        ("tapas", "TAPAS"),
        ("tapex", "TAPEX"),
        ("time_series_transformer", "Time Series Transformer"),
        ("timesformer", "TimeSformer"),
        ("timm_backbone", "TimmBackbone"),
        ("trajectory_transformer", "Trajectory Transformer"),
        ("transfo-xl", "Transformer-XL"),
        ("trocr", "TrOCR"),
        ("tvlt", "TVLT"),
        ("ul2", "UL2"),
        ("umt5", "UMT5"),
        ("unispeech", "UniSpeech"),
        ("unispeech-sat", "UniSpeechSat"),
        ("upernet", "UPerNet"),
        ("van", "VAN"),
        ("videomae", "VideoMAE"),
        ("vilt", "ViLT"),
        ("vipllava", "VipLlava"),
        ("vision-encoder-decoder", "Vision Encoder decoder"),
        ("vision-text-dual-encoder", "VisionTextDualEncoder"),
        ("visual_bert", "VisualBERT"),
        ("vit", "ViT"),
        ("vit_hybrid", "ViT Hybrid"),
        ("vit_mae", "ViTMAE"),
        ("vit_msn", "ViTMSN"),
        ("vitdet", "VitDet"),
        ("vitmatte", "ViTMatte"),
        ("vits", "VITS"),
        ("vivit", "ViViT"),
        ("wav2vec2", "Wav2Vec2"),
        ("wav2vec2-conformer", "Wav2Vec2-Conformer"),
        ("wav2vec2_phoneme", "Wav2Vec2Phoneme"),
        ("wavlm", "WavLM"),
        ("whisper", "Whisper"),
        ("xclip", "X-CLIP"),
        ("xglm", "XGLM"),
        ("xlm", "XLM"),
        ("xlm-prophetnet", "XLM-ProphetNet"),
        ("xlm-roberta", "XLM-RoBERTa"),
        ("xlm-roberta-xl", "XLM-RoBERTa-XL"),
        ("xlm-v", "XLM-V"),
        ("xlnet", "XLNet"),
        ("xls_r", "XLS-R"),
        ("xlsr_wav2vec2", "XLSR-Wav2Vec2"),
        ("xmod", "X-MOD"),
        ("yolos", "YOLOS"),
        ("yoso", "YOSO"),
    ]
)

DEPRECATED_MODELS = [
    # "bort",
    # "mctct",
    # "mmbt",
    # "open_llama",
    # "retribert",
    # "tapex",
    # "trajectory_transformer",
    # "van",
]

SPECIAL_MODEL_TYPE_TO_MODULE_NAME = OrderedDict(
    [
        ("openai-gpt", "openai"),
        ("data2vec-audio", "data2vec"),
        ("data2vec-text", "data2vec"),
        ("data2vec-vision", "data2vec"),
        ("donut-swin", "donut"),
        ("kosmos-2", "kosmos2"),
        ("maskformer-swin", "maskformer"),
        ("clip_vision_model", "clip"),
        ("xclip", "x_clip"),
    ]
)


def model_type_to_module_name(key):
    """Converts a config key to the corresponding module."""
    # Special treatment
    if key in SPECIAL_MODEL_TYPE_TO_MODULE_NAME:
        return SPECIAL_MODEL_TYPE_TO_MODULE_NAME[key]

    key = key.replace("-", "_")
    if key in DEPRECATED_MODELS:
        key = f"deprecated.{key}"

    return key


def config_class_to_model_type(config):
    """Converts a config class name to the corresponding model type"""
    for key, cls in CONFIG_MAPPING_NAMES.items():
        if cls == config:
            return key
    # if key not found check in extra content
    for key, cls in CONFIG_MAPPING._extra_content.items():
        if cls.__name__ == config:
            return key
    return None


class _LazyConfigMapping(OrderedDict):
    """
    A dictionary that lazily load its values when they are requested.
    """
    def __init__(self, mapping):
        """
        Initializes a new instance of the _LazyConfigMapping class.

        Args:
            self (object): The instance of the _LazyConfigMapping class.
            mapping (dict): A dictionary containing the initial mapping for the configuration.
                           The keys represent the configuration keys, and the values represent the corresponding values.
                           This parameter is required and must be of type dict.

        Returns:
            None: This method does not return any value.

        Raises:
            None: This method does not raise any exceptions.
        """
        self._mapping = mapping
        self._extra_content = {}
        self._modules = {}

    def __getitem__(self, key):
        """
        __getitem__

        Retrieve the value associated with the given key from the _LazyConfigMapping object.

        Args:
            self (_LazyConfigMapping): The instance of the _LazyConfigMapping class.
            key (str): The key used to retrieve the corresponding value. It should be a string.

        Returns:
<<<<<<< HEAD
            None:
                If the key is present in the _extra_content, the associated value is returned. If the key is not in _extra_content but is in _mapping, the value associated with the key is returned after
                performing necessary module imports and attribute retrieval.
        
=======
            None: If the key is present in the _extra_content, the associated value is returned. If the key is not in _extra_content but is in _mapping, the value associated with the key is returned after
performing necessary module imports and attribute retrieval.

>>>>>>> 265e1d11
        Raises:
            KeyError: If the key is not found in either _extra_content or _mapping, a KeyError is raised.
            AttributeError: If the attribute associated with the value corresponding to the key is not found in the dynamically imported module, an AttributeError is raised.
            ModuleNotFoundError: If the required module is not found during dynamic import, a ModuleNotFoundError is raised.
        """
        if key in self._extra_content:
            return self._extra_content[key]
        if key not in self._mapping:
            raise KeyError(key)
        value = self._mapping[key]
        module_name = model_type_to_module_name(key)
        if module_name not in self._modules:
            self._modules[module_name] = importlib.import_module(
                f".{module_name}", "mindnlp.transformers.models"
            )
        if hasattr(self._modules[module_name], value):
            return getattr(self._modules[module_name], value)

        # Some of the mappings have entries model_type -> config of another model type. In that case we try to grab the
        # object at the top level.
        transformers_module = importlib.import_module("mindnlp.transformers")
        return getattr(transformers_module, value)

    def keys(self):
        """
        This method returns a list of all the keys in the _LazyConfigMapping object.

        Args:
            self (_LazyConfigMapping): The instance of the _LazyConfigMapping class.

        Returns:
            list: A list containing all the keys in the _mapping and _extra_content attributes of the _LazyConfigMapping object.

        Raises:
            None
        """
        return list(self._mapping.keys()) + list(self._extra_content.keys())

    def values(self):
        """
        This method returns a list containing the values of the mapping and any extra content in the _LazyConfigMapping class.

        Args:
            self (_LazyConfigMapping): The instance of the _LazyConfigMapping class.
                This parameter is used to access the instance's mapping and extra content.

        Returns:
            list: A list containing the values of the mapping and any extra content in the _LazyConfigMapping class.

        Raises:
            N/A
        """
        return [self[k] for k in self._mapping.keys()] + list(
            self._extra_content.values()
        )

    def items(self):
        """
        items(self)
            This method returns a list of key-value pairs from the _LazyConfigMapping instance.

        Args:
            self (_LazyConfigMapping): The instance of the _LazyConfigMapping class.

        Returns:
            list: A list of key-value pairs from the _LazyConfigMapping instance.

        Raises:
            None.
        """
        return [(k, self[k]) for k in self._mapping.keys()] + list(
            self._extra_content.items()
        )

    def __iter__(self):
        """
        Iterates over the keys of the '_LazyConfigMapping' instance.

        Args:
            self (object): The instance of the '_LazyConfigMapping' class.

        Returns:
            None: This method does not return any value.

        Raises:
            None: This method does not raise any exceptions.
        """
        return iter(list(self._mapping.keys()) + list(self._extra_content.keys()))

    def __contains__(self, item):
        """
        Check if the given item is contained within the '_LazyConfigMapping' object.

        Args:
            self (_LazyConfigMapping): The instance of the '_LazyConfigMapping' class.
            item: The item to be checked for containment within the object. It can be of any type.

        Returns:
            None: This method does not return any value.

        Raises:
            None: This method does not raise any exceptions.
        """
        return item in self._mapping or item in self._extra_content

    def register(self, key, value, exist_ok=False):
        """
        Register a new configuration in this mapping.
        """
        if key in self._mapping.keys() and not exist_ok:
            raise ValueError(
                f"'{key}' is already used by a Transformers config, pick another name."
            )
        self._extra_content[key] = value


CONFIG_MAPPING = _LazyConfigMapping(CONFIG_MAPPING_NAMES)


class _LazyLoadAllMappings(OrderedDict):
    """
    A mapping that will load all pairs of key values at the first access (either by indexing, requestions keys, values,
    etc.)

    Args:
        mapping: The mapping to load.
    """
    def __init__(self, mapping):
        """
        Initializes an instance of the '_LazyLoadAllMappings' class.

        Args:
            self: An instance of the '_LazyLoadAllMappings' class.
            mapping: A dictionary containing the mapping data to be used by the instance.

        Returns:
            None. This method does not return any value.

        Raises:
            None.
        """
        self._mapping = mapping
        self._initialized = False
        self._data = {}

    def _initialize(self):
        """
        Initializes the lazy loading of all mappings for the _LazyLoadAllMappings class.

        Args:
            self: _LazyLoadAllMappings - The instance of the _LazyLoadAllMappings class.

        Returns:
            None. This method does not return any value.

        Raises:
            FutureWarning: If ALL_PRETRAINED_CONFIG_ARCHIVE_MAP is deprecated and will be removed in v5 of Transformers.
            It does not contain all available model checkpoints. Refer to hf.co/models for that.
        """
        if self._initialized:
            return
        warnings.warn(
            "ALL_PRETRAINED_CONFIG_ARCHIVE_MAP is deprecated and will be removed in v5 of Transformers. "
            "It does not contain all available model checkpoints, far from it. Checkout hf.co/models for that.",
            FutureWarning,
        )

        for model_type, map_name in self._mapping.items():
            module_name = model_type_to_module_name(model_type)
            module = importlib.import_module(f".{module_name}", "transformers.models")
            mapping = getattr(module, map_name)
            self._data.update(mapping)

        self._initialized = True

    def __getitem__(self, key):
        """
        __getitem__

        This method retrieves the value associated with the specified key from the _LazyLoadAllMappings instance.

        Args:
            self (_LazyLoadAllMappings): The instance of the _LazyLoadAllMappings class.
            key: The key for which the associated value needs to be retrieved. Type: Any hashable object.

        Returns:
            None: This method returns the value associated with the specified key. If the key is not found, a KeyError is raised.

        Raises:
            KeyError: If the specified key is not found in the _LazyLoadAllMappings instance.
        """
        self._initialize()
        return self._data[key]

    def keys(self):
        """
        Returns a list of all the keys in the mappings.

        Args:
            self (obj): An instance of the _LazyLoadAllMappings class.

        Returns:
            None: This method does not return anything.

        Raises:
            None: This method does not raise any exceptions.
        """
        self._initialize()
        return self._data.keys()

    def values(self):
        """
        Method 'values' in the class '_LazyLoadAllMappings' returns the values of the internal data dictionary after initialization.

        Args:
            self (object): The instance of the class.
                This parameter represents the current instance of the class '_LazyLoadAllMappings'.
                It is required to access the internal data and perform necessary operations.

        Returns:
<<<<<<< HEAD
            None: This method does not return any specific value but retrieves and returns the values of the internal data dictionary.
        
=======
            None.
            This method does not return any specific value but retrieves and returns the values of the internal data dictionary.

>>>>>>> 265e1d11
        Raises:
            No specific exceptions are raised by this method under normal circumstances.
            However, if there are any issues during the initialization process, unexpected behavior may occur.
        """
        self._initialize()
        return self._data.values()

    def items(self):
        """
        Method 'items' in the class '_LazyLoadAllMappings' retrieves the keys of the data after initialization.

        Args:
            self (object): The instance of the class.
                This parameter is required to access the instance attributes and methods.
                It must be an instance of the class '_LazyLoadAllMappings'.

        Returns:
<<<<<<< HEAD
            None: This method returns the keys of the data stored in the '_data' attribute after initialization.
        
=======
            None.
            This method returns the keys of the data stored in the '_data' attribute after initialization.

>>>>>>> 265e1d11
        Raises:
            No exceptions are explicitly raised within this method.
        """
        self._initialize()
        return self._data.keys()

    def __iter__(self):
        """
        __iter__

        This method returns an iterator object for the _LazyLoadAllMappings instance.

        Args:
            self (_LazyLoadAllMappings): The instance of the _LazyLoadAllMappings class.

        Returns:
            iter: An iterator object for the _data attribute of the _LazyLoadAllMappings instance.

        Raises:
            None
        """
        self._initialize()
        return iter(self._data)

    def __contains__(self, item):
        """
        This method '__contains__' in the class '_LazyLoadAllMappings' determines if the specified item is contained within the data structure.

        Args:
            self (_LazyLoadAllMappings): The instance of the _LazyLoadAllMappings class.
                This parameter represents the current object instance.
            item: The item to check for existence within the data structure.
                Type: Any
                Purpose: To specify the item to be checked.
                Restrictions: None

        Returns:
            None: This method returns None if the specified item is found within the data structure, otherwise it returns False.

        Raises:
            None: This method does not explicitly raise any exceptions.
        """
        self._initialize()
        return item in self._data


ALL_PRETRAINED_CONFIG_ARCHIVE_MAP = _LazyLoadAllMappings(
    CONFIG_ARCHIVE_MAP_MAPPING_NAMES
)


def _get_class_name(model_class: Union[str, List[str]]):
    """
    This function returns a formatted string representing the class name or names provided as the 'model_class' parameter.

    Args:
        model_class (Union[str, List[str]]): The class name or names to be formatted. It can be a string or a list of strings.
            If 'model_class' is a list, the function will join the class names using ' or '. Empty strings or None values
            in the list will be ignored.

    Returns:
        str: A formatted string representing the class name or names provided. The class name(s) will be enclosed in
            backticks for clarity.

    Raises:
        None: This function does not raise any exceptions.

    Note:
        The function can be called with either a single class name or a list of class names. If the 'model_class' parameter
        is a list, the resulting string will represent the joined class names using ' or ' as the separator. Empty strings
        or None values will be ignored.
    """
    if isinstance(model_class, (list, tuple)):
        return " or ".join([f"[`{c}`]" for c in model_class if c is not None])
    return f"[`{model_class}`]"


def _list_model_options(indent, config_to_class=None, use_model_types=True):
    """
    Args:
        indent (str): The string used for indentation in the output.
        config_to_class (dict): A dictionary mapping model configurations to their corresponding classes.
            Defaults to None.
        use_model_types (bool): A flag indicating whether to use model types or configurations.
            Defaults to True.

    Returns:
        str: A formatted string containing the model options.

    Raises:
        ValueError: If `use_model_types` is set to False and `config_to_class` is not provided.
    """
    if config_to_class is None and not use_model_types:
        raise ValueError(
            "Using `use_model_types=False` requires a `config_to_class` dictionary."
        )
    if use_model_types:
        if config_to_class is None:
            model_type_to_name = {
                model_type: f"[`{config}`]"
                for model_type, config in CONFIG_MAPPING_NAMES.items()
            }
        else:
            model_type_to_name = {
                model_type: _get_class_name(model_class)
                for model_type, model_class in config_to_class.items()
                if model_type in MODEL_NAMES_MAPPING
            }
        lines = [
            f"{indent}- **{model_type}** -- {model_type_to_name[model_type]} ({MODEL_NAMES_MAPPING[model_type]} model)"
            for model_type in sorted(model_type_to_name.keys())
        ]
    else:
        config_to_name = {
            CONFIG_MAPPING_NAMES[config]: _get_class_name(clas)
            for config, clas in config_to_class.items()
            if config in CONFIG_MAPPING_NAMES
        }
        config_to_model_name = {
            config: MODEL_NAMES_MAPPING[model_type]
            for model_type, config in CONFIG_MAPPING_NAMES.items()
        }
        lines = [
            f"{indent}- [`{config_name}`] configuration class:"
            f" {config_to_name[config_name]} ({config_to_model_name[config_name]} model)"
            for config_name in sorted(config_to_name.keys())
        ]
    return "\n".join(lines)


def replace_list_option_in_docstrings(config_to_class=None, use_model_types=True):
    """
    This function decorates another function's docstring to include a section for listing options related to model types.

    Args:
        config_to_class (optional): A dictionary representing the configuration to class mapping. Defaults to None.
        use_model_types (optional): A boolean indicating whether model types should be used. Defaults to True.

    Returns:
        None: This function does not return any value.

    Raises:
        ValueError: If the input function's docstring does not contain an empty 'List options' section as a placeholder.
    """
    def docstring_decorator(fn):
        docstrings = fn.__doc__
        lines = docstrings.split("\n")
        i = 0
        while i < len(lines) and re.search(r"^(\s*)List options\s*$", lines[i]) is None:
            i += 1
        if i < len(lines):
            indent = re.search(r"^(\s*)List options\s*$", lines[i]).groups()[0]
            if use_model_types:
                indent = f"{indent}    "
            lines[i] = _list_model_options(
                indent, config_to_class=config_to_class, use_model_types=use_model_types
            )
            docstrings = "\n".join(lines)
        else:
            raise ValueError(
                f"The function {fn} should have an empty 'List options' in its docstring as placeholder, current"
                f" docstring is:\n{docstrings}"
            )
        fn.__doc__ = docstrings
        return fn

    return docstring_decorator


class AutoConfig:
    r"""
    This is a generic configuration class that will be instantiated as one of the configuration classes of the library
    when created with the [`~AutoConfig.from_pretrained`] class method.

    This class cannot be instantiated directly using `__init__()` (throws an error).
    """
    def __init__(self):
        """
        Initialize AutoConfig.

        Args:
            self: The instance of the AutoConfig class. It is automatically passed when the method is called.
                Purpose: Represents the instance of the AutoConfig class.
                Restrictions: None.

        Returns:
            None. This method does not return any value.

        Raises:
            EnvironmentError: If the AutoConfig is instantiated directly using the `__init__` method, it raises an EnvironmentError with the message
            'AutoConfig is designed to be instantiated using the `AutoConfig.from_pretrained(pretrained_model_name_or_path)` method.'.
        """
        raise EnvironmentError(
            "AutoConfig is designed to be instantiated "
            "using the `AutoConfig.from_pretrained(pretrained_model_name_or_path)` method."
        )

    @classmethod
    def for_model(cls, model_type: str, *args, **kwargs):
        """
        This class method 'for_model' in the 'AutoConfig' class is used to instantiate a configuration class based on the provided model type.

        Args:
            cls (class): The class itself, automatically passed as the first parameter.
            model_type (str): A string representing the type of the model for which the configuration class needs to be instantiated. It must be a key within the CONFIG_MAPPING dictionary.

        Returns:
            None: This method does not return any value directly. It instantiates and returns an instance of the appropriate configuration class based on the model type.

        Raises:
            ValueError: Raised when the provided 'model_type' is not recognized or is not found as a key in the CONFIG_MAPPING dictionary. The exception message indicates the unrecognized model identifier and
            lists all valid model identifiers available in the CONFIG_MAPPING dictionary.
        """
        if model_type in CONFIG_MAPPING:
            config_class = CONFIG_MAPPING[model_type]
            return config_class(*args, **kwargs)
        raise ValueError(
            f"Unrecognized model identifier: {model_type}. Should contain one of {', '.join(CONFIG_MAPPING.keys())}"
        )

    @classmethod
    @replace_list_option_in_docstrings()
    def from_pretrained(cls, pretrained_model_name_or_path, **kwargs):
        r"""
        Instantiate one of the configuration classes of the library from a pretrained model configuration.

        The configuration class to instantiate is selected based on the `model_type` property of the config object that
        is loaded, or when it's missing, by falling back to using pattern matching on `pretrained_model_name_or_path`:

        List options

        Args:
            pretrained_model_name_or_path (`str` or `os.PathLike`):
                >- Can be either:
                >   - A string, the *model id* of a pretrained model configuration hosted inside a model repo on
                      hf-mirror.com. Valid model ids can be located at the root-level, like `bert-base-uncased`, or
                      namespaced under a user or organization name, like `dbmdz/bert-base-german-cased`.
                >   - A path to a *directory* containing a configuration file saved using the
                      [`~PretrainedConfig.save_pretrained`] method, or the [`~PreTrainedModel.save_pretrained`] method,
                      e.g., `./my_model_directory/`.
                >   - A path or url to a saved configuration JSON *file*, e.g.,
                      `./my_model_directory/configuration.json`.
            cache_dir (`str` or `os.PathLike`, *optional*):
                Path to a directory in which a downloaded pretrained model configuration should be cached if the
                standard cache should not be used.
            force_download (`bool`, *optional*, defaults to `False`):
                Whether or not to force the (re-)download the model weights and configuration files and override the
                cached versions if they exist.
            resume_download (`bool`, *optional*, defaults to `False`):
                Whether or not to delete incompletely received files. Will attempt to resume the download if such a
                file exists.
            proxies (`Dict[str, str]`, *optional*):
                A dictionary of proxy servers to use by protocol or endpoint, e.g., `{'http': 'foo.bar:3128',
                'http://hostname': 'foo.bar:4012'}`. The proxies are used on each request.
            revision (`str`, *optional*, defaults to `"main"`):
                The specific model version to use. It can be a branch name, a tag name, or a commit id, since we use a
                git-based system for storing models and other artifacts on hf-mirror.com, so `revision` can be any
                identifier allowed by git.
            return_unused_kwargs (`bool`, *optional*, defaults to `False`):
                If `False`, then this function returns just the final configuration object.
                If `True`, then this functions returns a `Tuple(config, unused_kwargs)` where *unused_kwargs* is a
                dictionary consisting of the key/value pairs whose keys are not configuration attributes: i.e., the
                part of `kwargs` which has not been used to update `config` and is otherwise ignored.
            trust_remote_code (`bool`, *optional*, defaults to `False`):
                Whether or not to allow for custom models defined on the Hub in their own modeling files. This option
                should only be set to `True` for repositories you trust and in which you have read the code, as it will
                execute code present on the Hub on your local machine.
            kwargs(additional keyword arguments, *optional*):
                The values in kwargs of any keys which are configuration attributes will be used to override the loaded
                values. Behavior concerning key/value pairs whose keys are *not* configuration attributes is controlled
                by the `return_unused_kwargs` keyword parameter.

        Example:
            ```python
            >>> from transformers import AutoConfig

            >>> # Download configuration from hf-mirror.com and cache.
            >>> config = AutoConfig.from_pretrained("bert-base-uncased")

            >>> # Download configuration from hf-mirror.com (user-uploaded) and cache.
            >>> config = AutoConfig.from_pretrained("dbmdz/bert-base-german-cased")

            >>> # If configuration file is in a directory (e.g., was saved using *save_pretrained('./test/saved_model/')*).
            >>> config = AutoConfig.from_pretrained("./test/bert_saved_model/")

            >>> # Load a specific configuration file.
            >>> config = AutoConfig.from_pretrained("./test/bert_saved_model/my_configuration.json")

            >>> # Change some config attributes when loading a pretrained config.
            >>> config = AutoConfig.from_pretrained("bert-base-uncased", output_attentions=True, foo=False)
            >>> config.output_attentions
            True

            >>> config, unused_kwargs = AutoConfig.from_pretrained(
            ...     "bert-base-uncased", output_attentions=True, foo=False, return_unused_kwargs=True
            ... )
            >>> config.output_attentions
            True

            >>> unused_kwargs
            {'foo': False}
            ```
        """
        kwargs["name_or_path"] = pretrained_model_name_or_path

        config_dict, unused_kwargs = PretrainedConfig.get_config_dict(
            pretrained_model_name_or_path, **kwargs
        )
        if "model_type" in config_dict:
            config_class = CONFIG_MAPPING[config_dict["model_type"]]
            return config_class.from_dict(config_dict, **unused_kwargs)
        # Fallback: use pattern matching on the string.
        # We go from longer names to shorter names to catch roberta before bert (for instance)
        for pattern in sorted(CONFIG_MAPPING.keys(), key=len, reverse=True):
            if pattern in str(pretrained_model_name_or_path).lower():
                return CONFIG_MAPPING[pattern].from_dict(config_dict, **unused_kwargs)

        raise ValueError(
            f"Unrecognized model in {pretrained_model_name_or_path}. "
            f"Should have a `model_type` key in its {CONFIG_NAME}, or contain one of the following strings "
            f"in its name: {', '.join(CONFIG_MAPPING.keys())}"
        )

    @staticmethod
    def register(model_type, config, exist_ok=False):
        """
        Register a new configuration for this class.

        Args:
            model_type (`str`): The model type like "bert" or "gpt".
            config ([`PretrainedConfig`]): The config to register.
        """
        if issubclass(config, PretrainedConfig) and config.model_type != model_type:
            raise ValueError(
                "The config you are passing has a `model_type` attribute that is not consistent with the model type "
                f"you passed (config has {config.model_type} and you passed {model_type}. Fix one of those so they "
                "match!"
            )
        CONFIG_MAPPING.register(model_type, config, exist_ok=exist_ok)<|MERGE_RESOLUTION|>--- conflicted
+++ resolved
@@ -707,16 +707,10 @@
             key (str): The key used to retrieve the corresponding value. It should be a string.
 
         Returns:
-<<<<<<< HEAD
             None:
                 If the key is present in the _extra_content, the associated value is returned. If the key is not in _extra_content but is in _mapping, the value associated with the key is returned after
                 performing necessary module imports and attribute retrieval.
         
-=======
-            None: If the key is present in the _extra_content, the associated value is returned. If the key is not in _extra_content but is in _mapping, the value associated with the key is returned after
-performing necessary module imports and attribute retrieval.
-
->>>>>>> 265e1d11
         Raises:
             KeyError: If the key is not found in either _extra_content or _mapping, a KeyError is raised.
             AttributeError: If the attribute associated with the value corresponding to the key is not found in the dynamically imported module, an AttributeError is raised.
@@ -937,14 +931,8 @@
                 It is required to access the internal data and perform necessary operations.
 
         Returns:
-<<<<<<< HEAD
             None: This method does not return any specific value but retrieves and returns the values of the internal data dictionary.
         
-=======
-            None.
-            This method does not return any specific value but retrieves and returns the values of the internal data dictionary.
-
->>>>>>> 265e1d11
         Raises:
             No specific exceptions are raised by this method under normal circumstances.
             However, if there are any issues during the initialization process, unexpected behavior may occur.
@@ -962,14 +950,8 @@
                 It must be an instance of the class '_LazyLoadAllMappings'.
 
         Returns:
-<<<<<<< HEAD
             None: This method returns the keys of the data stored in the '_data' attribute after initialization.
         
-=======
-            None.
-            This method returns the keys of the data stored in the '_data' attribute after initialization.
-
->>>>>>> 265e1d11
         Raises:
             No exceptions are explicitly raised within this method.
         """
