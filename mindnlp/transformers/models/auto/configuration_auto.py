# coding=utf-8
# Copyright 2018 The HuggingFace Inc. team.
#
# Licensed under the Apache License, Version 2.0 (the "License");
# you may not use this file except in compliance with the License.
# You may obtain a copy of the License at
#
#     http://www.apache.org/licenses/LICENSE-2.0
#
# Unless required by applicable law or agreed to in writing, software
# distributed under the License is distributed on an "AS IS" BASIS,
# WITHOUT WARRANTIES OR CONDITIONS OF ANY KIND, either express or implied.
# See the License for the specific language governing permissions and
# limitations under the License.
# ============================================================================
"""Auto Config class."""

import importlib
import re
import warnings
from collections import OrderedDict
from typing import List, Union

from mindnlp.configs import CONFIG_NAME
from mindnlp.transformers.configuration_utils import PretrainedConfig
from mindnlp.utils import logging

logger = logging.get_logger(__name__)

CONFIG_MAPPING_NAMES = OrderedDict(
    [
        # Add configs here
        ("albert", "AlbertConfig"),
        ("align", "AlignConfig"),
        ("altclip", "AltCLIPConfig"),
        ("audio-spectrogram-transformer", "ASTConfig"),
        ("autoformer", "AutoformerConfig"),
        ("bark", "BarkConfig"),
        ("bart", "BartConfig"),
        ("beit", "BeitConfig"),
        ("bert", "BertConfig"),
        ("bert-generation", "BertGenerationConfig"),
        ("bge-m3", "BgeM3Config"),
        ("big_bird", "BigBirdConfig"),
        ("bigbird_pegasus", "BigBirdPegasusConfig"),
        ("biogpt", "BioGptConfig"),
        ("bit", "BitConfig"),
        ("blenderbot", "BlenderbotConfig"),
        ("blenderbot-small", "BlenderbotSmallConfig"),
        ("blip", "BlipConfig"),
        ("blip-2", "Blip2Config"),
        ("bloom", "BloomConfig"),
        ("bridgetower", "BridgeTowerConfig"),
        ("bros", "BrosConfig"),
        ("camembert", "CamembertConfig"),
        ("canine", "CanineConfig"),
        ("chatglm", "ChatGLMConfig"),
        ("clap", "ClapConfig"),
        ("clip", "CLIPConfig"),
        ("clip_vision_model", "CLIPVisionConfig"),
        ("codegen", "CodeGenConfig"),
        ("cohere", "CohereConfig"),
        ("cogvlm", "CogVLMConfig"),
        ("convbert", "ConvBertConfig"),
        ("convnext", "ConvNextConfig"),
        ("cpmant", "CpmAntConfig"),
        ("ctrl", "CTRLConfig"),
        ("cpmbee", "CpmBeeConfig"),
        ("cvt", "CvtConfig"),
        ("data2vec-text", "Data2VecTextConfig"),
        ("deit", "DeiTConfig"),
        ("deberta", "DebertaConfig"),
        ("deberta-v2", "DebertaV2Config"),
        ("detr", "DetrConfig"),
        ("distilbert", "DistilBertConfig"),
        ("efficientformer", "EfficientFormerConfig"),
        ("encodec", "EncodecConfig"),
        ("esm", "EsmConfig"),
        ("falcon", "FalconConfig"),
        ("flava", "FlavaConfig"),
        ("funnel", "FunnelConfig"),
        ("fastspeech2_conformer", "FastSpeech2ConformerConfig"),
        ("gemma", "GemmaConfig"),
        ("git", "GitConfig"),
        ("gpt2", "GPT2Config"),
        ("gpt_bigcode", "GPTBigCodeConfig"),
        ("gptj", "GPTJConfig"),
        ("gpt_neox", "GPTNeoXConfig"),
        ("gpt_pangu", "GPTPanguConfig"),
        ("groupvit", "GroupViTConfig"),
        ("hubert", "HubertConfig"),
        ("ibert", "IBertConfig"),
        ("jetmoe", "JetMoEConfig"),
        ("led", "LEDConfig"),
        ("llama", "LlamaConfig"),
        ("llava", "LlavaConfig"),
        ("llava_next", "LlavaNextConfig"),
        ("mamba", "MambaConfig"),
        ("marian", "MarianConfig"),
        ("mask2former", "Mask2FormerConfig"),
        ("mbart", "MBartConfig"),
        ("minicpm", "MiniCPMConfig"),
        ("mistral", "MistralConfig"),
        ("mixtral", "MixtralConfig"),
        ("mobilevit", "MobileViTConfig"),
        ("mobilenet_v1","MobileNetV1Config"),
        ("mobilenet_v2","MobileNetV2Config"),
        ("musicgen", "MusicgenConfig"),
        ("musicgen_melody", "MusicgenMelodyConfig"),
        ("mt5", "MT5Config"),
        ("nystromformer", "NystromformerConfig"),
        ("olmo", "OlmoConfig"),
        ("oneformer", "OneFormerConfig"),
        ("openelm", "OpenELMConfig"),
        ("opt", "OPTConfig"),
        ("owlv2", "Owlv2Config"),
        ("owlvit", "OwlViTConfig"),
        ("pegasus", "PegasusConfig"),
        ("phi", "PhiConfig"),
        ("phi3", "Phi3Config"),
        ("qwen2", "Qwen2Config"),
        ("qwen2_moe", "Qwen2MoeConfig"),
        ("reformer", "ReformerConfig"),
        ("rembert", "RemBertConfig"),
        ("resnet", "ResNetConfig"),
        ("roberta", "RobertaConfig"),
        ("roc_bert", "RoCBertConfig"),
        ("sam", "SamConfig"),
        ("segformer", "SegformerConfig"),
        ("speech-encoder-decoder", "SpeechEncoderDecoderConfig"),
        ("speech_to_text", "Speech2TextConfig"),
        ("speecht5", "SpeechT5Config"),
        ("stablelm", "StableLmConfig"),
        ("splinter", "SplinterConfig"),
        ("squeezebert", "SqueezeBertConfig"),
        ("starcoder2", "Starcoder2Config"),
        ("swin", "SwinConfig"),
        ("swiftformer", "SwiftFormerConfig"),
        ("switch_transformers", "SwitchTransformersConfig"),
        ("swin2sr", "Swin2SRConfig"),
        ("t5", "T5Config"),
        ("time_series_transformer", "TimeSeriesTransformerConfig"),
        ("timesformer", "TimesformerConfig"),
        ("videomae", "VideoMAEConfig"),
        ("vit", "ViTConfig"),
        ("vision-encoder-decoder", "VisionEncoderDecoderConfig"),
        ("vision-text-dual-encoder", "VisionTextDualEncoderConfig"),
        ("vipllava", "VipLlavaConfig"),
        ("visual_bert", "VisualBertConfig"),
        ("vitdet", "VitDetConfig"),
        ("wav2vec2", "Wav2Vec2Config"),
        ("wavlm", "WavLMConfig"),
        ("wav2vec2-bert", "Wav2Vec2BertConfig"),
        ("wav2vec2-conformer", "Wav2Vec2ConformerConfig"),
        ("whisper", "WhisperConfig"),
        ("xclip", "XCLIPConfig"),
        ("xlm-roberta", "XLMRobertaConfig"),
        ("xlm-roberta-xl", "XLMRobertaXLConfig"),
        ("layoutlmv2", "LayoutLMv2Config"),
        ("xlnet", "XLNetConfig"),
    ]
)

CONFIG_ARCHIVE_MAP_MAPPING_NAMES = OrderedDict(
    [
        # Add archive maps here)
        ("albert", "ALBERT_PRETRAINED_CONFIG_ARCHIVE_MAP"),
        ("align", "ALIGN_PRETRAINED_CONFIG_ARCHIVE_MAP"),
        ("altclip", "ALTCLIP_PRETRAINED_CONFIG_ARCHIVE_MAP"),
        (
            "audio-spectrogram-transformer",
            "AUDIO_SPECTROGRAM_TRANSFORMER_PRETRAINED_CONFIG_ARCHIVE_MAP",
        ),
        ("autoformer", "AUTOFORMER_PRETRAINED_CONFIG_ARCHIVE_MAP"),
        ("bark", "BARK_PRETRAINED_CONFIG_ARCHIVE_MAP"),
        ("bart", "BART_PRETRAINED_CONFIG_ARCHIVE_MAP"),
        ("beit", "BEIT_PRETRAINED_CONFIG_ARCHIVE_MAP"),
        ("bert", "BERT_PRETRAINED_CONFIG_ARCHIVE_MAP"),
        ("big_bird", "BIG_BIRD_PRETRAINED_CONFIG_ARCHIVE_MAP"),
        ("bigbird_pegasus", "BIGBIRD_PEGASUS_PRETRAINED_CONFIG_ARCHIVE_MAP"),
        ("biogpt", "BIOGPT_PRETRAINED_CONFIG_ARCHIVE_MAP"),
        ("bit", "BIT_PRETRAINED_CONFIG_ARCHIVE_MAP"),
        ("blenderbot", "BLENDERBOT_PRETRAINED_CONFIG_ARCHIVE_MAP"),
        ("blenderbot-small", "BLENDERBOT_SMALL_PRETRAINED_CONFIG_ARCHIVE_MAP"),
        ("blip", "BLIP_PRETRAINED_CONFIG_ARCHIVE_MAP"),
        ("blip-2", "BLIP_2_PRETRAINED_CONFIG_ARCHIVE_MAP"),
        ("bloom", "BLOOM_PRETRAINED_CONFIG_ARCHIVE_MAP"),
        ("bridgetower", "BRIDGETOWER_PRETRAINED_CONFIG_ARCHIVE_MAP"),
        ("bros", "BROS_PRETRAINED_CONFIG_ARCHIVE_MAP"),
        ("camembert", "CAMEMBERT_PRETRAINED_CONFIG_ARCHIVE_MAP"),
        ("canine", "CANINE_PRETRAINED_CONFIG_ARCHIVE_MAP"),
        ("chinese_clip", "CHINESE_CLIP_PRETRAINED_CONFIG_ARCHIVE_MAP"),
        ("chatglm", "CHATGLM_6B_PRETRAINED_MODEL_ARCHIVE_LIST"),
        ("clap", "CLAP_PRETRAINED_MODEL_ARCHIVE_LIST"),
        ("clip", "CLIP_PRETRAINED_CONFIG_ARCHIVE_MAP"),
        ("clipseg", "CLIPSEG_PRETRAINED_CONFIG_ARCHIVE_MAP"),
        ("codegen", "CODEGEN_PRETRAINED_CONFIG_ARCHIVE_MAP"),
        ("cohere", "COHERE_PRETRAINED_CONFIG_ARCHIVE_MAP"),
        ("conditional_detr", "CONDITIONAL_DETR_PRETRAINED_CONFIG_ARCHIVE_MAP"),
        ("convbert", "CONVBERT_PRETRAINED_CONFIG_ARCHIVE_MAP"),
        ("convnext", "CONVNEXT_PRETRAINED_CONFIG_ARCHIVE_MAP"),
        ("convnextv2", "CONVNEXTV2_PRETRAINED_CONFIG_ARCHIVE_MAP"),
        ("cpmant", "CPMANT_PRETRAINED_CONFIG_ARCHIVE_MAP"),
        ("cpmbee", "CPMBEE_PRETRAINED_CONFIG_ARCHIVE_MAP"),
        ("ctrl", "CTRL_PRETRAINED_CONFIG_ARCHIVE_MAP"),
        ("cvt", "CVT_PRETRAINED_CONFIG_ARCHIVE_MAP"),
        ("data2vec-audio", "DATA2VEC_AUDIO_PRETRAINED_CONFIG_ARCHIVE_MAP"),
        ("data2vec-text", "DATA2VEC_TEXT_PRETRAINED_CONFIG_ARCHIVE_MAP"),
        ("data2vec-vision", "DATA2VEC_VISION_PRETRAINED_CONFIG_ARCHIVE_MAP"),
        ("deberta", "DEBERTA_PRETRAINED_CONFIG_ARCHIVE_MAP"),
        ("deberta-v2", "DEBERTA_V2_PRETRAINED_CONFIG_ARCHIVE_MAP"),
        ("decision_transformer", "DECISION_TRANSFORMER_PRETRAINED_CONFIG_ARCHIVE_MAP"),
        ("deformable_detr", "DEFORMABLE_DETR_PRETRAINED_CONFIG_ARCHIVE_MAP"),
        ("deit", "DEIT_PRETRAINED_CONFIG_ARCHIVE_MAP"),
        ("deta", "DETA_PRETRAINED_CONFIG_ARCHIVE_MAP"),
        ("detr", "DETR_PRETRAINED_CONFIG_ARCHIVE_MAP"),
        ("dinat", "DINAT_PRETRAINED_CONFIG_ARCHIVE_MAP"),
        ("dinov2", "DINOV2_PRETRAINED_CONFIG_ARCHIVE_MAP"),
        ("distilbert", "DISTILBERT_PRETRAINED_CONFIG_ARCHIVE_MAP"),
        ("donut-swin", "DONUT_SWIN_PRETRAINED_CONFIG_ARCHIVE_MAP"),
        ("dpr", "DPR_PRETRAINED_CONFIG_ARCHIVE_MAP"),
        ("dpt", "DPT_PRETRAINED_CONFIG_ARCHIVE_MAP"),
        ("efficientformer", "EFFICIENTFORMER_PRETRAINED_CONFIG_ARCHIVE_MAP"),
        ("efficientnet", "EFFICIENTNET_PRETRAINED_CONFIG_ARCHIVE_MAP"),
        ("electra", "ELECTRA_PRETRAINED_CONFIG_ARCHIVE_MAP"),
        ("encodec", "ENCODEC_PRETRAINED_CONFIG_ARCHIVE_MAP"),
        ("ernie", "ERNIE_PRETRAINED_CONFIG_ARCHIVE_MAP"),
        ("ernie_m", "ERNIE_M_PRETRAINED_CONFIG_ARCHIVE_MAP"),
        ("esm", "ESM_PRETRAINED_CONFIG_ARCHIVE_MAP"),
        ("falcon", "FALCON_PRETRAINED_CONFIG_ARCHIVE_MAP"),
        ("flaubert", "FLAUBERT_PRETRAINED_CONFIG_ARCHIVE_MAP"),
        ("flava", "FLAVA_PRETRAINED_CONFIG_ARCHIVE_MAP"),
        ("fnet", "FNET_PRETRAINED_CONFIG_ARCHIVE_MAP"),
        ("focalnet", "FOCALNET_PRETRAINED_CONFIG_ARCHIVE_MAP"),
        ("fsmt", "FSMT_PRETRAINED_CONFIG_ARCHIVE_MAP"),
        ("funnel", "FUNNEL_PRETRAINED_CONFIG_ARCHIVE_MAP"),
        ("fuyu", "FUYU_PRETRAINED_CONFIG_ARCHIVE_MAP"),
        ("gemma", "GEMMA_PRETRAINED_CONFIG_ARCHIVE_MAP"),
        ("git", "GIT_PRETRAINED_CONFIG_ARCHIVE_MAP"),
        ("glpn", "GLPN_PRETRAINED_CONFIG_ARCHIVE_MAP"),
        ("gpt2", "GPT2_PRETRAINED_CONFIG_ARCHIVE_MAP"),
        ("gpt_bigcode", "GPT_BIGCODE_PRETRAINED_CONFIG_ARCHIVE_MAP"),
        ("gpt_neo", "GPT_NEO_PRETRAINED_CONFIG_ARCHIVE_MAP"),
        ("gpt_neox", "GPT_NEOX_PRETRAINED_CONFIG_ARCHIVE_MAP"),
        ("gpt_neox_japanese", "GPT_NEOX_JAPANESE_PRETRAINED_CONFIG_ARCHIVE_MAP"),
        ("gpt_pangu", "GPTPANGU_PRETRAINED_CONFIG_ARCHIVE_MAP"),
        ("gptj", "GPTJ_PRETRAINED_CONFIG_ARCHIVE_MAP"),
        ("gptsan-japanese", "GPTSAN_JAPANESE_PRETRAINED_CONFIG_ARCHIVE_MAP"),
        ("graphormer", "GRAPHORMER_PRETRAINED_CONFIG_ARCHIVE_MAP"),
        ("groupvit", "GROUPVIT_PRETRAINED_CONFIG_ARCHIVE_MAP"),
        ("hubert", "HUBERT_PRETRAINED_CONFIG_ARCHIVE_MAP"),
        ("idefics", "IDEFICS_PRETRAINED_CONFIG_ARCHIVE_MAP"),
        ("imagegpt", "IMAGEGPT_PRETRAINED_CONFIG_ARCHIVE_MAP"),
        ("informer", "INFORMER_PRETRAINED_CONFIG_ARCHIVE_MAP"),
        ("instructblip", "INSTRUCTBLIP_PRETRAINED_CONFIG_ARCHIVE_MAP"),
        ("jukebox", "JUKEBOX_PRETRAINED_CONFIG_ARCHIVE_MAP"),
        ("kosmos-2", "KOSMOS2_PRETRAINED_CONFIG_ARCHIVE_MAP"),
        ("layoutlm", "LAYOUTLM_PRETRAINED_CONFIG_ARCHIVE_MAP"),
        ("layoutlmv2", "LAYOUTLMV2_PRETRAINED_CONFIG_ARCHIVE_MAP"),
        ("layoutlmv3", "LAYOUTLMV3_PRETRAINED_CONFIG_ARCHIVE_MAP"),
        ("led", "LED_PRETRAINED_CONFIG_ARCHIVE_MAP"),
        ("levit", "LEVIT_PRETRAINED_CONFIG_ARCHIVE_MAP"),
        ("lilt", "LILT_PRETRAINED_CONFIG_ARCHIVE_MAP"),
        ("llama", "LLAMA_PRETRAINED_CONFIG_ARCHIVE_MAP"),
        ("longformer", "LONGFORMER_PRETRAINED_CONFIG_ARCHIVE_MAP"),
        ("longt5", "LONGT5_PRETRAINED_CONFIG_ARCHIVE_MAP"),
        ("luke", "LUKE_PRETRAINED_CONFIG_ARCHIVE_MAP"),
        ("lxmert", "LXMERT_PRETRAINED_CONFIG_ARCHIVE_MAP"),
        ("m2m_100", "M2M_100_PRETRAINED_CONFIG_ARCHIVE_MAP"),
        ("mamba", "MAMBA_PRETRAINED_CONFIG_ARCHIVE_MAP"),
        ("marian", "MARIAN_PRETRAINED_CONFIG_ARCHIVE_MAP"),
        ("markuplm", "MARKUPLM_PRETRAINED_CONFIG_ARCHIVE_MAP"),
        ("mask2former", "MASK2FORMER_PRETRAINED_CONFIG_ARCHIVE_MAP"),
        ("maskformer", "MASKFORMER_PRETRAINED_CONFIG_ARCHIVE_MAP"),
        ("mbart", "MBART_PRETRAINED_CONFIG_ARCHIVE_MAP"),
        ("mctct", "MCTCT_PRETRAINED_CONFIG_ARCHIVE_MAP"),
        ("mega", "MEGA_PRETRAINED_CONFIG_ARCHIVE_MAP"),
        ("megatron-bert", "MEGATRON_BERT_PRETRAINED_CONFIG_ARCHIVE_MAP"),
        ("mgp-str", "MGP_STR_PRETRAINED_CONFIG_ARCHIVE_MAP"),
        ("mistral", "MISTRAL_PRETRAINED_CONFIG_ARCHIVE_MAP"),
        ("mixtral", "MIXTRAL_PRETRAINED_CONFIG_ARCHIVE_MAP"),
        ("mobilenet_v1", "MOBILENET_V1_PRETRAINED_CONFIG_ARCHIVE_MAP"),
        ("mobilenet_v2", "MOBILENET_V2_PRETRAINED_CONFIG_ARCHIVE_MAP"),
        ("mobilevit", "MOBILEVIT_PRETRAINED_CONFIG_ARCHIVE_MAP"),
        ("mobilevitv2", "MOBILEVITV2_PRETRAINED_CONFIG_ARCHIVE_MAP"),
        ("mpnet", "MPNET_PRETRAINED_CONFIG_ARCHIVE_MAP"),
        ("mpt", "MPT_PRETRAINED_CONFIG_ARCHIVE_MAP"),
        ("mra", "MRA_PRETRAINED_CONFIG_ARCHIVE_MAP"),
        ("musicgen", "MUSICGEN_PRETRAINED_CONFIG_ARCHIVE_MAP"),
        ("mvp", "MVP_PRETRAINED_CONFIG_ARCHIVE_MAP"),
        ("nat", "NAT_PRETRAINED_CONFIG_ARCHIVE_MAP"),
        ("nezha", "NEZHA_PRETRAINED_CONFIG_ARCHIVE_MAP"),
        ("nllb-moe", "NLLB_MOE_PRETRAINED_CONFIG_ARCHIVE_MAP"),
        ("nystromformer", "NYSTROMFORMER_PRETRAINED_CONFIG_ARCHIVE_MAP"),
        ("oneformer", "ONEFORMER_PRETRAINED_CONFIG_ARCHIVE_MAP"),
        ("open-llama", "OPEN_LLAMA_PRETRAINED_CONFIG_ARCHIVE_MAP"),
        ("openai-gpt", "OPENAI_GPT_PRETRAINED_CONFIG_ARCHIVE_MAP"),
        ("opt", "OPT_PRETRAINED_CONFIG_ARCHIVE_MAP"),
        ("owlv2", "OWLV2_PRETRAINED_CONFIG_ARCHIVE_MAP"),
        ("owlvit", "OWLVIT_PRETRAINED_CONFIG_ARCHIVE_MAP"),
        ("pegasus", "PEGASUS_PRETRAINED_CONFIG_ARCHIVE_MAP"),
        ("pegasus_x", "PEGASUS_X_PRETRAINED_CONFIG_ARCHIVE_MAP"),
        ("perceiver", "PERCEIVER_PRETRAINED_CONFIG_ARCHIVE_MAP"),
        ("persimmon", "PERSIMMON_PRETRAINED_CONFIG_ARCHIVE_MAP"),
        ("phi", "PHI_PRETRAINED_CONFIG_ARCHIVE_MAP"),
        ("pix2struct", "PIX2STRUCT_PRETRAINED_CONFIG_ARCHIVE_MAP"),
        ("plbart", "PLBART_PRETRAINED_CONFIG_ARCHIVE_MAP"),
        ("poolformer", "POOLFORMER_PRETRAINED_CONFIG_ARCHIVE_MAP"),
        ("pop2piano", "POP2PIANO_PRETRAINED_CONFIG_ARCHIVE_MAP"),
        ("prophetnet", "PROPHETNET_PRETRAINED_CONFIG_ARCHIVE_MAP"),
        ("pvt", "PVT_PRETRAINED_CONFIG_ARCHIVE_MAP"),
        ("qdqbert", "QDQBERT_PRETRAINED_CONFIG_ARCHIVE_MAP"),
        ("qwen2", "QWEN2_PRETRAINED_CONFIG_ARCHIVE_MAP"),
        ("realm", "REALM_PRETRAINED_CONFIG_ARCHIVE_MAP"),
        ("regnet", "REGNET_PRETRAINED_CONFIG_ARCHIVE_MAP"),
        ("rembert", "REMBERT_PRETRAINED_CONFIG_ARCHIVE_MAP"),
        ("resnet", "RESNET_PRETRAINED_CONFIG_ARCHIVE_MAP"),
        ("roberta", "ROBERTA_PRETRAINED_CONFIG_ARCHIVE_MAP"),
        ("roberta-prelayernorm", "ROBERTA_PRELAYERNORM_PRETRAINED_CONFIG_ARCHIVE_MAP"),
        ("roc_bert", "ROC_BERT_PRETRAINED_CONFIG_ARCHIVE_MAP"),
        ("roformer", "ROFORMER_PRETRAINED_CONFIG_ARCHIVE_MAP"),
        ("rwkv", "RWKV_PRETRAINED_CONFIG_ARCHIVE_MAP"),
        ("sam", "SAM_PRETRAINED_CONFIG_ARCHIVE_MAP"),
        ("seamless_m4t", "SEAMLESS_M4T_PRETRAINED_CONFIG_ARCHIVE_MAP"),
        ("segformer", "SEGFORMER_PRETRAINED_CONFIG_ARCHIVE_MAP"),
        ("sew", "SEW_PRETRAINED_CONFIG_ARCHIVE_MAP"),
        ("sew-d", "SEW_D_PRETRAINED_CONFIG_ARCHIVE_MAP"),
        ("speech_to_text", "SPEECH_TO_TEXT_PRETRAINED_CONFIG_ARCHIVE_MAP"),
        ("speech_to_text_2", "SPEECH_TO_TEXT_2_PRETRAINED_CONFIG_ARCHIVE_MAP"),
        ("speecht5", "SPEECHT5_PRETRAINED_CONFIG_ARCHIVE_MAP"),
        ("splinter", "SPLINTER_PRETRAINED_CONFIG_ARCHIVE_MAP"),
        ("squeezebert", "SQUEEZEBERT_PRETRAINED_CONFIG_ARCHIVE_MAP"),
        ("starcoder2", "STARCODER2_PRETRAINED_CONFIG_ARCHIVE_MAP"),
        ("swiftformer", "SWIFTFORMER_PRETRAINED_CONFIG_ARCHIVE_MAP"),
        ("swin", "SWIN_PRETRAINED_CONFIG_ARCHIVE_MAP"),
        ("swin2sr", "SWIN2SR_PRETRAINED_CONFIG_ARCHIVE_MAP"),
        ("swinv2", "SWINV2_PRETRAINED_CONFIG_ARCHIVE_MAP"),
        ("switch_transformers", "SWITCH_TRANSFORMERS_PRETRAINED_CONFIG_ARCHIVE_MAP"),
        ("t5", "T5_PRETRAINED_CONFIG_ARCHIVE_MAP"),
        ("table-transformer", "TABLE_TRANSFORMER_PRETRAINED_CONFIG_ARCHIVE_MAP"),
        ("tapas", "TAPAS_PRETRAINED_CONFIG_ARCHIVE_MAP"),
        (
            "time_series_transformer",
            "TIME_SERIES_TRANSFORMER_PRETRAINED_CONFIG_ARCHIVE_MAP",
        ),
        ("timesformer", "TIMESFORMER_PRETRAINED_CONFIG_ARCHIVE_MAP"),
        ("transfo-xl", "TRANSFO_XL_PRETRAINED_CONFIG_ARCHIVE_MAP"),
        ("tvlt", "TVLT_PRETRAINED_CONFIG_ARCHIVE_MAP"),
        ("unispeech", "UNISPEECH_PRETRAINED_CONFIG_ARCHIVE_MAP"),
        ("unispeech-sat", "UNISPEECH_SAT_PRETRAINED_CONFIG_ARCHIVE_MAP"),
        ("van", "VAN_PRETRAINED_CONFIG_ARCHIVE_MAP"),
        ("videomae", "VIDEOMAE_PRETRAINED_CONFIG_ARCHIVE_MAP"),
        ("vilt", "VILT_PRETRAINED_CONFIG_ARCHIVE_MAP"),
        ("visual_bert", "VISUAL_BERT_PRETRAINED_CONFIG_ARCHIVE_MAP"),
        ("vit", "VIT_PRETRAINED_CONFIG_ARCHIVE_MAP"),
        ("vit_hybrid", "VIT_HYBRID_PRETRAINED_CONFIG_ARCHIVE_MAP"),
        ("vit_mae", "VIT_MAE_PRETRAINED_CONFIG_ARCHIVE_MAP"),
        ("vit_msn", "VIT_MSN_PRETRAINED_CONFIG_ARCHIVE_MAP"),
        ("vitdet", "VITDET_PRETRAINED_CONFIG_ARCHIVE_MAP"),
        ("vitmatte", "VITMATTE_PRETRAINED_CONFIG_ARCHIVE_MAP"),
        ("vits", "VITS_PRETRAINED_CONFIG_ARCHIVE_MAP"),
        ("vivit", "VIVIT_PRETRAINED_CONFIG_ARCHIVE_MAP"),
        ("wav2vec2", "WAV_2_VEC_2_PRETRAINED_CONFIG_ARCHIVE_MAP"),
        ("wav2vec2-conformer", "WAV2VEC2_CONFORMER_PRETRAINED_CONFIG_ARCHIVE_MAP"),
        ("whisper", "WHISPER_PRETRAINED_CONFIG_ARCHIVE_MAP"),
        ("xclip", "XCLIP_PRETRAINED_CONFIG_ARCHIVE_MAP"),
        ("xglm", "XGLM_PRETRAINED_CONFIG_ARCHIVE_MAP"),
        ("xlm", "XLM_PRETRAINED_CONFIG_ARCHIVE_MAP"),
        ("xlm-prophetnet", "XLM_PROPHETNET_PRETRAINED_CONFIG_ARCHIVE_MAP"),
        ("xlm-roberta", "XLM_ROBERTA_PRETRAINED_CONFIG_ARCHIVE_MAP"),
        ("xlm-roberta-xl", "XLM_ROBERTA_XL_PRETRAINED_CONFIG_ARCHIVE_MAP"),
        ("xlnet", "XLNET_PRETRAINED_CONFIG_ARCHIVE_MAP"),
        ("xmod", "XMOD_PRETRAINED_CONFIG_ARCHIVE_MAP"),
        ("yolos", "YOLOS_PRETRAINED_CONFIG_ARCHIVE_MAP"),
        ("yoso", "YOSO_PRETRAINED_CONFIG_ARCHIVE_MAP"),
    ]
)

MODEL_NAMES_MAPPING = OrderedDict(
    [
        # Add full (and cased) model names here
        ("albert", "ALBERT"),
        ("align", "ALIGN"),
        ("altclip", "AltCLIP"),
        ("audio-spectrogram-transformer", "Audio Spectrogram Transformer"),
        ("autoformer", "Autoformer"),
        ("bark", "Bark"),
        ("bart", "BART"),
        ("barthez", "BARThez"),
        ("bartpho", "BARTpho"),
        ("beit", "BEiT"),
        ("bert", "BERT"),
        ("bert-generation", "Bert Generation"),
        ("bert-japanese", "BertJapanese"),
        ("bertweet", "BERTweet"),
        ("bge-m3", "BgeM3"),
        ("big_bird", "BigBird"),
        ("bigbird_pegasus", "BigBird-Pegasus"),
        ("biogpt", "BioGpt"),
        ("bit", "BiT"),
        ("blenderbot", "Blenderbot"),
        ("blenderbot-small", "BlenderbotSmall"),
        ("blip", "BLIP"),
        ("blip-2", "BLIP-2"),
        ("bloom", "BLOOM"),
        ("bort", "BORT"),
        ("bridgetower", "BridgeTower"),
        ("bros", "BROS"),
        ("byt5", "ByT5"),
        ("camembert", "CamemBERT"),
        ("canine", "CANINE"),
        ("chinese_clip", "Chinese-CLIP"),
        ("chatglm", "ChatGLM"),
        ("clap", "CLAP"),
        ("clip", "CLIP"),
        ("clip_vision_model", "CLIPVisionModel"),
        ("clipseg", "CLIPSeg"),
        ("code_llama", "CodeLlama"),
        ("codegen", "CodeGen"),
        ("cohere", "Cohere"),
        ("conditional_detr", "Conditional DETR"),
        ("cogvlm", "CogVLM"),
        ("convbert", "ConvBERT"),
        ("convnext", "ConvNeXT"),
        ("convnextv2", "ConvNeXTV2"),
        ("cpm", "CPM"),
        ("cpmant", "CPM-Ant"),
        ("cpmbee", "CPM-Bee"),
        ("ctrl", "CTRL"),
        ("cvt", "CvT"),
        ("data2vec-audio", "Data2VecAudio"),
        ("data2vec-text", "Data2VecText"),
        ("data2vec-vision", "Data2VecVision"),
        ("deberta", "DeBERTa"),
        ("deberta-v2", "DeBERTa-v2"),
        ("decision_transformer", "Decision Transformer"),
        ("deformable_detr", "Deformable DETR"),
        ("deit", "DeiT"),
        ("deplot", "DePlot"),
        ("deta", "DETA"),
        ("detr", "DETR"),
        ("dialogpt", "DialoGPT"),
        ("dinat", "DiNAT"),
        ("dinov2", "DINOv2"),
        ("distilbert", "DistilBERT"),
        ("dit", "DiT"),
        ("donut-swin", "DonutSwin"),
        ("dpr", "DPR"),
        ("dpt", "DPT"),
        ("efficientformer", "EfficientFormer"),
        ("efficientnet", "EfficientNet"),
        ("electra", "ELECTRA"),
        ("encodec", "EnCodec"),
        ("encoder-decoder", "Encoder decoder"),
        ("ernie", "ERNIE"),
        ("ernie_m", "ErnieM"),
        ("esm", "ESM"),
        ("falcon", "Falcon"),
        ("fastspeech2_conformer", "FastSpeech2ConformerModel"),
        ("flan-t5", "FLAN-T5"),
        ("flan-ul2", "FLAN-UL2"),
        ("flaubert", "FlauBERT"),
        ("flava", "FLAVA"),
        ("fnet", "FNet"),
        ("focalnet", "FocalNet"),
        ("fsmt", "FairSeq Machine-Translation"),
        ("funnel", "Funnel Transformer"),
        ("fuyu", "Fuyu"),
        ("gemma", "Gemma"),
        ("git", "GIT"),
        ("glpn", "GLPN"),
        ("gpt-sw3", "GPT-Sw3"),
        ("gpt2", "OpenAI GPT-2"),
        ("gpt_bigcode", "GPTBigCode"),
        ("gpt_neo", "GPT Neo"),
        ("gpt_neox", "GPT NeoX"),
        ("gpt_neox_japanese", "GPT NeoX Japanese"),
        ("gpt_pangu", "GPTPangu"),
        ("gptj", "GPT-J"),
        ("gptsan-japanese", "GPTSAN-japanese"),
        ("graphormer", "Graphormer"),
        ("groupvit", "GroupViT"),
        ("herbert", "HerBERT"),
        ("hubert", "Hubert"),
        ("ibert", "I-BERT"),
        ("idefics", "IDEFICS"),
        ("imagegpt", "ImageGPT"),
        ("informer", "Informer"),
        ("instructblip", "InstructBLIP"),
        ("jukebox", "Jukebox"),
        ("jetmoe", "JetMoE"),
        ("kosmos-2", "KOSMOS-2"),
        ("layoutlm", "LayoutLM"),
        ("layoutlmv2", "LayoutLMv2"),
        ("layoutlmv3", "LayoutLMv3"),
        ("layoutxlm", "LayoutXLM"),
        ("led", "LED"),
        ("levit", "LeViT"),
        ("lilt", "LiLT"),
        ("llama", "LLaMA"),
        ("llama2", "Llama2"),
        ("llava", "LLaVa"),
        ("llava_next", "LLaVA-NeXT"),
        ("longformer", "Longformer"),
        ("longt5", "LongT5"),
        ("luke", "LUKE"),
        ("lxmert", "LXMERT"),
        ("m2m_100", "M2M100"),
        ("mamba", "Mamba"),
        ("marian", "Marian"),
        ("markuplm", "MarkupLM"),
        ("mask2former", "Mask2Former"),
        ("maskformer", "MaskFormer"),
        ("maskformer-swin", "MaskFormerSwin"),
        ("matcha", "MatCha"),
        ("mbart", "mBART"),
        ("mbart50", "mBART-50"),
        ("mctct", "M-CTC-T"),
        ("mega", "MEGA"),
        ("megatron-bert", "Megatron-BERT"),
        ("megatron_gpt2", "Megatron-GPT2"),
        ("mgp-str", "MGP-STR"),
        ("minicpm", "MiniCPM"),
        ("mistral", "Mistral"),
        ("mixtral", "Mixtral"),
        ("mluke", "mLUKE"),
        ("mms", "MMS"),
        ("mobilebert", "MobileBERT"),
        ("mobilenet_v1", "MobileNetV1"),
        ("mobilenet_v2", "MobileNetV2"),
        ("mobilevit", "MobileViT"),
        ("mobilevitv2", "MobileViTV2"),
        ("mpnet", "MPNet"),
        ("mpt", "MPT"),
        ("mra", "MRA"),
        ("mt5", "MT5"),
        ("musicgen", "MusicGen"),
        ("musicgen_melody", "MusicGen Melody"),
        ("nat", "NAT"),
        ("nezha", "Nezha"),
        ("nllb", "NLLB"),
        ("nllb-moe", "NLLB-MOE"),
        ("nougat", "Nougat"),
        ("nystromformer", "Nyströmformer"),
        ("olmo", "OLMo"),
        ("openelm", "OpenELM"),
        ("oneformer", "OneFormer"),
        ("open-llama", "OpenLlama"),
        ("openai-gpt", "OpenAI GPT"),
        ("opt", "OPT"),
        ("owlv2", "OWLv2"),
        ("owlvit", "OWL-ViT"),
        ("pegasus", "Pegasus"),
        ("pegasus_x", "PEGASUS-X"),
        ("perceiver", "Perceiver"),
        ("persimmon", "Persimmon"),
        ("phi", "Phi"),
        ("phi3", "Phi3"),
        ("phobert", "PhoBERT"),
        ("pix2struct", "Pix2Struct"),
        ("plbart", "PLBart"),
        ("poolformer", "PoolFormer"),
        ("pop2piano", "Pop2Piano"),
        ("prophetnet", "ProphetNet"),
        ("pvt", "PVT"),
        ("qdqbert", "QDQBert"),
        ("qwen2", "Qwen2"),
        ("qwen2_moe", "Qwen2MoE"),
        ("rag", "RAG"),
        ("realm", "REALM"),
        ("reformer", "Reformer"),
        ("regnet", "RegNet"),
        ("rembert", "RemBERT"),
        ("resnet", "ResNet"),
        ("roberta", "RoBERTa"),
        ("roberta-prelayernorm", "RoBERTa-PreLayerNorm"),
        ("roc_bert", "RoCBert"),
        ("roformer", "RoFormer"),
        ("rwkv", "RWKV"),
        ("sam", "SAM"),
        ("seamless_m4t", "SeamlessM4T"),
        ("segformer", "SegFormer"),
        ("sew", "SEW"),
        ("sew-d", "SEW-D"),
        ("speech-encoder-decoder", "Speech Encoder decoder"),
        ("speech_to_text", "Speech2Text"),
        ("speech_to_text_2", "Speech2Text2"),
        ("speecht5", "SpeechT5"),
        ("splinter", "Splinter"),
        ("squeezebert", "SqueezeBERT"),
        ("stablelm", "StableLm"),
        ("starcoder2", "Starcoder2"),
        ("swiftformer", "SwiftFormer"),
        ("swin", "Swin Transformer"),
        ("swin2sr", "Swin2SR"),
        ("swinv2", "Swin Transformer V2"),
        ("switch_transformers", "SwitchTransformers"),
        ("t5", "T5"),
        ("t5v1.1", "T5v1.1"),
        ("table-transformer", "Table Transformer"),
        ("tapas", "TAPAS"),
        ("tapex", "TAPEX"),
        ("time_series_transformer", "Time Series Transformer"),
        ("timesformer", "TimeSformer"),
        ("timm_backbone", "TimmBackbone"),
        ("trajectory_transformer", "Trajectory Transformer"),
        ("transfo-xl", "Transformer-XL"),
        ("trocr", "TrOCR"),
        ("tvlt", "TVLT"),
        ("ul2", "UL2"),
        ("umt5", "UMT5"),
        ("unispeech", "UniSpeech"),
        ("unispeech-sat", "UniSpeechSat"),
        ("upernet", "UPerNet"),
        ("van", "VAN"),
        ("videomae", "VideoMAE"),
        ("vilt", "ViLT"),
        ("vipllava", "VipLlava"),
        ("vision-encoder-decoder", "Vision Encoder decoder"),
        ("vision-text-dual-encoder", "VisionTextDualEncoder"),
        ("visual_bert", "VisualBERT"),
        ("vit", "ViT"),
        ("vit_hybrid", "ViT Hybrid"),
        ("vit_mae", "ViTMAE"),
        ("vit_msn", "ViTMSN"),
        ("vitdet", "VitDet"),
        ("vitmatte", "ViTMatte"),
        ("vits", "VITS"),
        ("vivit", "ViViT"),
        ("wav2vec2", "Wav2Vec2"),
        ("wav2vec2-bert", "Wav2Vec2-BERT"),
        ("wav2vec2-conformer", "Wav2Vec2-Conformer"),
        ("wav2vec2_phoneme", "Wav2Vec2Phoneme"),
        ("wavlm", "WavLM"),
        ("whisper", "Whisper"),
        ("xclip", "X-CLIP"),
        ("xglm", "XGLM"),
        ("xlm", "XLM"),
        ("xlm-prophetnet", "XLM-ProphetNet"),
        ("xlm-roberta", "XLM-RoBERTa"),
        ("xlm-roberta-xl", "XLM-RoBERTa-XL"),
        ("xlm-v", "XLM-V"),
        ("xlnet", "XLNet"),
        ("xls_r", "XLS-R"),
        ("xlsr_wav2vec2", "XLSR-Wav2Vec2"),
        ("xmod", "X-MOD"),
        ("yolos", "YOLOS"),
        ("yoso", "YOSO"),
    ]
)

DEPRECATED_MODELS = [
    # "bort",
    # "mctct",
    # "mmbt",
    # "open_llama",
    # "retribert",
    # "tapex",
    # "trajectory_transformer",
    # "van",
]

SPECIAL_MODEL_TYPE_TO_MODULE_NAME = OrderedDict(
    [
        ("openai-gpt", "openai"),
        ("data2vec-audio", "data2vec"),
        ("data2vec-text", "data2vec"),
        ("data2vec-vision", "data2vec"),
        ("donut-swin", "donut"),
        ("kosmos-2", "kosmos2"),
        ("maskformer-swin", "maskformer"),
        ("clip_vision_model", "clip"),
        ("xclip", "x_clip"),
    ]
)


def model_type_to_module_name(key):
    """Converts a config key to the corresponding module."""
    # Special treatment
    if key in SPECIAL_MODEL_TYPE_TO_MODULE_NAME:
        return SPECIAL_MODEL_TYPE_TO_MODULE_NAME[key]

    key = key.replace("-", "_")
    if key in DEPRECATED_MODELS:
        key = f"deprecated.{key}"

    return key


def config_class_to_model_type(config):
    """Converts a config class name to the corresponding model type"""
    for key, cls in CONFIG_MAPPING_NAMES.items():
        if cls == config:
            return key
    # if key not found check in extra content
    for key, cls in CONFIG_MAPPING._extra_content.items():
        if cls.__name__ == config:
            return key
    return None


class _LazyConfigMapping(OrderedDict):
    """
    A dictionary that lazily load its values when they are requested.
    """

    def __init__(self, mapping):
        """
        Initializes a new instance of the _LazyConfigMapping class.

        Args:
            self (object): The instance of the _LazyConfigMapping class.
            mapping (dict): A dictionary containing the initial mapping for the configuration.
               The keys represent the configuration keys, and the values represent the corresponding values.
               This parameter is required and must be of type dict.

        Returns:
            None: This method does not return any value.

        Raises:
            None: This method does not raise any exceptions.
        """
        self._mapping = mapping
        self._extra_content = {}
        self._modules = {}

    def __getitem__(self, key):
        """
                __getitem__

                Retrieve the value associated with the given key from the _LazyConfigMapping object.

                Args:
                    self (_LazyConfigMapping): The instance of the _LazyConfigMapping class.
                    key (str): The key used to retrieve the corresponding value. It should be a string.

<<<<<<< HEAD
        Returns:
            None:
                If the key is present in the _extra_content, the associated value is returned. 
                If the key is not in _extra_content but is in _mapping, the value associated with the key is returned after
                performing necessary module imports and attribute retrieval.

        Raises:
            KeyError: If the key is not found in either _extra_content or _mapping, a KeyError is raised.
            AttributeError: 
                If the attribute associated with the value corresponding to the key is not found in the dynamically imported module, 
                an AttributeError is raised.
            ModuleNotFoundError: If the required module is not found during dynamic import, a ModuleNotFoundError is raised.
=======
                Returns:
                    None: If the key is present in the _extra_content, the associated value is returned. If the key is not in _extra_content but is in _mapping, the value associated with the key is returned after
        performing necessary module imports and attribute retrieval.

                Raises:
                    KeyError: If the key is not found in either _extra_content or _mapping, a KeyError is raised.
                    AttributeError: If the attribute associated with the value corresponding to the key is not found in the dynamically imported module, an AttributeError is raised.
                    ModuleNotFoundError: If the required module is not found during dynamic import, a ModuleNotFoundError is raised.
>>>>>>> 87de54ea
        """
        if key in self._extra_content:
            return self._extra_content[key]
        if key not in self._mapping:
            raise KeyError(key)
        value = self._mapping[key]
        module_name = model_type_to_module_name(key)
        if module_name not in self._modules:
            self._modules[module_name] = importlib.import_module(
                f".{module_name}", "mindnlp.transformers.models"
            )
        if hasattr(self._modules[module_name], value):
            return getattr(self._modules[module_name], value)

        # Some of the mappings have entries model_type -> config of another model type. In that case we try to grab the
        # object at the top level.
        transformers_module = importlib.import_module("mindnlp.transformers")
        return getattr(transformers_module, value)

    def keys(self):
        """
        This method returns a list of all the keys in the _LazyConfigMapping object.

        Args:
            self (_LazyConfigMapping): The instance of the _LazyConfigMapping class.

        Returns:
            list: A list containing all the keys in the _mapping and _extra_content attributes of the _LazyConfigMapping object.

        Raises:
            None
        """
        return list(self._mapping.keys()) + list(self._extra_content.keys())

    def values(self):
        """
        This method returns a list containing the values of the mapping and any extra content in the _LazyConfigMapping class.

        Args:
            self (_LazyConfigMapping): The instance of the _LazyConfigMapping class.
                This parameter is used to access the instance's mapping and extra content.

        Returns:
            list: A list containing the values of the mapping and any extra content in the _LazyConfigMapping class.

        Raises:
            None
        """
        return [self[k] for k in self._mapping.keys()] + list(
            self._extra_content.values()
        )

    def items(self):
        """
        items(self)
            This method returns a list of key-value pairs from the _LazyConfigMapping instance.

        Args:
            self (_LazyConfigMapping): The instance of the _LazyConfigMapping class.

        Returns:
            list: A list of key-value pairs from the _LazyConfigMapping instance.

        Raises:
            None.
        """
        return [(k, self[k]) for k in self._mapping.keys()] + list(
            self._extra_content.items()
        )

    def __iter__(self):
        """
        Iterates over the keys of the '_LazyConfigMapping' instance.

        Args:
            self (object): The instance of the '_LazyConfigMapping' class.

        Returns:
            None: This method does not return any value.

        Raises:
            None: This method does not raise any exceptions.
        """
        return iter(list(self._mapping.keys()) + list(self._extra_content.keys()))

    def __contains__(self, item):
        """
        Check if the given item is contained within the '_LazyConfigMapping' object.

        Args:
            self (_LazyConfigMapping): The instance of the '_LazyConfigMapping' class.
            item: The item to be checked for containment within the object. It can be of any type.

        Returns:
            None: This method does not return any value.

        Raises:
            None: This method does not raise any exceptions.
        """
        return item in self._mapping or item in self._extra_content

    def register(self, key, value, exist_ok=False):
        """
        Register a new configuration in this mapping.
        """
        if key in self._mapping.keys() and not exist_ok:
            raise ValueError(
                f"'{key}' is already used by a Transformers config, pick another name."
            )
        self._extra_content[key] = value


CONFIG_MAPPING = _LazyConfigMapping(CONFIG_MAPPING_NAMES)


class _LazyLoadAllMappings(OrderedDict):
    """
    A mapping that will load all pairs of key values at the first access (either by indexing, requestions keys, values,
    etc.)

    Args:
        mapping: The mapping to load.
    """

    def __init__(self, mapping):
        """
        Initializes an instance of the '_LazyLoadAllMappings' class.

        Args:
            self: An instance of the '_LazyLoadAllMappings' class.
            mapping: A dictionary containing the mapping data to be used by the instance.

        Returns:
            None. This method does not return any value.

        Raises:
            None.
        """
        self._mapping = mapping
        self._initialized = False
        self._data = {}

    def _initialize(self):
        """
        Initializes the lazy loading of all mappings for the _LazyLoadAllMappings class.

        Args:
            self: _LazyLoadAllMappings - The instance of the _LazyLoadAllMappings class.

        Returns:
            None: This method does not return any value.

        Raises:
            FutureWarning: If ALL_PRETRAINED_CONFIG_ARCHIVE_MAP is deprecated and will be removed in v5 of Transformers.
                It does not contain all available model checkpoints. Refer to hf.co/models for that.
        """
        if self._initialized:
            return
        warnings.warn(
            "ALL_PRETRAINED_CONFIG_ARCHIVE_MAP is deprecated and will be removed in v5 of Transformers. "
            "It does not contain all available model checkpoints, far from it. Checkout hf.co/models for that.",
            FutureWarning,
        )

        for model_type, map_name in self._mapping.items():
            module_name = model_type_to_module_name(model_type)
            module = importlib.import_module(f".{module_name}", "transformers.models")
            mapping = getattr(module, map_name)
            self._data.update(mapping)

        self._initialized = True

    def __getitem__(self, key):
        """
        __getitem__

        This method retrieves the value associated with the specified key from the _LazyLoadAllMappings instance.

        Args:
            self (_LazyLoadAllMappings): The instance of the _LazyLoadAllMappings class.
            key: The key for which the associated value needs to be retrieved. Type: Any hashable object.

        Returns:
            None: This method returns the value associated with the specified key. If the key is not found, a KeyError is raised.

        Raises:
            KeyError: If the specified key is not found in the _LazyLoadAllMappings instance.
        """
        self._initialize()
        return self._data[key]

    def keys(self):
        """
        Returns a list of all the keys in the mappings.

        Args:
            self (obj): An instance of the _LazyLoadAllMappings class.

        Returns:
            None: This method does not return anything.

        Raises:
            None: This method does not raise any exceptions.
        """
        self._initialize()
        return self._data.keys()

    def values(self):
        """
        Method 'values' in the class '_LazyLoadAllMappings' returns the values of the internal data dictionary after initialization.

        Args:
            self (object): The instance of the class.
                This parameter represents the current instance of the class '_LazyLoadAllMappings'.
                It is required to access the internal data and perform necessary operations.

        Returns:
            None:
                This method does not return any specific value but retrieves and returns the values of the internal data dictionary.

        Raises:
            No specific exceptions:
                No specific exceptions are raised by this method under normal circumstances,
                However, if there are any issues during the initialization process, unexpected behavior may occur.
        """
        self._initialize()
        return self._data.values()

    def items(self):
        """
        Method 'items' in the class '_LazyLoadAllMappings' retrieves the keys of the data after initialization.

        Args:
            self (object): The instance of the class.
                This parameter is required to access the instance attributes and methods.
                It must be an instance of the class '_LazyLoadAllMappings'.

        Returns:
            None:
                This method returns the keys of the data stored in the '_data' attribute after initialization.

        Raises:
            No exceptions are explicitly raised within this method.
        """
        self._initialize()
        return self._data.keys()

    def __iter__(self):
        """
        __iter__

        This method returns an iterator object for the _LazyLoadAllMappings instance.

        Args:
            self (_LazyLoadAllMappings): The instance of the _LazyLoadAllMappings class.

        Returns:
            iter: An iterator object for the _data attribute of the _LazyLoadAllMappings instance.

        Raises:
            None
        """
        self._initialize()
        return iter(self._data)

    def __contains__(self, item):
        """
        This method '__contains__' in the class '_LazyLoadAllMappings' determines if the specified item is contained within the data structure.

        Args:
            self (_LazyLoadAllMappings): The instance of the _LazyLoadAllMappings class.
                This parameter represents the current object instance.
            item: The item to check for existence within the data structure.
                Type: Any
                Purpose: To specify the item to be checked.
                Restrictions: None

        Returns:
            None: This method returns None if the specified item is found within the data structure, otherwise it returns False.

        Raises:
            None: This method does not explicitly raise any exceptions.
        """
        self._initialize()
        return item in self._data


ALL_PRETRAINED_CONFIG_ARCHIVE_MAP = _LazyLoadAllMappings(
    CONFIG_ARCHIVE_MAP_MAPPING_NAMES
)


def _get_class_name(model_class: Union[str, List[str]]):
    """
    This function returns a formatted string representing the class name or names provided as the 'model_class' parameter.

    Args:
        model_class (Union[str, List[str]]): The class name or names to be formatted. It can be a string or a list of strings.
            If 'model_class' is a list, the function will join the class names using ' or '. Empty strings or None values
            in the list will be ignored.

    Returns:
        str: A formatted string representing the class name or names provided. The class name(s) will be enclosed in
            backticks for clarity.

    Raises:
        None: This function does not raise any exceptions.

    Note:
        The function can be called with either a single class name or a list of class names. If the 'model_class' parameter
        is a list, the resulting string will represent the joined class names using ' or ' as the separator. Empty strings
        or None values will be ignored.
    """
    if isinstance(model_class, (list, tuple)):
        return " or ".join([f"[`{c}`]" for c in model_class if c is not None])
    return f"[`{model_class}`]"


def _list_model_options(indent, config_to_class=None, use_model_types=True):
    """
    Args:
        indent (str): The string used for indentation in the output.
        config_to_class (dict): A dictionary mapping model configurations to their corresponding classes.
            Defaults to None.
        use_model_types (bool): A flag indicating whether to use model types or configurations.
            Defaults to True.

    Returns:
        str: A formatted string containing the model options.

    Raises:
        ValueError: If `use_model_types` is set to False and `config_to_class` is not provided.
    """
    if config_to_class is None and not use_model_types:
        raise ValueError(
            "Using `use_model_types=False` requires a `config_to_class` dictionary."
        )
    if use_model_types:
        if config_to_class is None:
            model_type_to_name = {
                model_type: f"[`{config}`]"
                for model_type, config in CONFIG_MAPPING_NAMES.items()
            }
        else:
            model_type_to_name = {
                model_type: _get_class_name(model_class)
                for model_type, model_class in config_to_class.items()
                if model_type in MODEL_NAMES_MAPPING
            }
        lines = [
            f"{indent}- **{model_type}** -- {model_type_to_name[model_type]} ({MODEL_NAMES_MAPPING[model_type]} model)"
            for model_type in sorted(model_type_to_name.keys())
        ]
    else:
        config_to_name = {
            CONFIG_MAPPING_NAMES[config]: _get_class_name(clas)
            for config, clas in config_to_class.items()
            if config in CONFIG_MAPPING_NAMES
        }
        config_to_model_name = {
            config: MODEL_NAMES_MAPPING[model_type]
            for model_type, config in CONFIG_MAPPING_NAMES.items()
        }
        lines = [
            f"{indent}- [`{config_name}`] configuration class:"
            f" {config_to_name[config_name]} ({config_to_model_name[config_name]} model)"
            for config_name in sorted(config_to_name.keys())
        ]
    return "\n".join(lines)


def replace_list_option_in_docstrings(config_to_class=None, use_model_types=True):
    """
    This function decorates another function's docstring to include a section for listing options related to model types.

    Args:
        config_to_class (optional): A dictionary representing the configuration to class mapping. Defaults to None.
        use_model_types (optional): A boolean indicating whether model types should be used. Defaults to True.

    Returns:
        None: This function does not return any value.

    Raises:
        ValueError: If the input function's docstring does not contain an empty 'List options' section as a placeholder.
    """

    def docstring_decorator(fn):
        docstrings = fn.__doc__
        lines = docstrings.split("\n")
        i = 0
        while i < len(lines) and re.search(r"^(\s*)List options\s*$", lines[i]) is None:
            i += 1
        if i < len(lines):
            indent = re.search(r"^(\s*)List options\s*$", lines[i]).groups()[0]
            if use_model_types:
                indent = f"{indent}    "
            lines[i] = _list_model_options(
                indent, config_to_class=config_to_class, use_model_types=use_model_types
            )
            docstrings = "\n".join(lines)
        else:
            raise ValueError(
                f"The function {fn} should have an empty 'List options' in its docstring as placeholder, current"
                f" docstring is:\n{docstrings}"
            )
        fn.__doc__ = docstrings
        return fn

    return docstring_decorator


class AutoConfig:
    r"""
    This is a generic configuration class that will be instantiated as one of the configuration classes of the library
    when created with the [`~AutoConfig.from_pretrained`] class method.

    This class cannot be instantiated directly using `__init__()` (throws an error).
    """

    def __init__(self):
        """
        Initialize AutoConfig.

        Args:
            self: The instance of the AutoConfig class. It is automatically passed when the method is called.

                - Purpose: Represents the instance of the AutoConfig class.
                - Restrictions: None.

        Returns:
            None. This method does not return any value.

        Raises:
            EnvironmentError:
                If the AutoConfig is instantiated directly using the `__init__` method,
                it raises an EnvironmentError with the message
                'AutoConfig is designed to be instantiated using the `
                AutoConfig.from_pretrained(pretrained_model_name_or_path)` method.'.
        """
        raise EnvironmentError(
            "AutoConfig is designed to be instantiated "
            "using the `AutoConfig.from_pretrained(pretrained_model_name_or_path)` method."
        )

    @classmethod
    def for_model(cls, model_type: str, *args, **kwargs):
        """
                This class method 'for_model' in the 'AutoConfig' class is used to instantiate a configuration class based on the provided model type.

<<<<<<< HEAD
        Args:
            cls (class): The class itself, automatically passed as the first parameter.
            model_type (str): A string representing the type of the model for which the configuration class needs to be instantiated.
                It must be a key within the CONFIG_MAPPING dictionary.

        Returns:
            None: This method does not return any value directly.
                It instantiates and returns an instance of the appropriate configuration class based on the model type.

        Raises:
            ValueError:
                Raised when the provided 'model_type' is not recognized or is not found as a key in the CONFIG_MAPPING dictionary.
                The exception message indicates the unrecognized model identifier and lists all valid model identifiers
                available in the CONFIG_MAPPING dictionary.
=======
                Args:
                    cls (class): The class itself, automatically passed as the first parameter.
                    model_type (str): A string representing the type of the model for which the configuration class needs to be instantiated. It must be a key within the CONFIG_MAPPING dictionary.

                Returns:
                    None: This method does not return any value directly. It instantiates and returns an instance of the appropriate configuration class based on the model type.

                Raises:
                    ValueError: Raised when the provided 'model_type' is not recognized or is not found as a key in the CONFIG_MAPPING dictionary. The exception message indicates the unrecognized model identifier and
        lists all valid model identifiers available in the CONFIG_MAPPING dictionary.
>>>>>>> 87de54ea
        """
        if model_type in CONFIG_MAPPING:
            config_class = CONFIG_MAPPING[model_type]
            return config_class(*args, **kwargs)
        raise ValueError(
            f"Unrecognized model identifier: {model_type}. Should contain one of {', '.join(CONFIG_MAPPING.keys())}"
        )

    @classmethod
    @replace_list_option_in_docstrings()
    def from_pretrained(cls, pretrained_model_name_or_path, **kwargs):
        r"""
        Instantiate one of the configuration classes of the library from a pretrained model configuration.

        The configuration class to instantiate is selected based on the `model_type` property of the config object that
        is loaded, or when it's missing, by falling back to using pattern matching on `pretrained_model_name_or_path`:

        List options

        Args:
            pretrained_model_name_or_path (`str` or `os.PathLike`):
                Can be either:

                - A string, the *model id* of a pretrained model configuration hosted inside a model repo on
                hf-mirror.com. Valid model ids can be located at the root-level, like `bert-base-uncased`, or
                namespaced under a user or organization name, like `dbmdz/bert-base-german-cased`.
                - A path to a *directory* containing a configuration file saved using the
                [`~PretrainedConfig.save_pretrained`] method, or the [`~PreTrainedModel.save_pretrained`] method,
                e.g., `./my_model_directory/`.
                - A path or url to a saved configuration JSON *file*, e.g.,
                `./my_model_directory/configuration.json`.
            cache_dir (`str` or `os.PathLike`, *optional*):
                Path to a directory in which a downloaded pretrained model configuration should be cached if the
                standard cache should not be used.
            force_download (`bool`, *optional*, defaults to `False`):
                Whether or not to force the (re-)download the model weights and configuration files and override the
                cached versions if they exist.
            resume_download (`bool`, *optional*, defaults to `False`):
                Whether or not to delete incompletely received files. Will attempt to resume the download if such a
                file exists.
            proxies (`Dict[str, str]`, *optional*):
                A dictionary of proxy servers to use by protocol or endpoint, e.g., `{'http': 'foo.bar:3128',
                'http://hostname': 'foo.bar:4012'}`. The proxies are used on each request.
            revision (`str`, *optional*, defaults to `"main"`):
                The specific model version to use. It can be a branch name, a tag name, or a commit id, since we use a
                git-based system for storing models and other artifacts on hf-mirror.com, so `revision` can be any
                identifier allowed by git.
            return_unused_kwargs (`bool`, *optional*, defaults to `False`):
                If `False`, then this function returns just the final configuration object.
                If `True`, then this functions returns a `Tuple(config, unused_kwargs)` where *unused_kwargs* is a
                dictionary consisting of the key/value pairs whose keys are not configuration attributes: i.e., the
                part of `kwargs` which has not been used to update `config` and is otherwise ignored.
            trust_remote_code (`bool`, *optional*, defaults to `False`):
                Whether or not to allow for custom models defined on the Hub in their own modeling files. This option
                should only be set to `True` for repositories you trust and in which you have read the code, as it will
                execute code present on the Hub on your local machine.
            kwargs(additional keyword arguments, *optional*):
                The values in kwargs of any keys which are configuration attributes will be used to override the loaded
                values. Behavior concerning key/value pairs whose keys are *not* configuration attributes is controlled
                by the `return_unused_kwargs` keyword parameter.

        Example:
            ```python
            >>> from transformers import AutoConfig
            ...
            >>> # Download configuration from hf-mirror.com and cache.
            >>> config = AutoConfig.from_pretrained("bert-base-uncased")
            ...
            >>> # Download configuration from hf-mirror.com (user-uploaded) and cache.
            >>> config = AutoConfig.from_pretrained("dbmdz/bert-base-german-cased")
            ...
            >>> # If configuration file is in a directory (e.g., was saved using *save_pretrained('./test/saved_model/')*).
            >>> config = AutoConfig.from_pretrained("./test/bert_saved_model/")
            ...
            >>> # Load a specific configuration file.
            >>> config = AutoConfig.from_pretrained("./test/bert_saved_model/my_configuration.json")
            ...
            >>> # Change some config attributes when loading a pretrained config.
            >>> config = AutoConfig.from_pretrained("bert-base-uncased", output_attentions=True, foo=False)
            >>> config.output_attentions
            True
            >>> config, unused_kwargs = AutoConfig.from_pretrained(
            ...     "bert-base-uncased", output_attentions=True, foo=False, return_unused_kwargs=True
            ... )
            >>> config.output_attentions
            True
            >>> unused_kwargs
            {'foo': False}
            ```
        """
        kwargs["name_or_path"] = pretrained_model_name_or_path

        config_dict, unused_kwargs = PretrainedConfig.get_config_dict(
            pretrained_model_name_or_path, **kwargs
        )
        if "model_type" in config_dict:
            config_class = CONFIG_MAPPING[config_dict["model_type"]]
            return config_class.from_dict(config_dict, **unused_kwargs)
        # Fallback: use pattern matching on the string.
        # We go from longer names to shorter names to catch roberta before bert (for instance)
        for pattern in sorted(CONFIG_MAPPING.keys(), key=len, reverse=True):
            if pattern in str(pretrained_model_name_or_path).lower():
                return CONFIG_MAPPING[pattern].from_dict(config_dict, **unused_kwargs)

        raise ValueError(
            f"Unrecognized model in {pretrained_model_name_or_path}. "
            f"Should have a `model_type` key in its {CONFIG_NAME}, or contain one of the following strings "
            f"in its name: {', '.join(CONFIG_MAPPING.keys())}"
        )

    @staticmethod
    def register(model_type, config, exist_ok=False):
        """
        Register a new configuration for this class.

        Args:
            model_type (`str`): The model type like "bert" or "gpt".
            config ([`PretrainedConfig`]): The config to register.
        """
        if issubclass(config, PretrainedConfig) and config.model_type != model_type:
            raise ValueError(
                "The config you are passing has a `model_type` attribute that is not consistent with the model type "
                f"you passed (config has {config.model_type} and you passed {model_type}. Fix one of those so they "
                "match!"
            )
        CONFIG_MAPPING.register(model_type, config, exist_ok=exist_ok)<|MERGE_RESOLUTION|>--- conflicted
+++ resolved
@@ -735,7 +735,6 @@
                     self (_LazyConfigMapping): The instance of the _LazyConfigMapping class.
                     key (str): The key used to retrieve the corresponding value. It should be a string.
 
-<<<<<<< HEAD
         Returns:
             None:
                 If the key is present in the _extra_content, the associated value is returned. 
@@ -748,16 +747,6 @@
                 If the attribute associated with the value corresponding to the key is not found in the dynamically imported module, 
                 an AttributeError is raised.
             ModuleNotFoundError: If the required module is not found during dynamic import, a ModuleNotFoundError is raised.
-=======
-                Returns:
-                    None: If the key is present in the _extra_content, the associated value is returned. If the key is not in _extra_content but is in _mapping, the value associated with the key is returned after
-        performing necessary module imports and attribute retrieval.
-
-                Raises:
-                    KeyError: If the key is not found in either _extra_content or _mapping, a KeyError is raised.
-                    AttributeError: If the attribute associated with the value corresponding to the key is not found in the dynamically imported module, an AttributeError is raised.
-                    ModuleNotFoundError: If the required module is not found during dynamic import, a ModuleNotFoundError is raised.
->>>>>>> 87de54ea
         """
         if key in self._extra_content:
             return self._extra_content[key]
@@ -1207,7 +1196,6 @@
         """
                 This class method 'for_model' in the 'AutoConfig' class is used to instantiate a configuration class based on the provided model type.
 
-<<<<<<< HEAD
         Args:
             cls (class): The class itself, automatically passed as the first parameter.
             model_type (str): A string representing the type of the model for which the configuration class needs to be instantiated.
@@ -1222,18 +1210,6 @@
                 Raised when the provided 'model_type' is not recognized or is not found as a key in the CONFIG_MAPPING dictionary.
                 The exception message indicates the unrecognized model identifier and lists all valid model identifiers
                 available in the CONFIG_MAPPING dictionary.
-=======
-                Args:
-                    cls (class): The class itself, automatically passed as the first parameter.
-                    model_type (str): A string representing the type of the model for which the configuration class needs to be instantiated. It must be a key within the CONFIG_MAPPING dictionary.
-
-                Returns:
-                    None: This method does not return any value directly. It instantiates and returns an instance of the appropriate configuration class based on the model type.
-
-                Raises:
-                    ValueError: Raised when the provided 'model_type' is not recognized or is not found as a key in the CONFIG_MAPPING dictionary. The exception message indicates the unrecognized model identifier and
-        lists all valid model identifiers available in the CONFIG_MAPPING dictionary.
->>>>>>> 87de54ea
         """
         if model_type in CONFIG_MAPPING:
             config_class = CONFIG_MAPPING[model_type]
