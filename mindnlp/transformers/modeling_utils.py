--- conflicted
+++ resolved
@@ -1393,24 +1393,6 @@
 
     has_bf16 = False
     for key, value in state_dict.items():
-<<<<<<< HEAD
-        if 'LayerNorm' in key or 'layer_norm' in key or 'ln' in key:
-            if '.weight' in key:
-                key = key.replace('.weight', '.gamma')
-            if '.bias' in key:
-                key = key.replace('.bias', '.beta')
-        if 'wpe' in key or 'wte' in key or \
-            'embeddings' in key or 'embedding' in key or \
-            'shared' in key or 'relative_attention_bias' in key or \
-            'embed_' in key or '_embed' in key or \
-            'encoder.weight' in key or \
-            'graph_token_virtual_distance.weight' in key or \
-            'graph_token.weight' in key and \
-            'embedding_hidden_mapping_in' not in key: # for albert
-            key = key.replace('weight', 'embedding_table')
-
-=======
->>>>>>> b2b8144b
         if value.dtype == torch.bfloat16:
             data = Tensor(value.to(torch.float).numpy())
             if not has_bf16:
