# Copyright 2023 Huawei Technologies Co., Ltd
#
# Licensed under the Apache License, Version 2.0 (the "License");
# you may not use this file except in compliance with the License.
# You may obtain a copy of the License at
#
# http://www.apache.org/licenses/LICENSE-2.0
#
# Unless required by applicable law or agreed to in writing, software
# distributed under the License is distributed on an "AS IS" BASIS,
# WITHOUT WARRANTIES OR CONDITIONS OF ANY KIND, either express or implied.
# See the License for the specific language governing permissions and
# limitations under the License.
# ============================================================================
# pylint: disable=C0103
# pylint: disable=R1705
# pylint: disable=R1702
# pylint: disable=W0631
# pylint: disable=W0613
# pylint: disable=E1111
# pylint: disable=W1401
# pylint: disable=W0237
"""Lora."""
import math
import re
import warnings
from dataclasses import asdict, dataclass, field
from enum import Enum
from typing import List, Optional, Union

import mindspore
from mindspore import nn, ops
<<<<<<< HEAD
from mindspore.common.initializer import initializer, HeUniform, Zero, Normal
=======
from mindspore.common.initializer import initializer, HeUniform, Zero
>>>>>>> 74d66251

# import mindnlp._legacy.functional as F
from mindnlp.models.utils import Conv1D

from ..config import PeftConfig
# from ..import_utils import is_bnb_4bit_available, is_bnb_available
from ..utils import (
    # CLAMP_QUANTILE,
    COMMON_LAYERS_PATTERN,
    TRANSFORMERS_MODELS_TO_LORA_TARGET_MODULES_MAPPING,
    ModulesToSaveWrapper,
    PeftType,
    # _freeze_adapter,
    _get_submodules,
    transpose,
<<<<<<< HEAD
    CellDict,
=======
>>>>>>> 74d66251
)

from .tuners_utils import BaseTuner, BaseTunerLayer

# if is_bnb_available():
#     import bitsandbytes as bnb


@dataclass
class LoraConfig(PeftConfig):
    """
    This is the configuration class to store the configuration of a [`LoraModel`].

    Args:
        r (`int`): Lora attention dimension.
        target_modules (`Union[List[str],str]`): The names of the modules to apply Lora to.
        lora_alpha (`float`): The alpha parameter for Lora scaling.
        lora_dropout (`float`): The dropout probability for Lora layers.
        fan_in_fan_out (`bool`): Set this to True if the layer to replace stores weight like (fan_in, fan_out).
        For example, gpt-2 uses `Conv1D` which stores weights like (fan_in, fan_out) and hence this should be set to `True`.:
        bias (`str`): Bias type for Lora. Can be 'none', 'all' or 'lora_only'
        modules_to_save (`List[str]`):List of modules apart from LoRA layers to be set as trainable
            and saved in the final checkpoint.
        layers_to_transform (`Union[List[int],int]`):
            The layer indexes to transform, if this argument is specified, it will apply the LoRA transformations on
            the layer indexes that are specified in this list. If a single integer is passed, it will apply the LoRA
            transformations on the layer at this index.
        layers_pattern (`str`):
            The layer pattern name, used only if `layers_to_transform` is different from `None` and if the layer
            pattern is not in the common layers pattern.
    """

    r: int = field(default=8, metadata={"help": "Lora attention dimension"})
    target_modules: Optional[Union[List[str], str]] = field(
        default=None,
        metadata={
            "help": "List of module names or regex expression of the module names to replace with Lora."
            "For example, ['q', 'v'] or '.*decoder.*(SelfAttention|EncDecAttention).*(q|v)$' "
        },
    )
    lora_alpha: int = field(default=8, metadata={"help": "Lora alpha"})
    lora_dropout: float = field(default=0.0, metadata={"help": "Lora dropout"})
    fan_in_fan_out: bool = field(
        default=False,
        metadata={"help": "Set this to True if the layer to replace stores weight like (fan_in, fan_out)"},
    )
    bias: str = field(default="none", metadata={"help": "Bias type for Lora. Can be 'none', 'all' or 'lora_only'"})
    modules_to_save: Optional[List[str]] = field(
        default=None,
        metadata={
            "help": "List of modules apart from LoRA layers to be set as trainable and saved in the final checkpoint. "
            "For example, in Sequence Classification or Token Classification tasks, "
            "the final layer `classifier/score` are randomly initialized and as such need to be trainable and saved."
        },
    )
    init_lora_weights: bool = field(
        default=True,
        metadata={"help": "Whether to initialize the weights of the Lora layers."},
    )
    layers_to_transform: Optional[Union[List, int]] = field(
        default=None,
        metadata={
            "help": "The layer indexes to transform, is this argument is specified, \
                PEFT will transform only the layers indexes that are specified inside this list. \
                If a single integer is passed, PEFT will transform only the layer at this index."
        },
    )
    layers_pattern: Optional[str] = field(
        default=None,
        metadata={
            "help": "The layer pattern name, used only if `layers_to_transform` is different to None and \
                  if the layer pattern is not in the common layers pattern."
        },
    )

    def __post_init__(self):
        self.peft_type = PeftType.LORA

    @property
    def is_prompt_learning(self):
        r"""
        Utility method to check if the configuration is for prompt learning.
        """
        return False

class LoraModel(BaseTuner):
    """
    Creates Low Rank Adapter (Lora) model from a pretrained transformers model.

    Args:
        model ([`~mindnlp.PreTrainedModel`]): The model to be adapted.
        config ([`LoraConfig`]): The configuration of the Lora model.

    Returns:
        `mindspore.nn.Cell`: The Lora model.

    Example:

        ```py
        >>> from mindnlp.models import GPTForSequenceClassification
        >>> from mindnlp.modules import LoraModel, LoraConfig

        >>> config = LoraConfig(
        ...     peft_type="LORA",
        ...     task_type="SEQ_2_SEQ_LM",
        ...     r=8,
        ...     lora_alpha=32,
        ...     target_modules=["q", "v"],
        ...     lora_dropout=0.01,
        ... )

        >>> model = AutoModelForSeq2SeqLM.from_pretrained("t5-base")
        >>> lora_model = LoraModel(config, model)
        ```
    """

    def __init__(self, model: nn.Cell, config, adapter_name):
        # call BaseTuner.__init__
        # setup config and inject lora adapter
        super().__init__(model, config, adapter_name)

    @staticmethod
    def _prepare_adapter_config(peft_config, model_config):
        if peft_config.target_modules is None:
            # If target_modules is not specified, use the default target_modules for the model type
            if model_config["model_type"] not in TRANSFORMERS_MODELS_TO_LORA_TARGET_MODULES_MAPPING:
                raise ValueError("Please specify `target_modules` in `peft_config`")
            peft_config.target_modules = TRANSFORMERS_MODELS_TO_LORA_TARGET_MODULES_MAPPING[model_config["model_type"]]
        return peft_config

    def _check_new_adapter_config(self, config: LoraConfig):
        """
        A helper method to check the config when a new adapter is being added.
        Raise a ValueError if there is something wrong with the config or if it conflicts with existing adapters.
        """
        # TODO: there should be a check if any of the existing adapters actually has bias != "none", or else the check
        # does not fully correspond to the error message.
        if (len(self.peft_config) > 1) and (config.bias != "none"):
            raise ValueError(
                f"{self.__class__.__name__} supports only 1 adapter with bias. When using multiple adapters, "
                "set bias to 'none' for all adapters."
            )

    @staticmethod
    def _check_target_module_exists(lora_config, key):
        if isinstance(lora_config.target_modules, str):
            target_module_found = re.fullmatch(lora_config.target_modules, key)
        else:
            target_module_found = any(
                re.match(f".*\.{target_key}$", key) for target_key in lora_config.target_modules
            ) or any(target_key == key for target_key in lora_config.target_modules)
            is_using_layer_indexes = getattr(lora_config, "layers_to_transform", None) is not None
            layer_indexing_pattern = getattr(lora_config, "layers_pattern", None)

            if is_using_layer_indexes and target_module_found:
                layers_pattern = COMMON_LAYERS_PATTERN if layer_indexing_pattern is None else layer_indexing_pattern
                layers_pattern = [layers_pattern] if isinstance(layers_pattern, str) else layers_pattern

                for pattern in layers_pattern:
                    layer_index = re.match(f".*.{pattern}\.(\d+)\.*", key)
                    if layer_index is not None:  # pylint: disable=R1723
                        layer_index = int(layer_index.group(1))
                        if isinstance(lora_config.layers_to_transform, int):
                            target_module_found = layer_index == lora_config.layers_to_transform
                        else:
                            target_module_found = layer_index in lora_config.layers_to_transform

                        break
                    else:
                        target_module_found = False
        return target_module_found

    def _create_and_replace(
        self,
        lora_config,
        adapter_name,
        target,
        target_name,
        parent,
        **optionnal_kwargs,
    ):
        bias = hasattr(target, "bias") and target.bias is not None
        kwargs = {
            "r": lora_config.r,
            "lora_alpha": lora_config.lora_alpha,
            "lora_dropout": lora_config.lora_dropout,
            "fan_in_fan_out": lora_config.fan_in_fan_out,
            "init_lora_weights": lora_config.init_lora_weights,
        }
<<<<<<< HEAD

        kwargs["loaded_in_8bit"] = optionnal_kwargs.pop("loaded_in_8bit", False)
        kwargs["loaded_in_4bit"] = optionnal_kwargs.pop("loaded_in_4bit", False)
        kwargs["bias"] = bias

        # TODO: better deal with that
        # if isinstance(target, LoraLayer) and isinstance(target, torch.nn.Conv2d):
        #     target.update_layer_conv2d(
        #         adapter_name,
        #         lora_config.r,
        #         lora_config.lora_alpha,
        #         lora_config.lora_dropout,
        #         lora_config.init_lora_weights,
        #     )
        if isinstance(target, LoraLayer) and isinstance(target, mindspore.nn.Embedding):
            target.update_layer_embedding(
                adapter_name,
                lora_config.r,
                lora_config.lora_alpha,
                lora_config.lora_dropout,
                lora_config.init_lora_weights,
            )

        elif isinstance(target, LoraLayer):
            target.update_layer(
                adapter_name,
                lora_config.r,
                lora_config.lora_alpha,
                lora_config.lora_dropout,
                lora_config.init_lora_weights,
            )
        else:
            new_module = self._create_new_module(lora_config, adapter_name, target, **kwargs)
            self._replace_module(parent, target_name, new_module, target)

    @staticmethod
    def _replace_module(parent, child_name, new_module, child):
        setattr(parent, child_name, new_module)
        if isinstance(parent, nn.SequentialCell):
            parent.cell_list = list(parent._cells.values())

        new_module.weight = child.weight
        if hasattr(child, "bias"):
            if child.bias is not None:
                new_module.bias = child.bias

        if getattr(child, "state", None) is not None:
            new_module.state = child.state
            # TODO: .to(device) not support in mindspore
            # new_module.to(child.weight.device)   # error

        # TODO: dispatch to correct device
=======

        kwargs["loaded_in_8bit"] = optionnal_kwargs.pop("loaded_in_8bit", False)
        kwargs["loaded_in_4bit"] = optionnal_kwargs.pop("loaded_in_4bit", False)
        kwargs["bias"] = bias

        # TODO: better deal with that
        # if isinstance(target, LoraLayer) and isinstance(target, torch.nn.Conv2d):
        #     target.update_layer_conv2d(
        #         adapter_name,
        #         lora_config.r,
        #         lora_config.lora_alpha,
        #         lora_config.lora_dropout,
        #         lora_config.init_lora_weights,
        #     )
        if isinstance(target, LoraLayer) and isinstance(target, mindspore.nn.Embedding):
            target.update_layer_embedding(
                adapter_name,
                lora_config.r,
                lora_config.lora_alpha,
                lora_config.lora_dropout,
                lora_config.init_lora_weights,
            )

        elif isinstance(target, LoraLayer):
            target.update_layer(
                adapter_name,
                lora_config.r,
                lora_config.lora_alpha,
                lora_config.lora_dropout,
                lora_config.init_lora_weights,
            )
        else:
            new_module = self._create_new_module(lora_config, adapter_name, target, **kwargs)
            self._replace_module(parent, target_name, new_module, target)

    @staticmethod
    def _replace_module(parent, child_name, new_module, child):
        # setattr(parent, child_name, new_module)
        parent[int(child_name)] = new_module
        new_module.weight = child.weight
        if hasattr(child, "bias"):
            if child.bias is not None:
                new_module.bias = child.bias

        if getattr(child, "state", None) is not None:
            new_module.state = child.state
            # TODO: .to(device) not support in mindspore
            # new_module.to(child.weight.device)   # error

        # dispatch to correct device TODO: .to(device) not support in mindspore
>>>>>>> 74d66251
        # for name, module in new_module.parameters_and_names():
        #     if "lora_" in name:
        #         module.to(child.weight.device)   # error
        #     if "ranknum" in name:
        #         module.to(child.weight.device)   # error


    def __getattr__(self, name: str):
        """Forward missing attributes to the wrapped module."""
        try:
            return super().__getattr__(name)  # defer to nn.Module's logic
        except AttributeError:
            return getattr(self.model, name)

    def get_peft_config_as_dict(self, inference: bool = False):
        """get peft config as dict"""
        config_dict = {}
        for key, value in self.peft_config.items():
            config = {k: v.value if isinstance(v, Enum) else v for k, v in asdict(value).items()}
            if inference:
                config["inference_mode"] = True
        config_dict[key] = config
        return config

    def _set_adapter_layers(self, enabled=True):
        for module in self.model.cells():
            module.disable_adapters = not isinstance(module, LoraLayer)

    def enable_adapter_layers(self):
        """enable_adapter_layers"""
        self._set_adapter_layers(enabled=True)

    def disable_adapter_layers(self):
        """disable_adapter_layers"""
        self._set_adapter_layers(enabled=False)

    def set_adapter(self, adapter_name):
        """set_adapter"""
        for module in self.model.modules():
            if isinstance(module, LoraLayer):
                if module.merged:
                    warnings.warn("Adapter cannot be set when the model is merged. Unmerging the model first.")
                    module.unmerge()
                module.active_adapter = adapter_name

    def merge_adapter(self):
        """merge_adapter"""
        for module in self.model.modules():
            if isinstance(module, LoraLayer):
                module.merge()

    def unmerge_adapter(self):
        """unmerge_adapter"""
        for module in self.model.modules():
            if isinstance(module, LoraLayer):
                module.unmerge()

    @staticmethod
    def _prepare_lora_config(peft_config, model_config):
        if peft_config.target_modules is None:
            if model_config["model_type"] not in TRANSFORMERS_MODELS_TO_LORA_TARGET_MODULES_MAPPING:
                raise ValueError("Please specify `target_modules` in `peft_config`")
            peft_config.target_modules = TRANSFORMERS_MODELS_TO_LORA_TARGET_MODULES_MAPPING[model_config["model_type"]]

        if peft_config.inference_mode:
            peft_config.merge_weights = True

        return peft_config

    def merge_and_unload(self):
        r"""
        This method merges the LoRa layers into the base model. This is needed if someone wants to use the base model
        as a standalone model.
        """
        if getattr(self.config, "model_type", None) == "gpt2":
            raise ValueError("GPT2 models are not supported for merging LORA layers")

        if getattr(self.model, "is_loaded_in_8bit", False):
            raise ValueError("Cannot merge LORA layers when the model is loaded in 8-bit mode")

        key_list = [key for key, _ in self.model.named_modules() if "lora" not in key]
        for key in key_list:
            try:
                parent, target, target_name = _get_submodules(self.model, key)
            except AttributeError:
                continue
            if isinstance(target, LoraLayer):
                if isinstance(target, nn.Embedding):
                    new_module = nn.Embedding(target.in_channels, target.out_channels)
                elif isinstance(target, nn.Conv2d):
                    new_module = nn.Conv2d(
                        target.in_channels,
                        target.out_channels,
                        kernel_size=target.kernel_size,
                        stride=target.stride,
                        padding=target.padding,
                        dilation=target.dilation,
                    )
                elif isinstance(target, nn.Dense):
                    bias = target.bias is not None
                    new_module = nn.Dense(target.in_channels, target.out_channels, has_bias=bias)
                else:
                    raise ValueError(f"Not support {type(target)}.")
                target.merge()
                self._replace_module(parent, target_name, new_module, target)

            # save any additional trainable modules part of `modules_to_save`
            if isinstance(target, ModulesToSaveWrapper):
                setattr(parent, target_name, target.modules_to_save[target.active_adapter])

        return self.model

    # def add_weighted_adapter(self, adapters, weights, adapter_name):
    #     """add_weighted_adapter"""
    #     if len({self.peft_config[adapter].r for adapter in adapters}) != 1:
    #         raise ValueError("All adapters must have the same r value")
    #     self.peft_config[adapter_name] = replace(
    #         self.peft_config[adapters[0]], lora_alpha=self.peft_config[adapters[0]].r
    #     )
    #     self._find_and_replace(adapter_name)
    #     mark_only_lora_as_trainable(self.model, self.peft_config[adapter_name].bias)
    #     _freeze_adapter(self.model, adapter_name)
    #     key_list = [key for key, _ in self.model.named_modules() if "lora" not in key]
    #     for key in key_list:
    #         _, target, _ = _get_submodules(self.model, key)
    #         if isinstance(target, LoraLayer):
    #             if adapter_name in target.lora_A:
    #                 target.lora_A[adapter_name].weight.data = target.lora_A[adapter_name].weight.data * 0.0
    #                 target.lora_B[adapter_name].weight.data = target.lora_B[adapter_name].weight.data * 0.0
    #                 for adapter, weight in zip(adapters, weights):
    #                     if adapter not in target.lora_A:
    #                         continue
    #                     target.lora_A[adapter_name].weight.data += (
    #                         target.lora_A[adapter].weight.data * weight * target.scaling[adapter]
    #                     )
    #                     target.lora_B[adapter_name].weight.data += target.lora_B[adapter].weight.data * weight

    #             elif adapter_name in target.lora_embedding_A:
    #                 target.lora_embedding_A[adapter_name].data = target.lora_embedding_A[adapter_name].data * 0.0
    #                 target.lora_embedding_B[adapter_name].data = target.lora_embedding_B[adapter_name].data * 0.0
    #                 for adapter, weight in zip(adapters, weights):
    #                     if adapter not in target.lora_embedding_A:
    #                         continue
    #                     target.lora_embedding_A[adapter_name].data += (
    #                         target.lora_embedding_A[adapter].data * weight * target.scaling[adapter]
    #                     )
    #                     target.lora_embedding_B[adapter_name].data += target.lora_embedding_B[adapter].data * weight

    def _get_active_adapter(self) -> str:
        active_adapter = None
        for _, module in self.model.cells_and_names():
            if isinstance(module, LoraLayer):
                active_adapter = module.active_adapter

        if active_adapter is None:
            raise ValueError(
                "Something went wrong, no active adapter could be found, please report the issue on GitHub"
            )
        return active_adapter

    def _mark_only_adapters_as_trainable(self) -> None:
        """mark_only_lora_as_trainable"""
        # get bias
        active_adapter = self._get_active_adapter()
        bias = self.peft_config[active_adapter].bias

        for n, p in self.model.parameters_and_names():  # named_parameters() -> parameters_and_names()
            if "lora_" not in n:
                p.requires_grad = False
<<<<<<< HEAD
                # print(n, p, "requires_grad = False")
=======
                print("==debug  maark_only_adapters_as_trainable==")
            print(n, p)
>>>>>>> 74d66251
        if bias == "none":
            return
        elif bias == "all":
            for n, p in self.model.parameters_and_names():
                if "bias" in n:
                    p.requires_grad = True
        elif bias == "lora_only":
            for m in self.model.cells():  # .cells() for modules()
                if isinstance(m, LoraLayer) and hasattr(m, "bias") and m.bias is not None:
                    m.bias.requires_grad = True
        else:
            raise NotImplementedError


    @staticmethod
    def _create_new_module(
            lora_config: PeftConfig,
            adapter_name: str,
            target: mindspore.nn.Cell,
            **kwargs
        ):
        """"""
        # TODO: support loaded_in_8bit & loaded_in_4bit later, just pop now.
        # pylint: disable=W0612
        loaded_in_8bit = kwargs.pop("loaded_in_8bit", False)
        loaded_in_4bit = kwargs.pop("loaded_in_4bit", False)
        bias = kwargs.pop("bias", False)

        # if loaded_in_8bit and isinstance(target, bnb.nn.Linear8bitLt):
        #     eightbit_kwargs = kwargs.copy()
        #     eightbit_kwargs.update(
        #         {
        #             "has_fp16_weights": target.state.has_fp16_weights,
        #             "memory_efficient_backward": target.state.memory_efficient_backward,
        #             "threshold": target.state.threshold,
        #             "index": target.index,
        #         }
        #     )
        #     new_module = Linear8bitLt(
        #         adapter_name, target.in_channels, target.out_channels, bias=bias, **eightbit_kwargs
        #     )
        # elif loaded_in_4bit and is_bnb_4bit_available() and isinstance(target, bnb.nn.Linear4bit):
        #     fourbit_kwargs = kwargs.copy()
        #     fourbit_kwargs.update(
        #         {
        #             "compute_dtype": target.compute_dtype,
        #             "compress_statistics": target.weight.compress_statistics,
        #             "quant_type": target.weight.quant_type,
        #         }
        #     )
        #     new_module = Linear4bit(adapter_name, target.in_channels, target.out_channels, bias=bias, **fourbit_kwargs)
        if isinstance(target, nn.Embedding):
            embedding_kwargs = kwargs.copy()
            embedding_kwargs.pop("fan_in_fan_out", None)
            in_features, out_features = target.vocab_size, target.embedding_size  # target.num_embeddings, target.embedding_dim
            new_module = Embedding(adapter_name, in_features, out_features, **embedding_kwargs)
        # elif isinstance(target, torch.nn.Conv2d):
        #     out_channels, in_channels = target.weight.size()[:2]
        #     kernel_size = target.weight.size()[2:]
        #     stride = target.stride``
        #     padding = target.padding
        #     new_module = Conv2d(adapter_name, in_channels, out_channels, kernel_size, stride, padding, **kwargs)
        else:
            if isinstance(target, nn.Dense): # Linear
                # get
                in_features, out_features = target.in_channels, target.out_channels
                if kwargs["fan_in_fan_out"]:
                    warnings.warn(
                        "fan_in_fan_out is set to True but the target module is `torch.nn.Linear`. "
                        "Setting fan_in_fan_out to False."
                    )
                    kwargs["fan_in_fan_out"] = lora_config.fan_in_fan_out = False
            elif isinstance(target, Conv1D):
                in_features, out_features = (
                    target.weight.ds_shape if hasattr(target.weight, "ds_shape") else target.weight.shape
                )
                kwargs["is_target_conv_1d_layer"] = True
                if not kwargs["fan_in_fan_out"]:
                    warnings.warn(
                        "fan_in_fan_out is set to False but the target module is `Conv1D`. "
                        "Setting fan_in_fan_out to True."
                    )
                    kwargs["fan_in_fan_out"] = lora_config.fan_in_fan_out = True
            else:
                raise ValueError(
                    f"Target module {target} is not supported. "
                    f"Currently, only `torch.nn.Linear` and `Conv1D` are supported."
                )
            new_module = Linear(adapter_name, in_features, out_features, has_bias=bias, **kwargs)

        return new_module


class LoraLayer(BaseTunerLayer):
    """Lora Layer"""
    # TODO add CellDict Support
    def __init__(self, in_features: int, out_features: int, **kwargs):
        self.r = {}
        self.lora_alpha = {}
        self.scaling = {}
<<<<<<< HEAD
        # TODO: there is no nn.CellDict() in mindspore
        self.lora_dropout = CellDict()
        self.lora_A = CellDict()
        self.lora_B = CellDict()
        # For Embedding layer
        self.lora_embedding_A = CellDict()
        self.lora_embedding_B = CellDict()
=======
        self.adpater2index = {}
        # TODO: there is no nn.CellList in mindspore
        self.lora_dropout = nn.CellList()  # nn.ModuleDict({}) -> CellList({})  adapter_name -> nn.Cell
        self.lora_A = nn.CellList()  # nn.ModuleDict({}) -> CellList({})
        self.lora_B = nn.CellList()  # nn.ModuleDict({}) -> CellList({})
        # For Embedding layer
        self.lora_embedding_A = nn.CellList()  # nn.ParameterDict({}) -> CellList({}) adapter_name -> mindspore.Parameter
        self.lora_embedding_B = nn.CellList() # nn.ParameterDict({}) -> CellList({})
>>>>>>> 74d66251

        # Mark the weight as unmerged
        self.merged = False
        self.disable_adapters = False
        self.in_features = in_features
        self.out_features = out_features
        self.kwargs = kwargs

    def update_layer(self, adapter_name, r, lora_alpha, lora_dropout, init_lora_weights):
        """
        update lora layer.
        """
        self.r[adapter_name] = r
        self.lora_alpha[adapter_name] = lora_alpha
        if lora_dropout > 0.0:
            lora_dropout_layer = nn.Dropout(p=lora_dropout)
        else:
            lora_dropout_layer = nn.Identity()

        # self.lora_dropout.append({adapter_name: lora_dropout_layer})
<<<<<<< HEAD
        self.lora_dropout.update(CellDict({adapter_name: lora_dropout_layer}))
        # Actual trainable parameters
        if r > 0:
            self.lora_A.update({adapter_name: nn.Dense(self.in_features, r, has_bias=False)})
            self.lora_B.update({adapter_name: nn.Dense(r, self.out_features, has_bias=False)})
            # self.lora_A.append(nn.Dense(self.in_features, r, has_bias=False))
            # self.lora_B.append(nn.Dense(r, self.out_features, has_bias=False))
=======
        self.adpater2index[adapter_name] = len(self.lora_dropout)
        self.lora_dropout.append(lora_dropout_layer)
        # Actual trainable parameters
        if r > 0:
            # self.lora_A.update({adapter_name: nn.Dense(self.in_features, r, has_bias=False)})
            # self.lora_B.update({adapter_name: nn.Dense(r, self.out_features, has_bias=False)})
            self.lora_A.append(nn.Dense(self.in_features, r, has_bias=False))
            self.lora_B.append(nn.Dense(r, self.out_features, has_bias=False))
>>>>>>> 74d66251
            self.scaling[adapter_name] = lora_alpha / r
        if init_lora_weights:
            self.reset_lora_parameters(adapter_name)
        # TODO: to device
        # self.to(self.weight.device)

    # TODO: add conv2d
    # def update_layer_conv2d(self, adapter_name, r, lora_alpha, lora_dropout, init_lora_weights):
    #     self.r[adapter_name] = r
    #     self.lora_alpha[adapter_name] = lora_alpha
    #     if lora_dropout > 0.0:
    #         lora_dropout_layer = nn.Dropout(p=lora_dropout)
    #     else:
    #         lora_dropout_layer = nn.Identity()

    #     self.lora_dropout.update(CellList({adapter_name: lora_dropout_layer}))
    #     # Actual trainable parameters
    #     if r > 0:
    #         kernel_size = self.kwargs["kernel_size"]
    #         stride = self.kwargs["stride"]
    #         padding = self.kwargs["padding"]
    #         self.lora_A.update(
    #             CellList({adapter_name: nn.Conv2d(self.in_features, r, kernel_size, stride, padding, bias=False)})
    #         )
    #         self.lora_B.update(
    #             CellList({adapter_name: nn.Conv2d(r, self.out_features, (1, 1), (1, 1), bias=False)})
    #         )
    #         self.scaling[adapter_name] = lora_alpha / r
    #     if init_lora_weights:
    #         self.reset_lora_parameters(adapter_name)
    #     self.to(self.weight.device)

    def update_layer_embedding(self, adapter_name, r, lora_alpha, lora_dropout, init_lora_weights):
        """
        update layer embedding.
        """
        self.r[adapter_name] = r
        self.lora_alpha[adapter_name] = lora_alpha
        if lora_dropout > 0.0:
            lora_dropout_layer = nn.Dropout(p=lora_dropout)
        else:
            lora_dropout_layer = nn.Identity()

        self.lora_dropout.update({adapter_name: lora_dropout_layer})
        # Actual trainable parameters
        if r > 0:
            weight_A = mindspore.ops.randn((r, self.in_features))  # dtype=self.weight.dtype, device=self.weight.device
            weight_B = mindspore.ops.randn((self.out_features, r))  # dtype=self.weight.dtype, device=self.weight.device
            self.lora_embedding_A.update({adapter_name: mindspore.Parameter(weight_A)})
            self.lora_embedding_B.update({adapter_name: mindspore.Parameter(weight_B)})
            self.scaling[adapter_name] = lora_alpha / r
        if init_lora_weights:
            self.reset_lora_parameters(adapter_name)
        # self.to(self.weight.device)

    def reset_lora_parameters(self, adapter_name):
        """
        reset lora parameters.
        """
        # pylint: disable=C0201
<<<<<<< HEAD
        if adapter_name in self.lora_A.keys():
            self.lora_A[adapter_name].weight.set_data(initializer(
                HeUniform(negative_slope=math.sqrt(5)),
                self.lora_A[adapter_name].weight.shape,
                self.lora_A[adapter_name].weight.dtype
            ))
            self.lora_B[adapter_name].weight.set_data(initializer(
                Zero(),
                self.lora_B[adapter_name].weight.shape,
                self.lora_B[adapter_name].weight.dtype
            ))

        if adapter_name in self.lora_embedding_A.keys():
            # initialize a the same way as the default for nn.linear and b to zero
            self.lora_embedding_A[adapter_name].weight.set_data(initializer(
                Zero(),
                self.lora_embedding_A[adapter_name].weight.shape,
                self.lora_embedding_A[adapter_name].weight.dtype
            ))
            self.lora_embedding_B[adapter_name].weight.set_data(initializer(
                Normal(),
                self.lora_embedding_B[adapter_name].weight.shape,
                self.lora_embedding_B[adapter_name].weight.dtype
            ))
=======
        if adapter_name in self.adpater2index.keys():
        # if adapter_name in self.lora_A.keys():
            # initialize A the same way as the default for nn.Dense and B to zero
            index = self.adpater2index[adapter_name]
            self.lora_A[index].weight.set_data(
                initializer(HeUniform(negative_slope=math.sqrt(5)),
                self.lora_A[index].weight.shape,
                self.lora_A[index].weight.dtype)
            )

            # cell.weight.set_data(initializer(One(), cell.weight.shape, cell.weight.dtype))
            Zero()(self.lora_B[index].weight)
            # fill(0)

>>>>>>> 74d66251
        # TODO embedding not ok
        # if adapter_name in self.lora_embedding_A.keys():
        #     # initialize a the same way as the default for nn.Dense and b to zero
        #     Zero()(self.lora_embedding_A[adapter_name])
        #     Normal(mean=0, sigma=1.)(self.lora_embedding_B[adapter_name])


class Linear(nn.Dense, LoraLayer):
    """Lora implemented in a dense layer"""
    def __init__(
        self,
        adapter_name: str,
        in_features: int,
        out_features: int,
        r: int = 0,
        lora_alpha: int = 1,
        lora_dropout: float = 0.0,
        fan_in_fan_out: bool = False,  # Set this to True if the layer to replace stores weight like (fan_in, fan_out)
        is_target_conv_1d_layer: bool = False,
        **kwargs,
    ):
        init_lora_weights = kwargs.pop("init_lora_weights", True)

        nn.Dense.__init__(self, in_features, out_features, **kwargs)
        LoraLayer.__init__(self, in_features=in_features, out_features=out_features)

        # Freezing the pre-trained weight matrix
        self.weight.requires_grad = False

        self.fan_in_fan_out = fan_in_fan_out
        if fan_in_fan_out:
            self.weight.data = self.weight.data.T

        # nn.Linear.reset_parameters(self)
        self.update_layer(adapter_name, r, lora_alpha, lora_dropout, init_lora_weights)  # call # LoraLayer.update_layer
        self.active_adapter = adapter_name
        self.is_target_conv_1d_layer = is_target_conv_1d_layer

    def merge(self):
        """merge"""
        if self.active_adapter not in self.lora_A.keys():
            return
        if self.merged:
            warnings.warn("Already merged. Nothing to do.")
            return
        if self.r[self.active_adapter] > 0:
            self.weight.data += self.get_delta_weight(self.active_adapter)
            self.merged = True

    def unmerge(self):
        """unmerge"""
        if self.active_adapter not in self.lora_A.keys():
            return
        if not self.merged:
            warnings.warn("Already unmerged. Nothing to do.")
            return
        if self.r[self.active_adapter] > 0:
            self.weight.data -= self.get_delta_weight(self.active_adapter)
            self.merged = False

    def get_delta_weight(self, adapter):
        """
        get delta weight. Add or Sub to origin.
        """
        return (
            transpose(
                self.lora_B[adapter].weight @ self.lora_A[adapter].weight,
                self.fan_in_fan_out,
            )
            * self.scaling[adapter]
        )

<<<<<<< HEAD
    def extend_repr(self):
        s = 'input_channels={}, output_channels={}'.format(
            self.in_channels, self.out_channels)
        if self.has_bias:
            s += ', has_bias={}'.format(self.has_bias)
        if self.activation_flag:
            s += ', activation={}'.format(self.activation)
        s += ', requires_grad={}'.format(self.weight.requires_grad)
        return s

    def _linear(self, input: mindspore.Tensor) -> mindspore.Tensor:
        return ops.dense(input, transpose(self.weight, self.fan_in_fan_out), bias=self.bias)

    def construct(self, x: mindspore.Tensor):
        if self.active_adapter not in self.lora_A.keys():
            return self._linear(x)
        
        previous_dtype = x.dtype

=======
    def construct(self, x: mindspore.Tensor):
        # print(ops.is_tensor(x))
        # previous_dtype = x.dtype
        # if self.active_adapter not in self.lora_A.keys():
        # print(self.active_adapter)
        index = self.adpater2index[self.active_adapter]
        # print("===index", index)
        if self.adpater2index[self.active_adapter] >= len(self.lora_A):
            return ops.dense(x, transpose(self.weight, self.fan_in_fan_out), bias=self.bias)
>>>>>>> 74d66251
        if self.disable_adapters:
            if (self.r[self.active_adapter] > 0) and self.merged:
                self.unmerge()
<<<<<<< HEAD
            result = self._linear(x)
        elif (self.r[self.active_adapter] == 0) or self.merged:
            result = self._linear(x)
        else:
            lora_A = self.lora_A[self.active_adapter]
            lora_B = self.lora_B[self.active_adapter]
            dropout = self.lora_dropout[self.active_adapter]
            scaling = self.scaling[self.active_adapter]

            result = self._linear(x)
            x = x.to(lora_A.weight.dtype)
            result += lora_B(lora_A(dropout(x))) * scaling
=======
            result = ops.dense(x, transpose(self.weight, self.fan_in_fan_out), bias=self.bias)
        elif self.r[self.active_adapter] > 0 and not self.merged:
            result = ops.dense(x, transpose(self.weight, self.fan_in_fan_out), bias=self.bias)

            # x = x.to(self.lora_A[self.active_adapter].weight.dtype)

            result += (
                self.lora_B[index](
                    self.lora_A[index](self.lora_dropout[index](x))
                )
                * self.scaling[self.active_adapter]
            )
            # result += (
            #     self.lora_B[self.active_adapter](
            #         self.lora_A[self.active_adapter](self.lora_dropout[self.active_adapter](x))
            #     )
            #     * self.scaling[self.active_adapter]
            # )
        else:
            result = ops.dense(x, transpose(self.weight, self.fan_in_fan_out), bias=self.bias)

        # result = result.to(previous_dtype)

        # x = x.to(self.lora_A[self.active_adapter].weight.dtype)
>>>>>>> 74d66251

        result = result.to(previous_dtype)
        return result
    


class Embedding(nn.Embedding, LoraLayer):
    """LoRA implemented in a Embedding layer"""
    def __init__(
        self,
        adapter_name: str,
        num_embeddings: int,
        embedding_dim: int,
        r: int = 0,
        lora_alpha: int = 1,
        lora_dropout: float = 0.0,
        **kwargs,
    ):
        init_lora_weights = kwargs.pop("init_lora_weights", True)

        nn.Embedding.__init__(self, num_embeddings, embedding_dim, **kwargs)
        LoraLayer.__init__(self, in_features=num_embeddings, out_features=embedding_dim)

        self.embedding_table.requires_grad = False

        # TODO: check nesissary
        # check the api of mindspore.nn.Embedding initialization
        # nn.Embedding.reset_parameters(self)
        self.update_layer_embedding(adapter_name, r, lora_alpha, lora_dropout, init_lora_weights)
        self.active_adapter = adapter_name

    def unmerge(self, mode: bool = True):
        """unmerge"""
        if not self.merged:
            warnings.warn("Already unmerged. Nothing to do.")
            return
        if self.r[self.active_adapter] > 0:
            self.weight.data -= (
                transpose(
                    self.lora_embedding_B[self.active_adapter] @ self.lora_embedding_A[self.active_adapter], True
                )
                * self.scaling[self.active_adapter]
            )
            self.merged = False

    def merge(self):
        """merge"""
        if self.merged:
            warnings.warn("Already merged. Nothing to do.")
            return
        if self.r[self.active_adapter] > 0:
            self.weight.data += (
                transpose(
                    self.lora_embedding_B[self.active_adapter] @ self.lora_embedding_A[self.active_adapter], True
                )
                * self.scaling[self.active_adapter]
            )
            self.merged = True

    def construct(self, ids: mindspore.Tensor):
        if self.disable_adapters:
            if self.r[self.active.adapter] > 0 and self.merged:
                self.weight.data -= (
                    transpose(
                        self.lora_embedding_B[self.active_adapter].weight
                        @ self.lora_embedding_A[self.active_adapter].weight,
                        True,
                    )
                    * self.scaling[self.active_adapter]
                )
                self.merged = False
            return nn.Embedding.construct(self, ids)

        elif self.r[self.active_adapter] > 0 and not self.merged:
            result = nn.Embedding.construct(self, ids)
            if self.r[self.active_adapter] > 0:
                after_A = ops.gather(
                    self.lora_embedding_A[self.active_adapter].T,
                    ids,
                    0
                )
                result += (after_A @ self.lora_embedding_B[self.active_adapter].T) * self.scaling[self.active_adapter]
            return result
        else:
            return nn.Embedding.construct(self, ids)
<|MERGE_RESOLUTION|>--- conflicted
+++ resolved
@@ -1,1012 +1,869 @@
-# Copyright 2023 Huawei Technologies Co., Ltd
-#
-# Licensed under the Apache License, Version 2.0 (the "License");
-# you may not use this file except in compliance with the License.
-# You may obtain a copy of the License at
-#
-# http://www.apache.org/licenses/LICENSE-2.0
-#
-# Unless required by applicable law or agreed to in writing, software
-# distributed under the License is distributed on an "AS IS" BASIS,
-# WITHOUT WARRANTIES OR CONDITIONS OF ANY KIND, either express or implied.
-# See the License for the specific language governing permissions and
-# limitations under the License.
-# ============================================================================
-# pylint: disable=C0103
-# pylint: disable=R1705
-# pylint: disable=R1702
-# pylint: disable=W0631
-# pylint: disable=W0613
-# pylint: disable=E1111
-# pylint: disable=W1401
-# pylint: disable=W0237
-"""Lora."""
-import math
-import re
-import warnings
-from dataclasses import asdict, dataclass, field
-from enum import Enum
-from typing import List, Optional, Union
-
-import mindspore
-from mindspore import nn, ops
-<<<<<<< HEAD
-from mindspore.common.initializer import initializer, HeUniform, Zero, Normal
-=======
-from mindspore.common.initializer import initializer, HeUniform, Zero
->>>>>>> 74d66251
-
-# import mindnlp._legacy.functional as F
-from mindnlp.models.utils import Conv1D
-
-from ..config import PeftConfig
-# from ..import_utils import is_bnb_4bit_available, is_bnb_available
-from ..utils import (
-    # CLAMP_QUANTILE,
-    COMMON_LAYERS_PATTERN,
-    TRANSFORMERS_MODELS_TO_LORA_TARGET_MODULES_MAPPING,
-    ModulesToSaveWrapper,
-    PeftType,
-    # _freeze_adapter,
-    _get_submodules,
-    transpose,
-<<<<<<< HEAD
-    CellDict,
-=======
->>>>>>> 74d66251
-)
-
-from .tuners_utils import BaseTuner, BaseTunerLayer
-
-# if is_bnb_available():
-#     import bitsandbytes as bnb
-
-
-@dataclass
-class LoraConfig(PeftConfig):
-    """
-    This is the configuration class to store the configuration of a [`LoraModel`].
-
-    Args:
-        r (`int`): Lora attention dimension.
-        target_modules (`Union[List[str],str]`): The names of the modules to apply Lora to.
-        lora_alpha (`float`): The alpha parameter for Lora scaling.
-        lora_dropout (`float`): The dropout probability for Lora layers.
-        fan_in_fan_out (`bool`): Set this to True if the layer to replace stores weight like (fan_in, fan_out).
-        For example, gpt-2 uses `Conv1D` which stores weights like (fan_in, fan_out) and hence this should be set to `True`.:
-        bias (`str`): Bias type for Lora. Can be 'none', 'all' or 'lora_only'
-        modules_to_save (`List[str]`):List of modules apart from LoRA layers to be set as trainable
-            and saved in the final checkpoint.
-        layers_to_transform (`Union[List[int],int]`):
-            The layer indexes to transform, if this argument is specified, it will apply the LoRA transformations on
-            the layer indexes that are specified in this list. If a single integer is passed, it will apply the LoRA
-            transformations on the layer at this index.
-        layers_pattern (`str`):
-            The layer pattern name, used only if `layers_to_transform` is different from `None` and if the layer
-            pattern is not in the common layers pattern.
-    """
-
-    r: int = field(default=8, metadata={"help": "Lora attention dimension"})
-    target_modules: Optional[Union[List[str], str]] = field(
-        default=None,
-        metadata={
-            "help": "List of module names or regex expression of the module names to replace with Lora."
-            "For example, ['q', 'v'] or '.*decoder.*(SelfAttention|EncDecAttention).*(q|v)$' "
-        },
-    )
-    lora_alpha: int = field(default=8, metadata={"help": "Lora alpha"})
-    lora_dropout: float = field(default=0.0, metadata={"help": "Lora dropout"})
-    fan_in_fan_out: bool = field(
-        default=False,
-        metadata={"help": "Set this to True if the layer to replace stores weight like (fan_in, fan_out)"},
-    )
-    bias: str = field(default="none", metadata={"help": "Bias type for Lora. Can be 'none', 'all' or 'lora_only'"})
-    modules_to_save: Optional[List[str]] = field(
-        default=None,
-        metadata={
-            "help": "List of modules apart from LoRA layers to be set as trainable and saved in the final checkpoint. "
-            "For example, in Sequence Classification or Token Classification tasks, "
-            "the final layer `classifier/score` are randomly initialized and as such need to be trainable and saved."
-        },
-    )
-    init_lora_weights: bool = field(
-        default=True,
-        metadata={"help": "Whether to initialize the weights of the Lora layers."},
-    )
-    layers_to_transform: Optional[Union[List, int]] = field(
-        default=None,
-        metadata={
-            "help": "The layer indexes to transform, is this argument is specified, \
-                PEFT will transform only the layers indexes that are specified inside this list. \
-                If a single integer is passed, PEFT will transform only the layer at this index."
-        },
-    )
-    layers_pattern: Optional[str] = field(
-        default=None,
-        metadata={
-            "help": "The layer pattern name, used only if `layers_to_transform` is different to None and \
-                  if the layer pattern is not in the common layers pattern."
-        },
-    )
-
-    def __post_init__(self):
-        self.peft_type = PeftType.LORA
-
-    @property
-    def is_prompt_learning(self):
-        r"""
-        Utility method to check if the configuration is for prompt learning.
-        """
-        return False
-
-class LoraModel(BaseTuner):
-    """
-    Creates Low Rank Adapter (Lora) model from a pretrained transformers model.
-
-    Args:
-        model ([`~mindnlp.PreTrainedModel`]): The model to be adapted.
-        config ([`LoraConfig`]): The configuration of the Lora model.
-
-    Returns:
-        `mindspore.nn.Cell`: The Lora model.
-
-    Example:
-
-        ```py
-        >>> from mindnlp.models import GPTForSequenceClassification
-        >>> from mindnlp.modules import LoraModel, LoraConfig
-
-        >>> config = LoraConfig(
-        ...     peft_type="LORA",
-        ...     task_type="SEQ_2_SEQ_LM",
-        ...     r=8,
-        ...     lora_alpha=32,
-        ...     target_modules=["q", "v"],
-        ...     lora_dropout=0.01,
-        ... )
-
-        >>> model = AutoModelForSeq2SeqLM.from_pretrained("t5-base")
-        >>> lora_model = LoraModel(config, model)
-        ```
-    """
-
-    def __init__(self, model: nn.Cell, config, adapter_name):
-        # call BaseTuner.__init__
-        # setup config and inject lora adapter
-        super().__init__(model, config, adapter_name)
-
-    @staticmethod
-    def _prepare_adapter_config(peft_config, model_config):
-        if peft_config.target_modules is None:
-            # If target_modules is not specified, use the default target_modules for the model type
-            if model_config["model_type"] not in TRANSFORMERS_MODELS_TO_LORA_TARGET_MODULES_MAPPING:
-                raise ValueError("Please specify `target_modules` in `peft_config`")
-            peft_config.target_modules = TRANSFORMERS_MODELS_TO_LORA_TARGET_MODULES_MAPPING[model_config["model_type"]]
-        return peft_config
-
-    def _check_new_adapter_config(self, config: LoraConfig):
-        """
-        A helper method to check the config when a new adapter is being added.
-        Raise a ValueError if there is something wrong with the config or if it conflicts with existing adapters.
-        """
-        # TODO: there should be a check if any of the existing adapters actually has bias != "none", or else the check
-        # does not fully correspond to the error message.
-        if (len(self.peft_config) > 1) and (config.bias != "none"):
-            raise ValueError(
-                f"{self.__class__.__name__} supports only 1 adapter with bias. When using multiple adapters, "
-                "set bias to 'none' for all adapters."
-            )
-
-    @staticmethod
-    def _check_target_module_exists(lora_config, key):
-        if isinstance(lora_config.target_modules, str):
-            target_module_found = re.fullmatch(lora_config.target_modules, key)
-        else:
-            target_module_found = any(
-                re.match(f".*\.{target_key}$", key) for target_key in lora_config.target_modules
-            ) or any(target_key == key for target_key in lora_config.target_modules)
-            is_using_layer_indexes = getattr(lora_config, "layers_to_transform", None) is not None
-            layer_indexing_pattern = getattr(lora_config, "layers_pattern", None)
-
-            if is_using_layer_indexes and target_module_found:
-                layers_pattern = COMMON_LAYERS_PATTERN if layer_indexing_pattern is None else layer_indexing_pattern
-                layers_pattern = [layers_pattern] if isinstance(layers_pattern, str) else layers_pattern
-
-                for pattern in layers_pattern:
-                    layer_index = re.match(f".*.{pattern}\.(\d+)\.*", key)
-                    if layer_index is not None:  # pylint: disable=R1723
-                        layer_index = int(layer_index.group(1))
-                        if isinstance(lora_config.layers_to_transform, int):
-                            target_module_found = layer_index == lora_config.layers_to_transform
-                        else:
-                            target_module_found = layer_index in lora_config.layers_to_transform
-
-                        break
-                    else:
-                        target_module_found = False
-        return target_module_found
-
-    def _create_and_replace(
-        self,
-        lora_config,
-        adapter_name,
-        target,
-        target_name,
-        parent,
-        **optionnal_kwargs,
-    ):
-        bias = hasattr(target, "bias") and target.bias is not None
-        kwargs = {
-            "r": lora_config.r,
-            "lora_alpha": lora_config.lora_alpha,
-            "lora_dropout": lora_config.lora_dropout,
-            "fan_in_fan_out": lora_config.fan_in_fan_out,
-            "init_lora_weights": lora_config.init_lora_weights,
-        }
-<<<<<<< HEAD
-
-        kwargs["loaded_in_8bit"] = optionnal_kwargs.pop("loaded_in_8bit", False)
-        kwargs["loaded_in_4bit"] = optionnal_kwargs.pop("loaded_in_4bit", False)
-        kwargs["bias"] = bias
-
-        # TODO: better deal with that
-        # if isinstance(target, LoraLayer) and isinstance(target, torch.nn.Conv2d):
-        #     target.update_layer_conv2d(
-        #         adapter_name,
-        #         lora_config.r,
-        #         lora_config.lora_alpha,
-        #         lora_config.lora_dropout,
-        #         lora_config.init_lora_weights,
-        #     )
-        if isinstance(target, LoraLayer) and isinstance(target, mindspore.nn.Embedding):
-            target.update_layer_embedding(
-                adapter_name,
-                lora_config.r,
-                lora_config.lora_alpha,
-                lora_config.lora_dropout,
-                lora_config.init_lora_weights,
-            )
-
-        elif isinstance(target, LoraLayer):
-            target.update_layer(
-                adapter_name,
-                lora_config.r,
-                lora_config.lora_alpha,
-                lora_config.lora_dropout,
-                lora_config.init_lora_weights,
-            )
-        else:
-            new_module = self._create_new_module(lora_config, adapter_name, target, **kwargs)
-            self._replace_module(parent, target_name, new_module, target)
-
-    @staticmethod
-    def _replace_module(parent, child_name, new_module, child):
-        setattr(parent, child_name, new_module)
-        if isinstance(parent, nn.SequentialCell):
-            parent.cell_list = list(parent._cells.values())
-
-        new_module.weight = child.weight
-        if hasattr(child, "bias"):
-            if child.bias is not None:
-                new_module.bias = child.bias
-
-        if getattr(child, "state", None) is not None:
-            new_module.state = child.state
-            # TODO: .to(device) not support in mindspore
-            # new_module.to(child.weight.device)   # error
-
-        # TODO: dispatch to correct device
-=======
-
-        kwargs["loaded_in_8bit"] = optionnal_kwargs.pop("loaded_in_8bit", False)
-        kwargs["loaded_in_4bit"] = optionnal_kwargs.pop("loaded_in_4bit", False)
-        kwargs["bias"] = bias
-
-        # TODO: better deal with that
-        # if isinstance(target, LoraLayer) and isinstance(target, torch.nn.Conv2d):
-        #     target.update_layer_conv2d(
-        #         adapter_name,
-        #         lora_config.r,
-        #         lora_config.lora_alpha,
-        #         lora_config.lora_dropout,
-        #         lora_config.init_lora_weights,
-        #     )
-        if isinstance(target, LoraLayer) and isinstance(target, mindspore.nn.Embedding):
-            target.update_layer_embedding(
-                adapter_name,
-                lora_config.r,
-                lora_config.lora_alpha,
-                lora_config.lora_dropout,
-                lora_config.init_lora_weights,
-            )
-
-        elif isinstance(target, LoraLayer):
-            target.update_layer(
-                adapter_name,
-                lora_config.r,
-                lora_config.lora_alpha,
-                lora_config.lora_dropout,
-                lora_config.init_lora_weights,
-            )
-        else:
-            new_module = self._create_new_module(lora_config, adapter_name, target, **kwargs)
-            self._replace_module(parent, target_name, new_module, target)
-
-    @staticmethod
-    def _replace_module(parent, child_name, new_module, child):
-        # setattr(parent, child_name, new_module)
-        parent[int(child_name)] = new_module
-        new_module.weight = child.weight
-        if hasattr(child, "bias"):
-            if child.bias is not None:
-                new_module.bias = child.bias
-
-        if getattr(child, "state", None) is not None:
-            new_module.state = child.state
-            # TODO: .to(device) not support in mindspore
-            # new_module.to(child.weight.device)   # error
-
-        # dispatch to correct device TODO: .to(device) not support in mindspore
->>>>>>> 74d66251
-        # for name, module in new_module.parameters_and_names():
-        #     if "lora_" in name:
-        #         module.to(child.weight.device)   # error
-        #     if "ranknum" in name:
-        #         module.to(child.weight.device)   # error
-
-
-    def __getattr__(self, name: str):
-        """Forward missing attributes to the wrapped module."""
-        try:
-            return super().__getattr__(name)  # defer to nn.Module's logic
-        except AttributeError:
-            return getattr(self.model, name)
-
-    def get_peft_config_as_dict(self, inference: bool = False):
-        """get peft config as dict"""
-        config_dict = {}
-        for key, value in self.peft_config.items():
-            config = {k: v.value if isinstance(v, Enum) else v for k, v in asdict(value).items()}
-            if inference:
-                config["inference_mode"] = True
-        config_dict[key] = config
-        return config
-
-    def _set_adapter_layers(self, enabled=True):
-        for module in self.model.cells():
-            module.disable_adapters = not isinstance(module, LoraLayer)
-
-    def enable_adapter_layers(self):
-        """enable_adapter_layers"""
-        self._set_adapter_layers(enabled=True)
-
-    def disable_adapter_layers(self):
-        """disable_adapter_layers"""
-        self._set_adapter_layers(enabled=False)
-
-    def set_adapter(self, adapter_name):
-        """set_adapter"""
-        for module in self.model.modules():
-            if isinstance(module, LoraLayer):
-                if module.merged:
-                    warnings.warn("Adapter cannot be set when the model is merged. Unmerging the model first.")
-                    module.unmerge()
-                module.active_adapter = adapter_name
-
-    def merge_adapter(self):
-        """merge_adapter"""
-        for module in self.model.modules():
-            if isinstance(module, LoraLayer):
-                module.merge()
-
-    def unmerge_adapter(self):
-        """unmerge_adapter"""
-        for module in self.model.modules():
-            if isinstance(module, LoraLayer):
-                module.unmerge()
-
-    @staticmethod
-    def _prepare_lora_config(peft_config, model_config):
-        if peft_config.target_modules is None:
-            if model_config["model_type"] not in TRANSFORMERS_MODELS_TO_LORA_TARGET_MODULES_MAPPING:
-                raise ValueError("Please specify `target_modules` in `peft_config`")
-            peft_config.target_modules = TRANSFORMERS_MODELS_TO_LORA_TARGET_MODULES_MAPPING[model_config["model_type"]]
-
-        if peft_config.inference_mode:
-            peft_config.merge_weights = True
-
-        return peft_config
-
-    def merge_and_unload(self):
-        r"""
-        This method merges the LoRa layers into the base model. This is needed if someone wants to use the base model
-        as a standalone model.
-        """
-        if getattr(self.config, "model_type", None) == "gpt2":
-            raise ValueError("GPT2 models are not supported for merging LORA layers")
-
-        if getattr(self.model, "is_loaded_in_8bit", False):
-            raise ValueError("Cannot merge LORA layers when the model is loaded in 8-bit mode")
-
-        key_list = [key for key, _ in self.model.named_modules() if "lora" not in key]
-        for key in key_list:
-            try:
-                parent, target, target_name = _get_submodules(self.model, key)
-            except AttributeError:
-                continue
-            if isinstance(target, LoraLayer):
-                if isinstance(target, nn.Embedding):
-                    new_module = nn.Embedding(target.in_channels, target.out_channels)
-                elif isinstance(target, nn.Conv2d):
-                    new_module = nn.Conv2d(
-                        target.in_channels,
-                        target.out_channels,
-                        kernel_size=target.kernel_size,
-                        stride=target.stride,
-                        padding=target.padding,
-                        dilation=target.dilation,
-                    )
-                elif isinstance(target, nn.Dense):
-                    bias = target.bias is not None
-                    new_module = nn.Dense(target.in_channels, target.out_channels, has_bias=bias)
-                else:
-                    raise ValueError(f"Not support {type(target)}.")
-                target.merge()
-                self._replace_module(parent, target_name, new_module, target)
-
-            # save any additional trainable modules part of `modules_to_save`
-            if isinstance(target, ModulesToSaveWrapper):
-                setattr(parent, target_name, target.modules_to_save[target.active_adapter])
-
-        return self.model
-
-    # def add_weighted_adapter(self, adapters, weights, adapter_name):
-    #     """add_weighted_adapter"""
-    #     if len({self.peft_config[adapter].r for adapter in adapters}) != 1:
-    #         raise ValueError("All adapters must have the same r value")
-    #     self.peft_config[adapter_name] = replace(
-    #         self.peft_config[adapters[0]], lora_alpha=self.peft_config[adapters[0]].r
-    #     )
-    #     self._find_and_replace(adapter_name)
-    #     mark_only_lora_as_trainable(self.model, self.peft_config[adapter_name].bias)
-    #     _freeze_adapter(self.model, adapter_name)
-    #     key_list = [key for key, _ in self.model.named_modules() if "lora" not in key]
-    #     for key in key_list:
-    #         _, target, _ = _get_submodules(self.model, key)
-    #         if isinstance(target, LoraLayer):
-    #             if adapter_name in target.lora_A:
-    #                 target.lora_A[adapter_name].weight.data = target.lora_A[adapter_name].weight.data * 0.0
-    #                 target.lora_B[adapter_name].weight.data = target.lora_B[adapter_name].weight.data * 0.0
-    #                 for adapter, weight in zip(adapters, weights):
-    #                     if adapter not in target.lora_A:
-    #                         continue
-    #                     target.lora_A[adapter_name].weight.data += (
-    #                         target.lora_A[adapter].weight.data * weight * target.scaling[adapter]
-    #                     )
-    #                     target.lora_B[adapter_name].weight.data += target.lora_B[adapter].weight.data * weight
-
-    #             elif adapter_name in target.lora_embedding_A:
-    #                 target.lora_embedding_A[adapter_name].data = target.lora_embedding_A[adapter_name].data * 0.0
-    #                 target.lora_embedding_B[adapter_name].data = target.lora_embedding_B[adapter_name].data * 0.0
-    #                 for adapter, weight in zip(adapters, weights):
-    #                     if adapter not in target.lora_embedding_A:
-    #                         continue
-    #                     target.lora_embedding_A[adapter_name].data += (
-    #                         target.lora_embedding_A[adapter].data * weight * target.scaling[adapter]
-    #                     )
-    #                     target.lora_embedding_B[adapter_name].data += target.lora_embedding_B[adapter].data * weight
-
-    def _get_active_adapter(self) -> str:
-        active_adapter = None
-        for _, module in self.model.cells_and_names():
-            if isinstance(module, LoraLayer):
-                active_adapter = module.active_adapter
-
-        if active_adapter is None:
-            raise ValueError(
-                "Something went wrong, no active adapter could be found, please report the issue on GitHub"
-            )
-        return active_adapter
-
-    def _mark_only_adapters_as_trainable(self) -> None:
-        """mark_only_lora_as_trainable"""
-        # get bias
-        active_adapter = self._get_active_adapter()
-        bias = self.peft_config[active_adapter].bias
-
-        for n, p in self.model.parameters_and_names():  # named_parameters() -> parameters_and_names()
-            if "lora_" not in n:
-                p.requires_grad = False
-<<<<<<< HEAD
-                # print(n, p, "requires_grad = False")
-=======
-                print("==debug  maark_only_adapters_as_trainable==")
-            print(n, p)
->>>>>>> 74d66251
-        if bias == "none":
-            return
-        elif bias == "all":
-            for n, p in self.model.parameters_and_names():
-                if "bias" in n:
-                    p.requires_grad = True
-        elif bias == "lora_only":
-            for m in self.model.cells():  # .cells() for modules()
-                if isinstance(m, LoraLayer) and hasattr(m, "bias") and m.bias is not None:
-                    m.bias.requires_grad = True
-        else:
-            raise NotImplementedError
-
-
-    @staticmethod
-    def _create_new_module(
-            lora_config: PeftConfig,
-            adapter_name: str,
-            target: mindspore.nn.Cell,
-            **kwargs
-        ):
-        """"""
-        # TODO: support loaded_in_8bit & loaded_in_4bit later, just pop now.
-        # pylint: disable=W0612
-        loaded_in_8bit = kwargs.pop("loaded_in_8bit", False)
-        loaded_in_4bit = kwargs.pop("loaded_in_4bit", False)
-        bias = kwargs.pop("bias", False)
-
-        # if loaded_in_8bit and isinstance(target, bnb.nn.Linear8bitLt):
-        #     eightbit_kwargs = kwargs.copy()
-        #     eightbit_kwargs.update(
-        #         {
-        #             "has_fp16_weights": target.state.has_fp16_weights,
-        #             "memory_efficient_backward": target.state.memory_efficient_backward,
-        #             "threshold": target.state.threshold,
-        #             "index": target.index,
-        #         }
-        #     )
-        #     new_module = Linear8bitLt(
-        #         adapter_name, target.in_channels, target.out_channels, bias=bias, **eightbit_kwargs
-        #     )
-        # elif loaded_in_4bit and is_bnb_4bit_available() and isinstance(target, bnb.nn.Linear4bit):
-        #     fourbit_kwargs = kwargs.copy()
-        #     fourbit_kwargs.update(
-        #         {
-        #             "compute_dtype": target.compute_dtype,
-        #             "compress_statistics": target.weight.compress_statistics,
-        #             "quant_type": target.weight.quant_type,
-        #         }
-        #     )
-        #     new_module = Linear4bit(adapter_name, target.in_channels, target.out_channels, bias=bias, **fourbit_kwargs)
-        if isinstance(target, nn.Embedding):
-            embedding_kwargs = kwargs.copy()
-            embedding_kwargs.pop("fan_in_fan_out", None)
-            in_features, out_features = target.vocab_size, target.embedding_size  # target.num_embeddings, target.embedding_dim
-            new_module = Embedding(adapter_name, in_features, out_features, **embedding_kwargs)
-        # elif isinstance(target, torch.nn.Conv2d):
-        #     out_channels, in_channels = target.weight.size()[:2]
-        #     kernel_size = target.weight.size()[2:]
-        #     stride = target.stride``
-        #     padding = target.padding
-        #     new_module = Conv2d(adapter_name, in_channels, out_channels, kernel_size, stride, padding, **kwargs)
-        else:
-            if isinstance(target, nn.Dense): # Linear
-                # get
-                in_features, out_features = target.in_channels, target.out_channels
-                if kwargs["fan_in_fan_out"]:
-                    warnings.warn(
-                        "fan_in_fan_out is set to True but the target module is `torch.nn.Linear`. "
-                        "Setting fan_in_fan_out to False."
-                    )
-                    kwargs["fan_in_fan_out"] = lora_config.fan_in_fan_out = False
-            elif isinstance(target, Conv1D):
-                in_features, out_features = (
-                    target.weight.ds_shape if hasattr(target.weight, "ds_shape") else target.weight.shape
-                )
-                kwargs["is_target_conv_1d_layer"] = True
-                if not kwargs["fan_in_fan_out"]:
-                    warnings.warn(
-                        "fan_in_fan_out is set to False but the target module is `Conv1D`. "
-                        "Setting fan_in_fan_out to True."
-                    )
-                    kwargs["fan_in_fan_out"] = lora_config.fan_in_fan_out = True
-            else:
-                raise ValueError(
-                    f"Target module {target} is not supported. "
-                    f"Currently, only `torch.nn.Linear` and `Conv1D` are supported."
-                )
-            new_module = Linear(adapter_name, in_features, out_features, has_bias=bias, **kwargs)
-
-        return new_module
-
-
-class LoraLayer(BaseTunerLayer):
-    """Lora Layer"""
-    # TODO add CellDict Support
-    def __init__(self, in_features: int, out_features: int, **kwargs):
-        self.r = {}
-        self.lora_alpha = {}
-        self.scaling = {}
-<<<<<<< HEAD
-        # TODO: there is no nn.CellDict() in mindspore
-        self.lora_dropout = CellDict()
-        self.lora_A = CellDict()
-        self.lora_B = CellDict()
-        # For Embedding layer
-        self.lora_embedding_A = CellDict()
-        self.lora_embedding_B = CellDict()
-=======
-        self.adpater2index = {}
-        # TODO: there is no nn.CellList in mindspore
-        self.lora_dropout = nn.CellList()  # nn.ModuleDict({}) -> CellList({})  adapter_name -> nn.Cell
-        self.lora_A = nn.CellList()  # nn.ModuleDict({}) -> CellList({})
-        self.lora_B = nn.CellList()  # nn.ModuleDict({}) -> CellList({})
-        # For Embedding layer
-        self.lora_embedding_A = nn.CellList()  # nn.ParameterDict({}) -> CellList({}) adapter_name -> mindspore.Parameter
-        self.lora_embedding_B = nn.CellList() # nn.ParameterDict({}) -> CellList({})
->>>>>>> 74d66251
-
-        # Mark the weight as unmerged
-        self.merged = False
-        self.disable_adapters = False
-        self.in_features = in_features
-        self.out_features = out_features
-        self.kwargs = kwargs
-
-    def update_layer(self, adapter_name, r, lora_alpha, lora_dropout, init_lora_weights):
-        """
-        update lora layer.
-        """
-        self.r[adapter_name] = r
-        self.lora_alpha[adapter_name] = lora_alpha
-        if lora_dropout > 0.0:
-            lora_dropout_layer = nn.Dropout(p=lora_dropout)
-        else:
-            lora_dropout_layer = nn.Identity()
-
-        # self.lora_dropout.append({adapter_name: lora_dropout_layer})
-<<<<<<< HEAD
-        self.lora_dropout.update(CellDict({adapter_name: lora_dropout_layer}))
-        # Actual trainable parameters
-        if r > 0:
-            self.lora_A.update({adapter_name: nn.Dense(self.in_features, r, has_bias=False)})
-            self.lora_B.update({adapter_name: nn.Dense(r, self.out_features, has_bias=False)})
-            # self.lora_A.append(nn.Dense(self.in_features, r, has_bias=False))
-            # self.lora_B.append(nn.Dense(r, self.out_features, has_bias=False))
-=======
-        self.adpater2index[adapter_name] = len(self.lora_dropout)
-        self.lora_dropout.append(lora_dropout_layer)
-        # Actual trainable parameters
-        if r > 0:
-            # self.lora_A.update({adapter_name: nn.Dense(self.in_features, r, has_bias=False)})
-            # self.lora_B.update({adapter_name: nn.Dense(r, self.out_features, has_bias=False)})
-            self.lora_A.append(nn.Dense(self.in_features, r, has_bias=False))
-            self.lora_B.append(nn.Dense(r, self.out_features, has_bias=False))
->>>>>>> 74d66251
-            self.scaling[adapter_name] = lora_alpha / r
-        if init_lora_weights:
-            self.reset_lora_parameters(adapter_name)
-        # TODO: to device
-        # self.to(self.weight.device)
-
-    # TODO: add conv2d
-    # def update_layer_conv2d(self, adapter_name, r, lora_alpha, lora_dropout, init_lora_weights):
-    #     self.r[adapter_name] = r
-    #     self.lora_alpha[adapter_name] = lora_alpha
-    #     if lora_dropout > 0.0:
-    #         lora_dropout_layer = nn.Dropout(p=lora_dropout)
-    #     else:
-    #         lora_dropout_layer = nn.Identity()
-
-    #     self.lora_dropout.update(CellList({adapter_name: lora_dropout_layer}))
-    #     # Actual trainable parameters
-    #     if r > 0:
-    #         kernel_size = self.kwargs["kernel_size"]
-    #         stride = self.kwargs["stride"]
-    #         padding = self.kwargs["padding"]
-    #         self.lora_A.update(
-    #             CellList({adapter_name: nn.Conv2d(self.in_features, r, kernel_size, stride, padding, bias=False)})
-    #         )
-    #         self.lora_B.update(
-    #             CellList({adapter_name: nn.Conv2d(r, self.out_features, (1, 1), (1, 1), bias=False)})
-    #         )
-    #         self.scaling[adapter_name] = lora_alpha / r
-    #     if init_lora_weights:
-    #         self.reset_lora_parameters(adapter_name)
-    #     self.to(self.weight.device)
-
-    def update_layer_embedding(self, adapter_name, r, lora_alpha, lora_dropout, init_lora_weights):
-        """
-        update layer embedding.
-        """
-        self.r[adapter_name] = r
-        self.lora_alpha[adapter_name] = lora_alpha
-        if lora_dropout > 0.0:
-            lora_dropout_layer = nn.Dropout(p=lora_dropout)
-        else:
-            lora_dropout_layer = nn.Identity()
-
-        self.lora_dropout.update({adapter_name: lora_dropout_layer})
-        # Actual trainable parameters
-        if r > 0:
-            weight_A = mindspore.ops.randn((r, self.in_features))  # dtype=self.weight.dtype, device=self.weight.device
-            weight_B = mindspore.ops.randn((self.out_features, r))  # dtype=self.weight.dtype, device=self.weight.device
-            self.lora_embedding_A.update({adapter_name: mindspore.Parameter(weight_A)})
-            self.lora_embedding_B.update({adapter_name: mindspore.Parameter(weight_B)})
-            self.scaling[adapter_name] = lora_alpha / r
-        if init_lora_weights:
-            self.reset_lora_parameters(adapter_name)
-        # self.to(self.weight.device)
-
-    def reset_lora_parameters(self, adapter_name):
-        """
-        reset lora parameters.
-        """
-        # pylint: disable=C0201
-<<<<<<< HEAD
-        if adapter_name in self.lora_A.keys():
-            self.lora_A[adapter_name].weight.set_data(initializer(
-                HeUniform(negative_slope=math.sqrt(5)),
-                self.lora_A[adapter_name].weight.shape,
-                self.lora_A[adapter_name].weight.dtype
-            ))
-            self.lora_B[adapter_name].weight.set_data(initializer(
-                Zero(),
-                self.lora_B[adapter_name].weight.shape,
-                self.lora_B[adapter_name].weight.dtype
-            ))
-
-        if adapter_name in self.lora_embedding_A.keys():
-            # initialize a the same way as the default for nn.linear and b to zero
-            self.lora_embedding_A[adapter_name].weight.set_data(initializer(
-                Zero(),
-                self.lora_embedding_A[adapter_name].weight.shape,
-                self.lora_embedding_A[adapter_name].weight.dtype
-            ))
-            self.lora_embedding_B[adapter_name].weight.set_data(initializer(
-                Normal(),
-                self.lora_embedding_B[adapter_name].weight.shape,
-                self.lora_embedding_B[adapter_name].weight.dtype
-            ))
-=======
-        if adapter_name in self.adpater2index.keys():
-        # if adapter_name in self.lora_A.keys():
-            # initialize A the same way as the default for nn.Dense and B to zero
-            index = self.adpater2index[adapter_name]
-            self.lora_A[index].weight.set_data(
-                initializer(HeUniform(negative_slope=math.sqrt(5)),
-                self.lora_A[index].weight.shape,
-                self.lora_A[index].weight.dtype)
-            )
-
-            # cell.weight.set_data(initializer(One(), cell.weight.shape, cell.weight.dtype))
-            Zero()(self.lora_B[index].weight)
-            # fill(0)
-
->>>>>>> 74d66251
-        # TODO embedding not ok
-        # if adapter_name in self.lora_embedding_A.keys():
-        #     # initialize a the same way as the default for nn.Dense and b to zero
-        #     Zero()(self.lora_embedding_A[adapter_name])
-        #     Normal(mean=0, sigma=1.)(self.lora_embedding_B[adapter_name])
-
-
-class Linear(nn.Dense, LoraLayer):
-    """Lora implemented in a dense layer"""
-    def __init__(
-        self,
-        adapter_name: str,
-        in_features: int,
-        out_features: int,
-        r: int = 0,
-        lora_alpha: int = 1,
-        lora_dropout: float = 0.0,
-        fan_in_fan_out: bool = False,  # Set this to True if the layer to replace stores weight like (fan_in, fan_out)
-        is_target_conv_1d_layer: bool = False,
-        **kwargs,
-    ):
-        init_lora_weights = kwargs.pop("init_lora_weights", True)
-
-        nn.Dense.__init__(self, in_features, out_features, **kwargs)
-        LoraLayer.__init__(self, in_features=in_features, out_features=out_features)
-
-        # Freezing the pre-trained weight matrix
-        self.weight.requires_grad = False
-
-        self.fan_in_fan_out = fan_in_fan_out
-        if fan_in_fan_out:
-            self.weight.data = self.weight.data.T
-
-        # nn.Linear.reset_parameters(self)
-        self.update_layer(adapter_name, r, lora_alpha, lora_dropout, init_lora_weights)  # call # LoraLayer.update_layer
-        self.active_adapter = adapter_name
-        self.is_target_conv_1d_layer = is_target_conv_1d_layer
-
-    def merge(self):
-        """merge"""
-        if self.active_adapter not in self.lora_A.keys():
-            return
-        if self.merged:
-            warnings.warn("Already merged. Nothing to do.")
-            return
-        if self.r[self.active_adapter] > 0:
-            self.weight.data += self.get_delta_weight(self.active_adapter)
-            self.merged = True
-
-    def unmerge(self):
-        """unmerge"""
-        if self.active_adapter not in self.lora_A.keys():
-            return
-        if not self.merged:
-            warnings.warn("Already unmerged. Nothing to do.")
-            return
-        if self.r[self.active_adapter] > 0:
-            self.weight.data -= self.get_delta_weight(self.active_adapter)
-            self.merged = False
-
-    def get_delta_weight(self, adapter):
-        """
-        get delta weight. Add or Sub to origin.
-        """
-        return (
-            transpose(
-                self.lora_B[adapter].weight @ self.lora_A[adapter].weight,
-                self.fan_in_fan_out,
-            )
-            * self.scaling[adapter]
-        )
-
-<<<<<<< HEAD
-    def extend_repr(self):
-        s = 'input_channels={}, output_channels={}'.format(
-            self.in_channels, self.out_channels)
-        if self.has_bias:
-            s += ', has_bias={}'.format(self.has_bias)
-        if self.activation_flag:
-            s += ', activation={}'.format(self.activation)
-        s += ', requires_grad={}'.format(self.weight.requires_grad)
-        return s
-
-    def _linear(self, input: mindspore.Tensor) -> mindspore.Tensor:
-        return ops.dense(input, transpose(self.weight, self.fan_in_fan_out), bias=self.bias)
-
-    def construct(self, x: mindspore.Tensor):
-        if self.active_adapter not in self.lora_A.keys():
-            return self._linear(x)
-        
-        previous_dtype = x.dtype
-
-=======
-    def construct(self, x: mindspore.Tensor):
-        # print(ops.is_tensor(x))
-        # previous_dtype = x.dtype
-        # if self.active_adapter not in self.lora_A.keys():
-        # print(self.active_adapter)
-        index = self.adpater2index[self.active_adapter]
-        # print("===index", index)
-        if self.adpater2index[self.active_adapter] >= len(self.lora_A):
-            return ops.dense(x, transpose(self.weight, self.fan_in_fan_out), bias=self.bias)
->>>>>>> 74d66251
-        if self.disable_adapters:
-            if (self.r[self.active_adapter] > 0) and self.merged:
-                self.unmerge()
-<<<<<<< HEAD
-            result = self._linear(x)
-        elif (self.r[self.active_adapter] == 0) or self.merged:
-            result = self._linear(x)
-        else:
-            lora_A = self.lora_A[self.active_adapter]
-            lora_B = self.lora_B[self.active_adapter]
-            dropout = self.lora_dropout[self.active_adapter]
-            scaling = self.scaling[self.active_adapter]
-
-            result = self._linear(x)
-            x = x.to(lora_A.weight.dtype)
-            result += lora_B(lora_A(dropout(x))) * scaling
-=======
-            result = ops.dense(x, transpose(self.weight, self.fan_in_fan_out), bias=self.bias)
-        elif self.r[self.active_adapter] > 0 and not self.merged:
-            result = ops.dense(x, transpose(self.weight, self.fan_in_fan_out), bias=self.bias)
-
-            # x = x.to(self.lora_A[self.active_adapter].weight.dtype)
-
-            result += (
-                self.lora_B[index](
-                    self.lora_A[index](self.lora_dropout[index](x))
-                )
-                * self.scaling[self.active_adapter]
-            )
-            # result += (
-            #     self.lora_B[self.active_adapter](
-            #         self.lora_A[self.active_adapter](self.lora_dropout[self.active_adapter](x))
-            #     )
-            #     * self.scaling[self.active_adapter]
-            # )
-        else:
-            result = ops.dense(x, transpose(self.weight, self.fan_in_fan_out), bias=self.bias)
-
-        # result = result.to(previous_dtype)
-
-        # x = x.to(self.lora_A[self.active_adapter].weight.dtype)
->>>>>>> 74d66251
-
-        result = result.to(previous_dtype)
-        return result
-    
-
-
-class Embedding(nn.Embedding, LoraLayer):
-    """LoRA implemented in a Embedding layer"""
-    def __init__(
-        self,
-        adapter_name: str,
-        num_embeddings: int,
-        embedding_dim: int,
-        r: int = 0,
-        lora_alpha: int = 1,
-        lora_dropout: float = 0.0,
-        **kwargs,
-    ):
-        init_lora_weights = kwargs.pop("init_lora_weights", True)
-
-        nn.Embedding.__init__(self, num_embeddings, embedding_dim, **kwargs)
-        LoraLayer.__init__(self, in_features=num_embeddings, out_features=embedding_dim)
-
-        self.embedding_table.requires_grad = False
-
-        # TODO: check nesissary
-        # check the api of mindspore.nn.Embedding initialization
-        # nn.Embedding.reset_parameters(self)
-        self.update_layer_embedding(adapter_name, r, lora_alpha, lora_dropout, init_lora_weights)
-        self.active_adapter = adapter_name
-
-    def unmerge(self, mode: bool = True):
-        """unmerge"""
-        if not self.merged:
-            warnings.warn("Already unmerged. Nothing to do.")
-            return
-        if self.r[self.active_adapter] > 0:
-            self.weight.data -= (
-                transpose(
-                    self.lora_embedding_B[self.active_adapter] @ self.lora_embedding_A[self.active_adapter], True
-                )
-                * self.scaling[self.active_adapter]
-            )
-            self.merged = False
-
-    def merge(self):
-        """merge"""
-        if self.merged:
-            warnings.warn("Already merged. Nothing to do.")
-            return
-        if self.r[self.active_adapter] > 0:
-            self.weight.data += (
-                transpose(
-                    self.lora_embedding_B[self.active_adapter] @ self.lora_embedding_A[self.active_adapter], True
-                )
-                * self.scaling[self.active_adapter]
-            )
-            self.merged = True
-
-    def construct(self, ids: mindspore.Tensor):
-        if self.disable_adapters:
-            if self.r[self.active.adapter] > 0 and self.merged:
-                self.weight.data -= (
-                    transpose(
-                        self.lora_embedding_B[self.active_adapter].weight
-                        @ self.lora_embedding_A[self.active_adapter].weight,
-                        True,
-                    )
-                    * self.scaling[self.active_adapter]
-                )
-                self.merged = False
-            return nn.Embedding.construct(self, ids)
-
-        elif self.r[self.active_adapter] > 0 and not self.merged:
-            result = nn.Embedding.construct(self, ids)
-            if self.r[self.active_adapter] > 0:
-                after_A = ops.gather(
-                    self.lora_embedding_A[self.active_adapter].T,
-                    ids,
-                    0
-                )
-                result += (after_A @ self.lora_embedding_B[self.active_adapter].T) * self.scaling[self.active_adapter]
-            return result
-        else:
-            return nn.Embedding.construct(self, ids)
+# Copyright 2023 Huawei Technologies Co., Ltd
+#
+# Licensed under the Apache License, Version 2.0 (the "License");
+# you may not use this file except in compliance with the License.
+# You may obtain a copy of the License at
+#
+# http://www.apache.org/licenses/LICENSE-2.0
+#
+# Unless required by applicable law or agreed to in writing, software
+# distributed under the License is distributed on an "AS IS" BASIS,
+# WITHOUT WARRANTIES OR CONDITIONS OF ANY KIND, either express or implied.
+# See the License for the specific language governing permissions and
+# limitations under the License.
+# ============================================================================
+# pylint: disable=C0103
+# pylint: disable=R1705
+# pylint: disable=R1702
+# pylint: disable=W0631
+# pylint: disable=W0613
+# pylint: disable=E1111
+# pylint: disable=W1401
+# pylint: disable=W0237
+"""Lora."""
+import math
+import re
+import warnings
+from dataclasses import asdict, dataclass, field
+from enum import Enum
+from typing import List, Optional, Union
+
+import mindspore
+from mindspore import nn, ops
+from mindspore.common.initializer import initializer, HeUniform, Zero, Normal
+
+# import mindnlp._legacy.functional as F
+from mindnlp.models.utils import Conv1D
+
+from ..config import PeftConfig
+# from ..import_utils import is_bnb_4bit_available, is_bnb_available
+from ..utils import (
+    # CLAMP_QUANTILE,
+    COMMON_LAYERS_PATTERN,
+    TRANSFORMERS_MODELS_TO_LORA_TARGET_MODULES_MAPPING,
+    ModulesToSaveWrapper,
+    PeftType,
+    # _freeze_adapter,
+    _get_submodules,
+    transpose,
+    CellDict,
+)
+
+from .tuners_utils import BaseTuner, BaseTunerLayer
+
+# if is_bnb_available():
+#     import bitsandbytes as bnb
+
+
+@dataclass
+class LoraConfig(PeftConfig):
+    """
+    This is the configuration class to store the configuration of a [`LoraModel`].
+
+    Args:
+        r (`int`): Lora attention dimension.
+        target_modules (`Union[List[str],str]`): The names of the modules to apply Lora to.
+        lora_alpha (`float`): The alpha parameter for Lora scaling.
+        lora_dropout (`float`): The dropout probability for Lora layers.
+        fan_in_fan_out (`bool`): Set this to True if the layer to replace stores weight like (fan_in, fan_out).
+        For example, gpt-2 uses `Conv1D` which stores weights like (fan_in, fan_out) and hence this should be set to `True`.:
+        bias (`str`): Bias type for Lora. Can be 'none', 'all' or 'lora_only'
+        modules_to_save (`List[str]`):List of modules apart from LoRA layers to be set as trainable
+            and saved in the final checkpoint.
+        layers_to_transform (`Union[List[int],int]`):
+            The layer indexes to transform, if this argument is specified, it will apply the LoRA transformations on
+            the layer indexes that are specified in this list. If a single integer is passed, it will apply the LoRA
+            transformations on the layer at this index.
+        layers_pattern (`str`):
+            The layer pattern name, used only if `layers_to_transform` is different from `None` and if the layer
+            pattern is not in the common layers pattern.
+    """
+
+    r: int = field(default=8, metadata={"help": "Lora attention dimension"})
+    target_modules: Optional[Union[List[str], str]] = field(
+        default=None,
+        metadata={
+            "help": "List of module names or regex expression of the module names to replace with Lora."
+            "For example, ['q', 'v'] or '.*decoder.*(SelfAttention|EncDecAttention).*(q|v)$' "
+        },
+    )
+    lora_alpha: int = field(default=8, metadata={"help": "Lora alpha"})
+    lora_dropout: float = field(default=0.0, metadata={"help": "Lora dropout"})
+    fan_in_fan_out: bool = field(
+        default=False,
+        metadata={"help": "Set this to True if the layer to replace stores weight like (fan_in, fan_out)"},
+    )
+    bias: str = field(default="none", metadata={"help": "Bias type for Lora. Can be 'none', 'all' or 'lora_only'"})
+    modules_to_save: Optional[List[str]] = field(
+        default=None,
+        metadata={
+            "help": "List of modules apart from LoRA layers to be set as trainable and saved in the final checkpoint. "
+            "For example, in Sequence Classification or Token Classification tasks, "
+            "the final layer `classifier/score` are randomly initialized and as such need to be trainable and saved."
+        },
+    )
+    init_lora_weights: bool = field(
+        default=True,
+        metadata={"help": "Whether to initialize the weights of the Lora layers."},
+    )
+    layers_to_transform: Optional[Union[List, int]] = field(
+        default=None,
+        metadata={
+            "help": "The layer indexes to transform, is this argument is specified, \
+                PEFT will transform only the layers indexes that are specified inside this list. \
+                If a single integer is passed, PEFT will transform only the layer at this index."
+        },
+    )
+    layers_pattern: Optional[str] = field(
+        default=None,
+        metadata={
+            "help": "The layer pattern name, used only if `layers_to_transform` is different to None and \
+                  if the layer pattern is not in the common layers pattern."
+        },
+    )
+
+    def __post_init__(self):
+        self.peft_type = PeftType.LORA
+
+    @property
+    def is_prompt_learning(self):
+        r"""
+        Utility method to check if the configuration is for prompt learning.
+        """
+        return False
+
+class LoraModel(BaseTuner):
+    """
+    Creates Low Rank Adapter (Lora) model from a pretrained transformers model.
+
+    Args:
+        model ([`~mindnlp.PreTrainedModel`]): The model to be adapted.
+        config ([`LoraConfig`]): The configuration of the Lora model.
+
+    Returns:
+        `mindspore.nn.Cell`: The Lora model.
+
+    Example:
+
+        ```py
+        >>> from mindnlp.models import GPTForSequenceClassification
+        >>> from mindnlp.modules import LoraModel, LoraConfig
+
+        >>> config = LoraConfig(
+        ...     peft_type="LORA",
+        ...     task_type="SEQ_2_SEQ_LM",
+        ...     r=8,
+        ...     lora_alpha=32,
+        ...     target_modules=["q", "v"],
+        ...     lora_dropout=0.01,
+        ... )
+
+        >>> model = AutoModelForSeq2SeqLM.from_pretrained("t5-base")
+        >>> lora_model = LoraModel(config, model)
+        ```
+    """
+
+    def __init__(self, model: nn.Cell, config, adapter_name):
+        # call BaseTuner.__init__
+        # setup config and inject lora adapter
+        super().__init__(model, config, adapter_name)
+
+    @staticmethod
+    def _prepare_adapter_config(peft_config, model_config):
+        if peft_config.target_modules is None:
+            # If target_modules is not specified, use the default target_modules for the model type
+            if model_config["model_type"] not in TRANSFORMERS_MODELS_TO_LORA_TARGET_MODULES_MAPPING:
+                raise ValueError("Please specify `target_modules` in `peft_config`")
+            peft_config.target_modules = TRANSFORMERS_MODELS_TO_LORA_TARGET_MODULES_MAPPING[model_config["model_type"]]
+        return peft_config
+
+    def _check_new_adapter_config(self, config: LoraConfig):
+        """
+        A helper method to check the config when a new adapter is being added.
+        Raise a ValueError if there is something wrong with the config or if it conflicts with existing adapters.
+        """
+        # TODO: there should be a check if any of the existing adapters actually has bias != "none", or else the check
+        # does not fully correspond to the error message.
+        if (len(self.peft_config) > 1) and (config.bias != "none"):
+            raise ValueError(
+                f"{self.__class__.__name__} supports only 1 adapter with bias. When using multiple adapters, "
+                "set bias to 'none' for all adapters."
+            )
+
+    @staticmethod
+    def _check_target_module_exists(lora_config, key):
+        if isinstance(lora_config.target_modules, str):
+            target_module_found = re.fullmatch(lora_config.target_modules, key)
+        else:
+            target_module_found = any(
+                re.match(f".*\.{target_key}$", key) for target_key in lora_config.target_modules
+            ) or any(target_key == key for target_key in lora_config.target_modules)
+            is_using_layer_indexes = getattr(lora_config, "layers_to_transform", None) is not None
+            layer_indexing_pattern = getattr(lora_config, "layers_pattern", None)
+
+            if is_using_layer_indexes and target_module_found:
+                layers_pattern = COMMON_LAYERS_PATTERN if layer_indexing_pattern is None else layer_indexing_pattern
+                layers_pattern = [layers_pattern] if isinstance(layers_pattern, str) else layers_pattern
+
+                for pattern in layers_pattern:
+                    layer_index = re.match(f".*.{pattern}\.(\d+)\.*", key)
+                    if layer_index is not None:  # pylint: disable=R1723
+                        layer_index = int(layer_index.group(1))
+                        if isinstance(lora_config.layers_to_transform, int):
+                            target_module_found = layer_index == lora_config.layers_to_transform
+                        else:
+                            target_module_found = layer_index in lora_config.layers_to_transform
+
+                        break
+                    else:
+                        target_module_found = False
+        return target_module_found
+
+    def _create_and_replace(
+        self,
+        lora_config,
+        adapter_name,
+        target,
+        target_name,
+        parent,
+        **optionnal_kwargs,
+    ):
+        bias = hasattr(target, "bias") and target.bias is not None
+        kwargs = {
+            "r": lora_config.r,
+            "lora_alpha": lora_config.lora_alpha,
+            "lora_dropout": lora_config.lora_dropout,
+            "fan_in_fan_out": lora_config.fan_in_fan_out,
+            "init_lora_weights": lora_config.init_lora_weights,
+        }
+
+        kwargs["loaded_in_8bit"] = optionnal_kwargs.pop("loaded_in_8bit", False)
+        kwargs["loaded_in_4bit"] = optionnal_kwargs.pop("loaded_in_4bit", False)
+        kwargs["bias"] = bias
+
+        # TODO: better deal with that
+        # if isinstance(target, LoraLayer) and isinstance(target, torch.nn.Conv2d):
+        #     target.update_layer_conv2d(
+        #         adapter_name,
+        #         lora_config.r,
+        #         lora_config.lora_alpha,
+        #         lora_config.lora_dropout,
+        #         lora_config.init_lora_weights,
+        #     )
+        if isinstance(target, LoraLayer) and isinstance(target, mindspore.nn.Embedding):
+            target.update_layer_embedding(
+                adapter_name,
+                lora_config.r,
+                lora_config.lora_alpha,
+                lora_config.lora_dropout,
+                lora_config.init_lora_weights,
+            )
+
+        elif isinstance(target, LoraLayer):
+            target.update_layer(
+                adapter_name,
+                lora_config.r,
+                lora_config.lora_alpha,
+                lora_config.lora_dropout,
+                lora_config.init_lora_weights,
+            )
+        else:
+            new_module = self._create_new_module(lora_config, adapter_name, target, **kwargs)
+            self._replace_module(parent, target_name, new_module, target)
+
+    @staticmethod
+    def _replace_module(parent, child_name, new_module, child):
+        setattr(parent, child_name, new_module)
+        if isinstance(parent, nn.SequentialCell):
+            parent.cell_list = list(parent._cells.values())
+
+        new_module.weight = child.weight
+        if hasattr(child, "bias"):
+            if child.bias is not None:
+                new_module.bias = child.bias
+
+        if getattr(child, "state", None) is not None:
+            new_module.state = child.state
+            # TODO: .to(device) not support in mindspore
+            # new_module.to(child.weight.device)   # error
+
+        # TODO: dispatch to correct device
+        # for name, module in new_module.parameters_and_names():
+        #     if "lora_" in name:
+        #         module.to(child.weight.device)   # error
+        #     if "ranknum" in name:
+        #         module.to(child.weight.device)   # error
+
+
+    def __getattr__(self, name: str):
+        """Forward missing attributes to the wrapped module."""
+        try:
+            return super().__getattr__(name)  # defer to nn.Module's logic
+        except AttributeError:
+            return getattr(self.model, name)
+
+    def get_peft_config_as_dict(self, inference: bool = False):
+        """get peft config as dict"""
+        config_dict = {}
+        for key, value in self.peft_config.items():
+            config = {k: v.value if isinstance(v, Enum) else v for k, v in asdict(value).items()}
+            if inference:
+                config["inference_mode"] = True
+        config_dict[key] = config
+        return config
+
+    def _set_adapter_layers(self, enabled=True):
+        for module in self.model.cells():
+            module.disable_adapters = not isinstance(module, LoraLayer)
+
+    def enable_adapter_layers(self):
+        """enable_adapter_layers"""
+        self._set_adapter_layers(enabled=True)
+
+    def disable_adapter_layers(self):
+        """disable_adapter_layers"""
+        self._set_adapter_layers(enabled=False)
+
+    def set_adapter(self, adapter_name):
+        """set_adapter"""
+        for module in self.model.modules():
+            if isinstance(module, LoraLayer):
+                if module.merged:
+                    warnings.warn("Adapter cannot be set when the model is merged. Unmerging the model first.")
+                    module.unmerge()
+                module.active_adapter = adapter_name
+
+    def merge_adapter(self):
+        """merge_adapter"""
+        for module in self.model.modules():
+            if isinstance(module, LoraLayer):
+                module.merge()
+
+    def unmerge_adapter(self):
+        """unmerge_adapter"""
+        for module in self.model.modules():
+            if isinstance(module, LoraLayer):
+                module.unmerge()
+
+    @staticmethod
+    def _prepare_lora_config(peft_config, model_config):
+        if peft_config.target_modules is None:
+            if model_config["model_type"] not in TRANSFORMERS_MODELS_TO_LORA_TARGET_MODULES_MAPPING:
+                raise ValueError("Please specify `target_modules` in `peft_config`")
+            peft_config.target_modules = TRANSFORMERS_MODELS_TO_LORA_TARGET_MODULES_MAPPING[model_config["model_type"]]
+
+        if peft_config.inference_mode:
+            peft_config.merge_weights = True
+
+        return peft_config
+
+    def merge_and_unload(self):
+        r"""
+        This method merges the LoRa layers into the base model. This is needed if someone wants to use the base model
+        as a standalone model.
+        """
+        if getattr(self.config, "model_type", None) == "gpt2":
+            raise ValueError("GPT2 models are not supported for merging LORA layers")
+
+        if getattr(self.model, "is_loaded_in_8bit", False):
+            raise ValueError("Cannot merge LORA layers when the model is loaded in 8-bit mode")
+
+        key_list = [key for key, _ in self.model.named_modules() if "lora" not in key]
+        for key in key_list:
+            try:
+                parent, target, target_name = _get_submodules(self.model, key)
+            except AttributeError:
+                continue
+            if isinstance(target, LoraLayer):
+                if isinstance(target, nn.Embedding):
+                    new_module = nn.Embedding(target.in_channels, target.out_channels)
+                elif isinstance(target, nn.Conv2d):
+                    new_module = nn.Conv2d(
+                        target.in_channels,
+                        target.out_channels,
+                        kernel_size=target.kernel_size,
+                        stride=target.stride,
+                        padding=target.padding,
+                        dilation=target.dilation,
+                    )
+                elif isinstance(target, nn.Dense):
+                    bias = target.bias is not None
+                    new_module = nn.Dense(target.in_channels, target.out_channels, has_bias=bias)
+                else:
+                    raise ValueError(f"Not support {type(target)}.")
+                target.merge()
+                self._replace_module(parent, target_name, new_module, target)
+
+            # save any additional trainable modules part of `modules_to_save`
+            if isinstance(target, ModulesToSaveWrapper):
+                setattr(parent, target_name, target.modules_to_save[target.active_adapter])
+
+        return self.model
+
+    # def add_weighted_adapter(self, adapters, weights, adapter_name):
+    #     """add_weighted_adapter"""
+    #     if len({self.peft_config[adapter].r for adapter in adapters}) != 1:
+    #         raise ValueError("All adapters must have the same r value")
+    #     self.peft_config[adapter_name] = replace(
+    #         self.peft_config[adapters[0]], lora_alpha=self.peft_config[adapters[0]].r
+    #     )
+    #     self._find_and_replace(adapter_name)
+    #     mark_only_lora_as_trainable(self.model, self.peft_config[adapter_name].bias)
+    #     _freeze_adapter(self.model, adapter_name)
+    #     key_list = [key for key, _ in self.model.named_modules() if "lora" not in key]
+    #     for key in key_list:
+    #         _, target, _ = _get_submodules(self.model, key)
+    #         if isinstance(target, LoraLayer):
+    #             if adapter_name in target.lora_A:
+    #                 target.lora_A[adapter_name].weight.data = target.lora_A[adapter_name].weight.data * 0.0
+    #                 target.lora_B[adapter_name].weight.data = target.lora_B[adapter_name].weight.data * 0.0
+    #                 for adapter, weight in zip(adapters, weights):
+    #                     if adapter not in target.lora_A:
+    #                         continue
+    #                     target.lora_A[adapter_name].weight.data += (
+    #                         target.lora_A[adapter].weight.data * weight * target.scaling[adapter]
+    #                     )
+    #                     target.lora_B[adapter_name].weight.data += target.lora_B[adapter].weight.data * weight
+
+    #             elif adapter_name in target.lora_embedding_A:
+    #                 target.lora_embedding_A[adapter_name].data = target.lora_embedding_A[adapter_name].data * 0.0
+    #                 target.lora_embedding_B[adapter_name].data = target.lora_embedding_B[adapter_name].data * 0.0
+    #                 for adapter, weight in zip(adapters, weights):
+    #                     if adapter not in target.lora_embedding_A:
+    #                         continue
+    #                     target.lora_embedding_A[adapter_name].data += (
+    #                         target.lora_embedding_A[adapter].data * weight * target.scaling[adapter]
+    #                     )
+    #                     target.lora_embedding_B[adapter_name].data += target.lora_embedding_B[adapter].data * weight
+
+    def _get_active_adapter(self) -> str:
+        active_adapter = None
+        for _, module in self.model.cells_and_names():
+            if isinstance(module, LoraLayer):
+                active_adapter = module.active_adapter
+
+        if active_adapter is None:
+            raise ValueError(
+                "Something went wrong, no active adapter could be found, please report the issue on GitHub"
+            )
+        return active_adapter
+
+    def _mark_only_adapters_as_trainable(self) -> None:
+        """mark_only_lora_as_trainable"""
+        # get bias
+        active_adapter = self._get_active_adapter()
+        bias = self.peft_config[active_adapter].bias
+
+        for n, p in self.model.parameters_and_names():  # named_parameters() -> parameters_and_names()
+            if "lora_" not in n:
+                p.requires_grad = False
+                # print(n, p, "requires_grad = False")
+        if bias == "none":
+            return
+        elif bias == "all":
+            for n, p in self.model.parameters_and_names():
+                if "bias" in n:
+                    p.requires_grad = True
+        elif bias == "lora_only":
+            for m in self.model.cells():  # .cells() for modules()
+                if isinstance(m, LoraLayer) and hasattr(m, "bias") and m.bias is not None:
+                    m.bias.requires_grad = True
+        else:
+            raise NotImplementedError
+
+
+    @staticmethod
+    def _create_new_module(
+            lora_config: PeftConfig,
+            adapter_name: str,
+            target: mindspore.nn.Cell,
+            **kwargs
+        ):
+        """"""
+        # TODO: support loaded_in_8bit & loaded_in_4bit later, just pop now.
+        # pylint: disable=W0612
+        loaded_in_8bit = kwargs.pop("loaded_in_8bit", False)
+        loaded_in_4bit = kwargs.pop("loaded_in_4bit", False)
+        bias = kwargs.pop("bias", False)
+
+        # if loaded_in_8bit and isinstance(target, bnb.nn.Linear8bitLt):
+        #     eightbit_kwargs = kwargs.copy()
+        #     eightbit_kwargs.update(
+        #         {
+        #             "has_fp16_weights": target.state.has_fp16_weights,
+        #             "memory_efficient_backward": target.state.memory_efficient_backward,
+        #             "threshold": target.state.threshold,
+        #             "index": target.index,
+        #         }
+        #     )
+        #     new_module = Linear8bitLt(
+        #         adapter_name, target.in_channels, target.out_channels, bias=bias, **eightbit_kwargs
+        #     )
+        # elif loaded_in_4bit and is_bnb_4bit_available() and isinstance(target, bnb.nn.Linear4bit):
+        #     fourbit_kwargs = kwargs.copy()
+        #     fourbit_kwargs.update(
+        #         {
+        #             "compute_dtype": target.compute_dtype,
+        #             "compress_statistics": target.weight.compress_statistics,
+        #             "quant_type": target.weight.quant_type,
+        #         }
+        #     )
+        #     new_module = Linear4bit(adapter_name, target.in_channels, target.out_channels, bias=bias, **fourbit_kwargs)
+        if isinstance(target, nn.Embedding):
+            embedding_kwargs = kwargs.copy()
+            embedding_kwargs.pop("fan_in_fan_out", None)
+            in_features, out_features = target.vocab_size, target.embedding_size  # target.num_embeddings, target.embedding_dim
+            new_module = Embedding(adapter_name, in_features, out_features, **embedding_kwargs)
+        # elif isinstance(target, torch.nn.Conv2d):
+        #     out_channels, in_channels = target.weight.size()[:2]
+        #     kernel_size = target.weight.size()[2:]
+        #     stride = target.stride``
+        #     padding = target.padding
+        #     new_module = Conv2d(adapter_name, in_channels, out_channels, kernel_size, stride, padding, **kwargs)
+        else:
+            if isinstance(target, nn.Dense): # Linear
+                # get
+                in_features, out_features = target.in_channels, target.out_channels
+                if kwargs["fan_in_fan_out"]:
+                    warnings.warn(
+                        "fan_in_fan_out is set to True but the target module is `torch.nn.Linear`. "
+                        "Setting fan_in_fan_out to False."
+                    )
+                    kwargs["fan_in_fan_out"] = lora_config.fan_in_fan_out = False
+            elif isinstance(target, Conv1D):
+                in_features, out_features = (
+                    target.weight.ds_shape if hasattr(target.weight, "ds_shape") else target.weight.shape
+                )
+                kwargs["is_target_conv_1d_layer"] = True
+                if not kwargs["fan_in_fan_out"]:
+                    warnings.warn(
+                        "fan_in_fan_out is set to False but the target module is `Conv1D`. "
+                        "Setting fan_in_fan_out to True."
+                    )
+                    kwargs["fan_in_fan_out"] = lora_config.fan_in_fan_out = True
+            else:
+                raise ValueError(
+                    f"Target module {target} is not supported. "
+                    f"Currently, only `torch.nn.Linear` and `Conv1D` are supported."
+                )
+            new_module = Linear(adapter_name, in_features, out_features, has_bias=bias, **kwargs)
+
+        return new_module
+
+
+class LoraLayer(BaseTunerLayer):
+    """Lora Layer"""
+    # TODO add CellDict Support
+    def __init__(self, in_features: int, out_features: int, **kwargs):
+        self.r = {}
+        self.lora_alpha = {}
+        self.scaling = {}
+        # TODO: there is no nn.CellDict() in mindspore
+        self.lora_dropout = CellDict()
+        self.lora_A = CellDict()
+        self.lora_B = CellDict()
+        # For Embedding layer
+        self.lora_embedding_A = CellDict()
+        self.lora_embedding_B = CellDict()
+
+        # Mark the weight as unmerged
+        self.merged = False
+        self.disable_adapters = False
+        self.in_features = in_features
+        self.out_features = out_features
+        self.kwargs = kwargs
+
+    def update_layer(self, adapter_name, r, lora_alpha, lora_dropout, init_lora_weights):
+        """
+        update lora layer.
+        """
+        self.r[adapter_name] = r
+        self.lora_alpha[adapter_name] = lora_alpha
+        if lora_dropout > 0.0:
+            lora_dropout_layer = nn.Dropout(p=lora_dropout)
+        else:
+            lora_dropout_layer = nn.Identity()
+
+        # self.lora_dropout.append({adapter_name: lora_dropout_layer})
+        self.lora_dropout.update(CellDict({adapter_name: lora_dropout_layer}))
+        # Actual trainable parameters
+        if r > 0:
+            self.lora_A.update({adapter_name: nn.Dense(self.in_features, r, has_bias=False)})
+            self.lora_B.update({adapter_name: nn.Dense(r, self.out_features, has_bias=False)})
+            # self.lora_A.append(nn.Dense(self.in_features, r, has_bias=False))
+            # self.lora_B.append(nn.Dense(r, self.out_features, has_bias=False))
+            self.scaling[adapter_name] = lora_alpha / r
+        if init_lora_weights:
+            self.reset_lora_parameters(adapter_name)
+        # TODO: to device
+        # self.to(self.weight.device)
+
+    # TODO: add conv2d
+    # def update_layer_conv2d(self, adapter_name, r, lora_alpha, lora_dropout, init_lora_weights):
+    #     self.r[adapter_name] = r
+    #     self.lora_alpha[adapter_name] = lora_alpha
+    #     if lora_dropout > 0.0:
+    #         lora_dropout_layer = nn.Dropout(p=lora_dropout)
+    #     else:
+    #         lora_dropout_layer = nn.Identity()
+
+    #     self.lora_dropout.update(CellList({adapter_name: lora_dropout_layer}))
+    #     # Actual trainable parameters
+    #     if r > 0:
+    #         kernel_size = self.kwargs["kernel_size"]
+    #         stride = self.kwargs["stride"]
+    #         padding = self.kwargs["padding"]
+    #         self.lora_A.update(
+    #             CellList({adapter_name: nn.Conv2d(self.in_features, r, kernel_size, stride, padding, bias=False)})
+    #         )
+    #         self.lora_B.update(
+    #             CellList({adapter_name: nn.Conv2d(r, self.out_features, (1, 1), (1, 1), bias=False)})
+    #         )
+    #         self.scaling[adapter_name] = lora_alpha / r
+    #     if init_lora_weights:
+    #         self.reset_lora_parameters(adapter_name)
+    #     self.to(self.weight.device)
+
+    def update_layer_embedding(self, adapter_name, r, lora_alpha, lora_dropout, init_lora_weights):
+        """
+        update layer embedding.
+        """
+        self.r[adapter_name] = r
+        self.lora_alpha[adapter_name] = lora_alpha
+        if lora_dropout > 0.0:
+            lora_dropout_layer = nn.Dropout(p=lora_dropout)
+        else:
+            lora_dropout_layer = nn.Identity()
+
+        self.lora_dropout.update({adapter_name: lora_dropout_layer})
+        # Actual trainable parameters
+        if r > 0:
+            weight_A = mindspore.ops.randn((r, self.in_features))  # dtype=self.weight.dtype, device=self.weight.device
+            weight_B = mindspore.ops.randn((self.out_features, r))  # dtype=self.weight.dtype, device=self.weight.device
+            self.lora_embedding_A.update({adapter_name: mindspore.Parameter(weight_A)})
+            self.lora_embedding_B.update({adapter_name: mindspore.Parameter(weight_B)})
+            self.scaling[adapter_name] = lora_alpha / r
+        if init_lora_weights:
+            self.reset_lora_parameters(adapter_name)
+        # self.to(self.weight.device)
+
+    def reset_lora_parameters(self, adapter_name):
+        """
+        reset lora parameters.
+        """
+        # pylint: disable=C0201
+        if adapter_name in self.lora_A.keys():
+            self.lora_A[adapter_name].weight.set_data(initializer(
+                HeUniform(negative_slope=math.sqrt(5)),
+                self.lora_A[adapter_name].weight.shape,
+                self.lora_A[adapter_name].weight.dtype
+            ))
+            self.lora_B[adapter_name].weight.set_data(initializer(
+                Zero(),
+                self.lora_B[adapter_name].weight.shape,
+                self.lora_B[adapter_name].weight.dtype
+            ))
+
+        if adapter_name in self.lora_embedding_A.keys():
+            # initialize a the same way as the default for nn.linear and b to zero
+            self.lora_embedding_A[adapter_name].weight.set_data(initializer(
+                Zero(),
+                self.lora_embedding_A[adapter_name].weight.shape,
+                self.lora_embedding_A[adapter_name].weight.dtype
+            ))
+            self.lora_embedding_B[adapter_name].weight.set_data(initializer(
+                Normal(),
+                self.lora_embedding_B[adapter_name].weight.shape,
+                self.lora_embedding_B[adapter_name].weight.dtype
+            ))
+        # TODO embedding not ok
+        # if adapter_name in self.lora_embedding_A.keys():
+        #     # initialize a the same way as the default for nn.Dense and b to zero
+        #     Zero()(self.lora_embedding_A[adapter_name])
+        #     Normal(mean=0, sigma=1.)(self.lora_embedding_B[adapter_name])
+
+
+class Linear(nn.Dense, LoraLayer):
+    """Lora implemented in a dense layer"""
+    def __init__(
+        self,
+        adapter_name: str,
+        in_features: int,
+        out_features: int,
+        r: int = 0,
+        lora_alpha: int = 1,
+        lora_dropout: float = 0.0,
+        fan_in_fan_out: bool = False,  # Set this to True if the layer to replace stores weight like (fan_in, fan_out)
+        is_target_conv_1d_layer: bool = False,
+        **kwargs,
+    ):
+        init_lora_weights = kwargs.pop("init_lora_weights", True)
+
+        nn.Dense.__init__(self, in_features, out_features, **kwargs)
+        LoraLayer.__init__(self, in_features=in_features, out_features=out_features)
+
+        # Freezing the pre-trained weight matrix
+        self.weight.requires_grad = False
+
+        self.fan_in_fan_out = fan_in_fan_out
+        if fan_in_fan_out:
+            self.weight.data = self.weight.data.T
+
+        # nn.Linear.reset_parameters(self)
+        self.update_layer(adapter_name, r, lora_alpha, lora_dropout, init_lora_weights)  # call # LoraLayer.update_layer
+        self.active_adapter = adapter_name
+        self.is_target_conv_1d_layer = is_target_conv_1d_layer
+
+    def merge(self):
+        """merge"""
+        if self.active_adapter not in self.lora_A.keys():
+            return
+        if self.merged:
+            warnings.warn("Already merged. Nothing to do.")
+            return
+        if self.r[self.active_adapter] > 0:
+            self.weight.data += self.get_delta_weight(self.active_adapter)
+            self.merged = True
+
+    def unmerge(self):
+        """unmerge"""
+        if self.active_adapter not in self.lora_A.keys():
+            return
+        if not self.merged:
+            warnings.warn("Already unmerged. Nothing to do.")
+            return
+        if self.r[self.active_adapter] > 0:
+            self.weight.data -= self.get_delta_weight(self.active_adapter)
+            self.merged = False
+
+    def get_delta_weight(self, adapter):
+        """
+        get delta weight. Add or Sub to origin.
+        """
+        return (
+            transpose(
+                self.lora_B[adapter].weight @ self.lora_A[adapter].weight,
+                self.fan_in_fan_out,
+            )
+            * self.scaling[adapter]
+        )
+
+    def extend_repr(self):
+        s = 'input_channels={}, output_channels={}'.format(
+            self.in_channels, self.out_channels)
+        if self.has_bias:
+            s += ', has_bias={}'.format(self.has_bias)
+        if self.activation_flag:
+            s += ', activation={}'.format(self.activation)
+        s += ', requires_grad={}'.format(self.weight.requires_grad)
+        return s
+
+    def _linear(self, input: mindspore.Tensor) -> mindspore.Tensor:
+        return ops.dense(input, transpose(self.weight, self.fan_in_fan_out), bias=self.bias)
+
+    def construct(self, x: mindspore.Tensor):
+        if self.active_adapter not in self.lora_A.keys():
+            return self._linear(x)
+        
+        previous_dtype = x.dtype
+
+        if self.disable_adapters:
+            if (self.r[self.active_adapter] > 0) and self.merged:
+                self.unmerge()
+            result = self._linear(x)
+        elif (self.r[self.active_adapter] == 0) or self.merged:
+            result = self._linear(x)
+        else:
+            lora_A = self.lora_A[self.active_adapter]
+            lora_B = self.lora_B[self.active_adapter]
+            dropout = self.lora_dropout[self.active_adapter]
+            scaling = self.scaling[self.active_adapter]
+
+            result = self._linear(x)
+            x = x.to(lora_A.weight.dtype)
+            result += lora_B(lora_A(dropout(x))) * scaling
+
+        result = result.to(previous_dtype)
+        return result
+    
+
+
+class Embedding(nn.Embedding, LoraLayer):
+    """LoRA implemented in a Embedding layer"""
+    def __init__(
+        self,
+        adapter_name: str,
+        num_embeddings: int,
+        embedding_dim: int,
+        r: int = 0,
+        lora_alpha: int = 1,
+        lora_dropout: float = 0.0,
+        **kwargs,
+    ):
+        init_lora_weights = kwargs.pop("init_lora_weights", True)
+
+        nn.Embedding.__init__(self, num_embeddings, embedding_dim, **kwargs)
+        LoraLayer.__init__(self, in_features=num_embeddings, out_features=embedding_dim)
+
+        self.embedding_table.requires_grad = False
+
+        # TODO: check nesissary
+        # check the api of mindspore.nn.Embedding initialization
+        # nn.Embedding.reset_parameters(self)
+        self.update_layer_embedding(adapter_name, r, lora_alpha, lora_dropout, init_lora_weights)
+        self.active_adapter = adapter_name
+
+    def unmerge(self, mode: bool = True):
+        """unmerge"""
+        if not self.merged:
+            warnings.warn("Already unmerged. Nothing to do.")
+            return
+        if self.r[self.active_adapter] > 0:
+            self.weight.data -= (
+                transpose(
+                    self.lora_embedding_B[self.active_adapter] @ self.lora_embedding_A[self.active_adapter], True
+                )
+                * self.scaling[self.active_adapter]
+            )
+            self.merged = False
+
+    def merge(self):
+        """merge"""
+        if self.merged:
+            warnings.warn("Already merged. Nothing to do.")
+            return
+        if self.r[self.active_adapter] > 0:
+            self.weight.data += (
+                transpose(
+                    self.lora_embedding_B[self.active_adapter] @ self.lora_embedding_A[self.active_adapter], True
+                )
+                * self.scaling[self.active_adapter]
+            )
+            self.merged = True
+
+    def construct(self, ids: mindspore.Tensor):
+        if self.disable_adapters:
+            if self.r[self.active.adapter] > 0 and self.merged:
+                self.weight.data -= (
+                    transpose(
+                        self.lora_embedding_B[self.active_adapter].weight
+                        @ self.lora_embedding_A[self.active_adapter].weight,
+                        True,
+                    )
+                    * self.scaling[self.active_adapter]
+                )
+                self.merged = False
+            return nn.Embedding.construct(self, ids)
+
+        elif self.r[self.active_adapter] > 0 and not self.merged:
+            result = nn.Embedding.construct(self, ids)
+            if self.r[self.active_adapter] > 0:
+                after_A = ops.gather(
+                    self.lora_embedding_A[self.active_adapter].T,
+                    ids,
+                    0
+                )
+                result += (after_A @ self.lora_embedding_B[self.active_adapter].T) * self.scaling[self.active_adapter]
+            return result
+        else:
+            return nn.Embedding.construct(self, ids)