--- conflicted
+++ resolved
@@ -1,4 +1,3 @@
-<<<<<<< HEAD
 # Copyright 2023 Huawei Technologies Co., Ltd
 #
 # Licensed under the Apache License, Version 2.0 (the "License");
@@ -20,7 +19,7 @@
 import mindspore
 
 from .peft_types import PeftType
-from .other import WEIGHTS_NAME
+from .constants import WEIGHTS_NAME
 
 def get_data_list(model: mindspore.nn.Cell):
     """Get state dict of the Peft model for saving."""
@@ -86,191 +85,10 @@
         to_return = {k: state_dict[k] for k in state_dict if k.split(".")[-1].startswith("adaption_")}
     elif config.peft_type == PeftType.IA3:
         to_return = {k: state_dict[k] for k in state_dict if "ia3_" in k}
+    elif config.peft_type == PeftType.LOKR:
+        to_return = {k: state_dict[k] for k in state_dict if "lokr_" in k}
     elif config.peft_type == PeftType.LOHA:
         to_return = {k: state_dict[k] for k in state_dict if "loha_" in k}
-    else:
-        raise NotImplementedError
-
-    if model.modules_to_save is not None:
-        for key, value in state_dict.items():
-            if any(f"{module_name}.modules_to_save.{adapter_name}" in key for module_name in model.modules_to_save):
-                to_return[key.replace("modules_to_save.", "")] = value
-
-    to_return = {k.replace(f".{adapter_name}", ""): v for k, v in to_return.items()}
-    return to_return
-
-
-def set_peft_model_state_dict(model, peft_model_state_dict, adapter_name="default"):
-    """
-    Set the state dict of the Peft model.
-
-    Args:
-        model ([`PeftModel`]): The Peft model.
-        peft_model_state_dict (`dict`): The state dict of the Peft model.
-    """
-    config = model.peft_config[adapter_name]
-    state_dict = {}
-    strict_load = False
-    if model.modules_to_save is not None:
-        for key, value in peft_model_state_dict.items():
-            if any(module_name in key for module_name in model.modules_to_save):
-                for module_name in model.modules_to_save:
-                    if module_name in key:
-                        key = key.replace(module_name, f"{module_name}.modules_to_save.{adapter_name}")
-                        break
-            state_dict[key] = value
-    else:
-        state_dict = peft_model_state_dict
-
-    if config.peft_type in (
-        PeftType.LORA,
-        PeftType.IA3,
-        PeftType.ADALORA,
-        PeftType.LOHA,
-    ):
-        peft_model_state_dict = {}
-        parameter_prefix = {
-            PeftType.IA3: "ia3_",
-            PeftType.LORA: "lora_",
-            PeftType.ADALORA: "lora_",
-            PeftType.LOHA: "loha_",
-        }[config.peft_type]
-        for k, v in state_dict.items():
-            if parameter_prefix in k:
-                suffix = k.split(parameter_prefix)[1]
-                if "." in suffix:
-                    suffix_to_replace = ".".join(suffix.split(".")[1:])
-                    k = k.replace(
-                        suffix_to_replace, f"{adapter_name}.{suffix_to_replace}"
-                    )
-                else:
-                    k = f"{k}.{adapter_name}"
-                peft_model_state_dict[k] = v
-            else:
-                peft_model_state_dict[k] = v
-        if config.peft_type == PeftType.ADALORA:
-            strict_load = True
-            rank_pattern = config.rank_pattern
-            if rank_pattern is not None:
-                model.resize_modules_by_rank_pattern(rank_pattern, adapter_name)
-    elif config.peft_type == PeftType.ADAPTION_PROMPT:
-        peft_model_state_dict = state_dict
-    else:
-        raise NotImplementedError
-    param_not_load, ckpt_not_load = mindspore.load_param_into_net(model, peft_model_state_dict, strict_load=strict_load)
-
-    return (param_not_load, ckpt_not_load)
-
-
-def load_peft_weights(model_id: str,) -> dict:
-    r"""
-    A helper method to load the PEFT weights from local storage. Add download logic later.
-
-    Args:
-        model_id (`str`):
-            The local path to the adapter weights or the name of the adapter to load from the HuggingFace Hub.
-    """
-    path = model_id
-
-    if os.path.exists(os.path.join(path, WEIGHTS_NAME)):
-        filename = os.path.join(path, WEIGHTS_NAME)
-    else:
-        # TODO: add download logic later
-        raise ValueError(f"load peft model failed, peft model file: {filename} not exists.")
-
-    adapters_weights = mindspore.load_checkpoint(filename)
-
-    return adapters_weights
-=======
-# Copyright 2023 Huawei Technologies Co., Ltd
-#
-# Licensed under the Apache License, Version 2.0 (the "License");
-# you may not use this file except in compliance with the License.
-# You may obtain a copy of the License at
-#
-# http://www.apache.org/licenses/LICENSE-2.0
-#
-# Unless required by applicable law or agreed to in writing, software
-# distributed under the License is distributed on an "AS IS" BASIS,
-# WITHOUT WARRANTIES OR CONDITIONS OF ANY KIND, either express or implied.
-# See the License for the specific language governing permissions and
-# limitations under the License.
-# ============================================================================
-"""save and load"""
-import os
-from collections import OrderedDict
-
-import mindspore
-
-from .peft_types import PeftType
-from .constants import WEIGHTS_NAME
-
-def get_data_list(model: mindspore.nn.Cell):
-    """Get state dict of the Peft model for saving."""
-    param_dict: OrderedDict = model.parameters_dict()
-    data_list = OrderedDict()  # {key: [dims, tensor_type, data]}
-
-    for key, value in param_dict.items():
-        data_list[key] = []
-        dims = []
-        if value.shape == ():
-            dims.append(0)
-        else:
-            for dim in value.shape:
-                dims.append(dim)
-        data_list[key].append(dims)
-        tensor_type = str(value.dtype)
-        data_list[key].append(tensor_type)
-        data = value.asnumpy().reshape(-1)
-        data_list[key].append(data)
-
-    return data_list
-
-
-def get_peft_model_state_dict(model, state_dict=None, adapter_name="default"):
-    """
-    Get the state dict of the Peft model.
-
-    Args:
-        model ([`PeftModel`]): The Peft model. 
-    """
-
-    config = model.peft_config[adapter_name]
-    if state_dict is None:
-        # NOTE: state_dict = model.state_dict()
-        state_dict = get_data_list(model)
-    if config.peft_type in (PeftType.LORA, PeftType.ADALORA):
-        # to_return = lora_state_dict(model, bias=model.peft_config.bias)
-        # adapted from `https://github.com/microsoft/LoRA/blob/main/loralib/utils.py`
-        # to be used directly with the state dict which is necessary when using DeepSpeed or FSDP
-        bias = config.bias
-        if bias == "none":
-            to_return = {k: state_dict[k] for k in state_dict if "lora_" in k}
-        elif bias == "all":
-            to_return = {k: state_dict[k] for k in state_dict if "lora_" in k or "bias" in k}
-        elif bias == "lora_only":
-            to_return = {}
-            for k in state_dict:
-                if "lora_" in k:
-                    to_return[k] = state_dict[k]
-                    bias_name = k.split("lora_")[0] + "bias"
-                    if bias_name in state_dict:
-                        to_return[bias_name] = state_dict[bias_name]
-        else:
-            raise NotImplementedError
-        to_return = {k: v for k, v in to_return.items() if (("lora_" in k and adapter_name in k) or ("bias" in k))}
-        if config.peft_type == PeftType.ADALORA:
-            rank_pattern = config.rank_pattern
-            if rank_pattern is not None:
-                rank_pattern = {k.replace(f".{adapter_name}", ""): v for k, v in rank_pattern.items()}
-                config.rank_pattern = rank_pattern
-                to_return = model.resize_state_dict_by_rank_pattern(rank_pattern, to_return, adapter_name)
-    elif config.peft_type == PeftType.ADAPTION_PROMPT:
-        to_return = {k: state_dict[k] for k in state_dict if k.split(".")[-1].startswith("adaption_")}
-    elif config.peft_type == PeftType.IA3:
-        to_return = {k: state_dict[k] for k in state_dict if "ia3_" in k}
-    elif config.peft_type == PeftType.LOKR:
-        to_return = {k: state_dict[k] for k in state_dict if "lokr_" in k}
     else:
         raise NotImplementedError
 
@@ -310,6 +128,7 @@
         PeftType.IA3,
         PeftType.ADALORA,
         PeftType.LOKR
+        PeftType.LOHA,
     ):
         peft_model_state_dict = {}
         parameter_prefix = {
@@ -317,13 +136,16 @@
             PeftType.LORA: "lora_",
             PeftType.ADALORA: "lora_",
             PeftType.LOKR:"lokr_"
+            PeftType.LOHA: "loha_",
         }[config.peft_type]
         for k, v in state_dict.items():
             if parameter_prefix in k:
                 suffix = k.split(parameter_prefix)[1]
                 if "." in suffix:
                     suffix_to_replace = ".".join(suffix.split(".")[1:])
-                    k = k.replace(suffix_to_replace, f"{adapter_name}.{suffix_to_replace}")
+                    k = k.replace(
+                        suffix_to_replace, f"{adapter_name}.{suffix_to_replace}"
+                    )
                 else:
                     k = f"{k}.{adapter_name}"
                 peft_model_state_dict[k] = v
@@ -361,5 +183,4 @@
 
     adapters_weights = mindspore.load_checkpoint(filename)
 
-    return adapters_weights
->>>>>>> cfcbbcfc
+    return adapters_weights