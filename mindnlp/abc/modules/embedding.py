--- conflicted
+++ resolved
@@ -27,26 +27,12 @@
 class TokenEmbedding(nn.Cell):
     r"""
     Create vocab and Embedding from a given pre-trained vector file.
-<<<<<<< HEAD
 
     Args:
         vocab (Vocab) : Passins into Vocab for initialization.
         init_embed (Tensor): Passing into Vocab and Tensor,use these values to initialize Embedding directly.
         requires_grad (bool): Whether this parameter needs to be gradient to update.
         dropout (float): Dropout of the output of Embedding.
-=======
-    Args:
-        vocab (Vocab) : Passins into Vocab for initialization.
-        init_embed : Passing into Vocab and Tensor,use these values to initialize Embedding directly.
-        requires_grad (bool): Whether this parameter needs to be gradient to update.
-        dropout (float): Dropout of the output of Embedding.
-
-    Inputs:
-        - **ids** (Tensor) - Ids to query.
-
-    Raises:
-        NotImplementedError: If construct interface is not called.
->>>>>>> 92b43767
 
     """
     def __init__(self, vocab: Vocab, init_embed, requires_grad: bool = True, dropout=0.5):
@@ -71,24 +57,31 @@
         return self.dropout_layer(words)
 
     def __len__(self):
-        """embed len"""
+        """
+        embed len
+        """
         return len(self.embed)
 
     def embed_size(self):
-        """embed size"""
+        """
+        embed size
+        """
         return self._embed_size
 
     def num_embeddings(self):
-        """num embeddings"""
+        """
+        num embeddings
+        """
         return len(self._word_vocab.vocab())
 
     def get_word_vocab(self):
-        """get word vocab"""
+        """
+        get word vocab
+        """
         return self._word_vocab.vocab()
 
     @abstractmethod
     def construct(self, ids):
-<<<<<<< HEAD
         r"""
 
         Args:
@@ -98,6 +91,4 @@
             NotImplementedError: If construct interface is not called.
 
         """
-=======
->>>>>>> 92b43767
         raise NotImplementedError(f'Function `construct` not implemented in {self.__class__.__name__}')