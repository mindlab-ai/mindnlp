# Copyright 2022 Huawei Technologies Co., Ltd
#
# Licensed under the Apache License, Version 2.0 (the "License");
# you may not use this file except in compliance with the License.
# You may obtain a copy of the License at
#
# http://www.apache.org/licenses/LICENSE-2.0
#
# Unless required by applicable law or agreed to in writing, software
# distributed under the License is distributed on an "AS IS" BASIS,
# WITHOUT WARRANTIES OR CONDITIONS OF ANY KIND, either express or implied.
# See the License for the specific language governing permissions and
# limitations under the License.
# ============================================================================
"""glove_embedding"""

import os
import re
import json
import logging
from itertools import islice
import numpy as np
from mindspore import nn
from mindspore import ops
from mindspore import Tensor
from mindspore.dataset.text.utils import Vocab
from mindnlp.utils import cache_file, unzip
from mindnlp.abc.modules.embedding import TokenEmbedding
from mindnlp.configs import DEFAULT_ROOT

JSON_FILENAME = 'glove_hyper.json'
EMBED_FILENAME = 'glove.txt'
logging.getLogger().setLevel(logging.INFO)


class Glove(TokenEmbedding):
    r"""
    Create vocab and Embedding from a given pre-trained vector file.
    Args:
<<<<<<< HEAD
        vocab (Vocab): Passins into Vocab for initialization.
        init_embed (Tensor): Passing into Tensor,use these values to initialize Embedding directly.
        requires_grad (bool): Whether this parameter needs to be gradient to update. Default: True.
        dropout (float): Dropout of the output of Embedding. Default: 0.5.
=======
        vocab (Vocab) : Passins into Vocab for initialization.
        init_embed : Passing into Vocab and Tensor,use these values to initialize Embedding directly.
        requires_grad (bool): Whether this parameter needs to be gradient to update.
        dropout (float): Dropout of the output of Embedding.

    Inputs:
        - **ids** (Tensor) - Ids to query.

    Outputs:
        - **self.dropout(output)** (Tensor) - Tensor, returns the Embedding query results.
>>>>>>> 92b43767

    Examples:
        >>> vocab = Vocab.from_list(['default','one','two','three'])
        >>> init_embed = Tensor(np.zeros((4, 4)).astype(np.float32))
        >>> glove_embed = Glove(vocab, init_embed)
        >>> ids = Tensor([1, 2, 3])
        >>> output = glove_embed(ids)

    """
    urls = {
        "42B": "http://nlp.stanford.edu/data/glove.42B.300d.zip",
        "840B": "http://nlp.stanford.edu/data/glove.840B.300d.zip",
        "twitter.27B": "http://nlp.stanford.edu/data/glove.twitter.27B.zip",
        "6B": "http://nlp.stanford.edu/data/glove.6B.zip",
    }

    dims = [50, 100, 200, 300]

    def __init__(self, vocab: Vocab, init_embed, requires_grad: bool = True, dropout=0.5):
        super().__init__(vocab, init_embed)

        self._word_vocab = vocab
        self.vocab_size = init_embed.shape[0]
        self.embed = init_embed
        self._embed_dim = init_embed.shape[1]
        self._embed_size = init_embed.shape
        self.requires_grad = requires_grad
        self.dropout_layer = nn.Dropout(1 - dropout)
        self.dropout_p = dropout

    @classmethod
    def from_pretrained(cls, name='6B', dims=300, root=DEFAULT_ROOT,
                        special_tokens=("<pad>", "<unk>"), special_first=False, **kwargs):
        r"""
        Creates Embedding instance from given 2-dimensional FloatTensor.

        Args:
            name (str): The name of the pretrained vector. Default: '6B'.
            dims (int): The dimension of the pretrained vector. Default: 300.
            root (str): Default storage directory. Default: DEFAULT_ROOT.
            special_tokens (tuple<str,str>): List of special participles. Default: ("<pad>", "<unk>").
            special_first (bool): Indicates whether special participles from special_tokens will be added to
<<<<<<< HEAD
                the top of the dictionary. If True, add special_tokens to the beginning of the dictionary,
                otherwise add them to the end. Default: False.
            kwargs (dict):
                - requires_grad (bool): Whether this parameter needs to be gradient to update.
                - dropout (float): Dropout of the output of Embedding.

        Returns:
            - Glove, Returns an embedding instance generated through a pretrained word vector.
            - Vocab, Vocabulary extracted from the file.
=======
            the top of the dictionary. If True, add special_tokens to the beginning of the dictionary,
            otherwise add them to the end.

        Returns:
            - **cls** (Glove) - Returns an embedding instance generated through a pretrained word vector.
            - **vocab** (Vocab) - Vocabulary extracted from the file.
>>>>>>> 92b43767

        """
        if name not in cls.urls:
            raise ValueError(f"The argument 'name' must in {cls.urls.keys()}, but got {name}.")
        if dims not in cls.dims:
            raise ValueError(f"The argument 'dims' must in {cls.dims}, but got {dims}.")
        cache_dir = os.path.join(root, "embeddings", "Glove")

        url = cls.urls[name]
        download_file_name = re.sub(r".+/", "", url)
        glove_file_name = f"glove.{name}.{dims}d.txt"
        path, _ = cache_file(filename=download_file_name, cache_dir=cache_dir, url=url)
        decompress_path = os.path.join(cache_dir, glove_file_name)
        if not os.path.exists(decompress_path):
            unzip(path, cache_dir)

        glove_file_path = os.path.join(cache_dir, glove_file_name)

        embeddings = []
        tokens = []
        with open(glove_file_path, encoding='utf-8') as file:
            for line in file:
                word, embedding = line.split(maxsplit=1)
                tokens.append(word)
                embeddings.append(np.fromstring(embedding, dtype=np.float32, sep=' '))

        if special_first:
            embeddings.insert(0, np.random.rand(dims))
            embeddings.insert(1, np.zeros((dims,), np.float32))
        else:
            embeddings.append(np.random.rand(dims))
            embeddings.append(np.zeros((dims,), np.float32))

        vocab = Vocab.from_list(tokens, list(special_tokens), special_first)
        embeddings = np.array(embeddings).astype(np.float32)

        requires_grad = kwargs.get('requires_grad', True)
        dropout = kwargs.get('dropout', 0.0)

        return cls(vocab, Tensor(embeddings), requires_grad, dropout), vocab

    def construct(self, ids):
<<<<<<< HEAD
        r"""

        Args:
            ids (Tensor): Ids to query.

        Returns:
            - Tensor, returns the Embedding query results.

        """
=======
>>>>>>> 92b43767
        out_shape = ids.shape + (self._embed_dim,)
        flat_ids = ids.reshape((-1,))
        output_for_reshape = ops.gather(self.embed, flat_ids, 0)
        output = ops.reshape(output_for_reshape, out_shape)
        return self.dropout(output)

    def save(self, foldername, root=DEFAULT_ROOT):
        r"""
        Save the embedding to the specified location.
<<<<<<< HEAD

        Args:
            foldername (str): Name of the folder to store.
            root (Path): Path of the embedding folder. Default: DEFAULT_ROOT.

        Returns:
            None
=======

        Args:
            foldername (str): Name of the folder to store.
            root (Path): Path of the embedding folder.Default:DEFAULT_ROOT.
>>>>>>> 92b43767

        """

        folder = os.path.join(root, 'embeddings', 'Glove', 'save', foldername)
        os.makedirs(folder, exist_ok=True)

        vocab = self.get_word_vocab()
        embed = self.embed
        embed_list = embed
        vocab_list = list(vocab.keys())
        nums = self.vocab_size
        dims = self._embed_dim

        kwargs = {}
        kwargs['dropout'] = kwargs.get('dropout', self.dropout_p)
        kwargs['requires_grad'] = kwargs.get('requires_grad', self.requires_grad)

        with open(os.path.join(folder, JSON_FILENAME), 'w', encoding='utf-8') as file:
            json.dump(kwargs, file, indent=2)

        with open(os.path.join(folder, EMBED_FILENAME), 'w', encoding='utf-8') as file:
            file.write(f'{" " * 30}\n')
            for i in range(0, nums):
                vocab_write = vocab_list[i]
                embed_write = list(embed_list[i])
                vec_write = ' '.join(map(str, embed_write))
                file.write(f'{vocab_write} {vec_write}\n')

            file.seek(0)
            file.write(f'{nums} {dims}')

        logging.info('Embedding has been saved to %s', folder)

    @classmethod
    def load(cls, foldername, root=DEFAULT_ROOT):
        r"""
        Load embedding from the specified location.

        Args:
            foldername (str): Name of the folder to load.
<<<<<<< HEAD
            root (Path): Path of the embedding folder. Default: DEFAULT_ROOT.

        Returns:
            None
=======
            root (Path): Path of the embedding folder.Default:DEFAULT_ROOT.
>>>>>>> 92b43767

        """

        folder = os.path.join(root, 'embeddings', 'Glove', 'save', foldername)
        for name in [JSON_FILENAME, EMBED_FILENAME]:
            assert os.path.exists(os.path.join(folder, name)), f"{name} not found in {folder}."

        with open(os.path.join(folder, JSON_FILENAME), 'r', encoding='utf-8') as file:
            hyper = json.load(file)

        embeddings = []
        tokens = []
        with open(os.path.join(folder, EMBED_FILENAME), encoding='utf-8') as file:
            for line in islice(file, 1, None):
                word, embedding = line.split(maxsplit=1)
                tokens.append(word)
                embeddings.append(np.fromstring(embedding, dtype=np.float32, sep=' '))

        vocab = Vocab.from_list(tokens)
        embeddings = np.array(embeddings).astype(np.float32)

        logging.info("Load embedding from %s", folder)

        return cls(vocab, Tensor(embeddings), **hyper)<|MERGE_RESOLUTION|>--- conflicted
+++ resolved
@@ -36,24 +36,12 @@
 class Glove(TokenEmbedding):
     r"""
     Create vocab and Embedding from a given pre-trained vector file.
+
     Args:
-<<<<<<< HEAD
         vocab (Vocab): Passins into Vocab for initialization.
         init_embed (Tensor): Passing into Tensor,use these values to initialize Embedding directly.
         requires_grad (bool): Whether this parameter needs to be gradient to update. Default: True.
         dropout (float): Dropout of the output of Embedding. Default: 0.5.
-=======
-        vocab (Vocab) : Passins into Vocab for initialization.
-        init_embed : Passing into Vocab and Tensor,use these values to initialize Embedding directly.
-        requires_grad (bool): Whether this parameter needs to be gradient to update.
-        dropout (float): Dropout of the output of Embedding.
-
-    Inputs:
-        - **ids** (Tensor) - Ids to query.
-
-    Outputs:
-        - **self.dropout(output)** (Tensor) - Tensor, returns the Embedding query results.
->>>>>>> 92b43767
 
     Examples:
         >>> vocab = Vocab.from_list(['default','one','two','three'])
@@ -96,7 +84,6 @@
             root (str): Default storage directory. Default: DEFAULT_ROOT.
             special_tokens (tuple<str,str>): List of special participles. Default: ("<pad>", "<unk>").
             special_first (bool): Indicates whether special participles from special_tokens will be added to
-<<<<<<< HEAD
                 the top of the dictionary. If True, add special_tokens to the beginning of the dictionary,
                 otherwise add them to the end. Default: False.
             kwargs (dict):
@@ -106,14 +93,6 @@
         Returns:
             - Glove, Returns an embedding instance generated through a pretrained word vector.
             - Vocab, Vocabulary extracted from the file.
-=======
-            the top of the dictionary. If True, add special_tokens to the beginning of the dictionary,
-            otherwise add them to the end.
-
-        Returns:
-            - **cls** (Glove) - Returns an embedding instance generated through a pretrained word vector.
-            - **vocab** (Vocab) - Vocabulary extracted from the file.
->>>>>>> 92b43767
 
         """
         if name not in cls.urls:
@@ -156,7 +135,6 @@
         return cls(vocab, Tensor(embeddings), requires_grad, dropout), vocab
 
     def construct(self, ids):
-<<<<<<< HEAD
         r"""
 
         Args:
@@ -166,8 +144,6 @@
             - Tensor, returns the Embedding query results.
 
         """
-=======
->>>>>>> 92b43767
         out_shape = ids.shape + (self._embed_dim,)
         flat_ids = ids.reshape((-1,))
         output_for_reshape = ops.gather(self.embed, flat_ids, 0)
@@ -177,7 +153,6 @@
     def save(self, foldername, root=DEFAULT_ROOT):
         r"""
         Save the embedding to the specified location.
-<<<<<<< HEAD
 
         Args:
             foldername (str): Name of the folder to store.
@@ -185,12 +160,6 @@
 
         Returns:
             None
-=======
-
-        Args:
-            foldername (str): Name of the folder to store.
-            root (Path): Path of the embedding folder.Default:DEFAULT_ROOT.
->>>>>>> 92b43767
 
         """
 
@@ -231,14 +200,10 @@
 
         Args:
             foldername (str): Name of the folder to load.
-<<<<<<< HEAD
             root (Path): Path of the embedding folder. Default: DEFAULT_ROOT.
 
         Returns:
             None
-=======
-            root (Path): Path of the embedding folder.Default:DEFAULT_ROOT.
->>>>>>> 92b43767
 
         """
 
