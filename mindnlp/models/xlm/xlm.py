--- conflicted
+++ resolved
@@ -33,7 +33,6 @@
 
 from mindnlp.models.utils.utils import SequenceSummary, SQuADHead
 from mindnlp.abc import PreTrainedModel
-<<<<<<< HEAD
 from mindnlp.configs import MINDNLP_MODEL_URL_BASE
 from .xlm_config import XLMConfig,XLM_SUPPORT_LIST
 from ..utils import logging
@@ -89,11 +88,7 @@
             from exc
 
     return ms_ckpt_path
-=======
-from .xlm_config import XLMConfig
-from ..utils.activations import get_activation
-
->>>>>>> f99271f5
+
 
 def create_sinusoidal_embeddings(n_pos, dim, out):
     """
