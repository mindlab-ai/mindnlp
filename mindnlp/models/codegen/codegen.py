--- conflicted
+++ resolved
@@ -26,11 +26,7 @@
 from mindnlp.models.utils import logging
 from mindnlp.models.utils.activations import ACT2FN
 from mindnlp.models.codegen.codegen_config import CodeGenConfig
-<<<<<<< HEAD
-from mindnlp.abc.backbones.pretrained import PretrainedModel
-=======
 from mindnlp.abc.backbones.pretrained import PreTrainedModel
->>>>>>> 44e9be3c
 
 logger = logging.get_logger(__name__)
 
@@ -323,11 +319,7 @@
         return outputs  # hidden_states, present, (attentions)
 
 
-<<<<<<< HEAD
-class CodeGenPreTrainedModel(PretrainedModel):
-=======
 class CodeGenPreTrainedModel(PreTrainedModel):
->>>>>>> 44e9be3c
     r"""
         CodeGenPreTrainedModel
     """
