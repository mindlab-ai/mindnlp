--- conflicted
+++ resolved
@@ -58,11 +58,7 @@
         hidden_states = Tensor(np.random.randint(
             0, 10, (2, 512, 2048)), mindspore.float32)
 
-<<<<<<< HEAD
         attn_output = model(hidden_states=hidden_states)[0]
-=======
-        attn_output = model(hidden_states = hidden_states)[0]
->>>>>>> 9943ed24
 
         assert attn_output.shape == (2, 512, 2048)
 
@@ -80,4 +76,19 @@
 
         attn_output = model(hidden_states=hidden_states)
 
+        assert attn_output.shape == (2, 512, 2048)
+
+    def test_gptneo_block(self):
+        """
+        Test GPTNeo Block.
+        """
+        config = gpt_neo_config.GPTNeoConfig()
+        model = gpt_neo.GPTNeoBlock(
+            layer_id=0, config=config)
+
+        hidden_states = Tensor(np.random.randint(
+            0, 10, (2, 512, 2048)), mindspore.float32)
+
+        attn_output = model(hidden_states=hidden_states)[0]
+
         assert attn_output.shape == (2, 512, 2048)